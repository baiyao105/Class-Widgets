import datetime as dt
import json
import os
import platform
import subprocess
import sys
from copy import deepcopy
from pathlib import Path
from shutil import rmtree
import asyncio

from PyQt5 import uic, QtCore
<<<<<<< HEAD
from PyQt5.QtCore import Qt, QTime, QUrl, QDate, pyqtSignal, QTranslator, QLocale, QCoreApplication
=======
from PyQt5.QtCore import Qt, QTime, QUrl, QDate, pyqtSignal, QThread
>>>>>>> b2e10687
from PyQt5.QtGui import QIcon, QDesktopServices, QColor
from PyQt5.QtWidgets import QApplication, QHeaderView, QTableWidgetItem, QLabel, QHBoxLayout, QSizePolicy, \
    QSpacerItem, QFileDialog, QVBoxLayout, QScroller, QWidget
from packaging.version import Version
from loguru import logger
from qfluentwidgets import (
    Theme, setTheme, FluentWindow, FluentIcon as fIcon, ToolButton, ListWidget, ComboBox, CaptionLabel,
    SpinBox, LineEdit, PrimaryPushButton, TableWidget, Flyout, InfoBarIcon, InfoBar, InfoBarPosition,
    FlyoutAnimationType, NavigationItemPosition, MessageBox, SubtitleLabel, PushButton, SwitchButton,
    CalendarPicker, BodyLabel, ColorDialog, isDarkTheme, TimeEdit, EditableComboBox, MessageBoxBase,
    SearchLineEdit, Slider, PlainTextEdit, ToolTipFilter, ToolTipPosition, RadioButton, HyperlinkLabel,
    PrimaryDropDownPushButton, Action, RoundMenu, CardWidget, ImageLabel, StrongBodyLabel,
<<<<<<< HEAD
    TransparentDropDownToolButton, Dialog, SmoothScrollArea, TransparentToolButton, HyperlinkButton, FlyoutView
=======
    TransparentDropDownToolButton, Dialog, SmoothScrollArea, TransparentToolButton, HyperlinkButton, HyperlinkLabel, themeColor
>>>>>>> b2e10687
)

import conf
import list_ as list_
import tip_toast
import utils
from utils import update_tray_tooltip
import weather_db
import weather_db as wd
from conf import base_directory
from cses_mgr import CSES_Converter
from generate_speech import get_tts_voices, get_voice_id_by_name, get_voice_name_by_id, get_available_engines
import generate_speech
from file import config_center, schedule_center
from network_thread import VersionThread
from plugin import p_loader
from plugin_plaza import PluginPlaza

class I18nManager:
    """i18n"""
    def __init__(self):
        self.translators = []
        self.available_languages_view = {}
        self.available_languages_widgets = {}
        self.current_language_view = 'zh_CN'
        self.current_language_widgets = 'zh_CN'
        self.scan_available_languages()

    def init_from_config(self):
        """从配置文件初始化语言设置"""
        try:
            view_lang = config_center.read_conf('General', 'language_view')
            if view_lang and view_lang in self.available_languages_view:
                self.current_language_view = view_lang
                self.load_language_view(view_lang)
            widgets_lang = config_center.read_conf('General', 'language_widgets')
            if widgets_lang and widgets_lang in self.available_languages_widgets:
                self.current_language_widgets = widgets_lang
                self.load_language_widgets(widgets_lang)
            logger.info(f"从配置加载语言设置 - 界面: {self.current_language_view}, 组件: {self.current_language_widgets}")
        except Exception as e:
            logger.error(f"从配置加载语言设置时出错: {e}")
            self.load_language_view('zh_CN')
            self.load_language_widgets('zh_CN')
        
    def scan_available_languages(self):
        try:
            from pathlib import Path
            main_i18n_dir = Path(conf.base_directory) / 'view' / 'i18n'
            if main_i18n_dir.exists():
                for ts_file in main_i18n_dir.glob('*.ts'):
                    lang_code = ts_file.stem
                    self.available_languages_view[lang_code] = self._get_language_display_name(lang_code)

            ui_dir = Path(conf.base_directory) / 'ui'
            if ui_dir.exists():
                for theme_dir in ui_dir.iterdir():
                    if theme_dir.is_dir():
                        theme_i18n_dir = theme_dir / 'i18n'
                        if theme_i18n_dir.exists():
                            for ts_file in theme_i18n_dir.glob('*.ts'):
                                lang_code = ts_file.stem
                                if lang_code not in self.available_languages_widgets:
                                    self.available_languages_widgets[lang_code] = self._get_language_display_name(lang_code)
                                    
            logger.info(f"可用界面语言: {list(self.available_languages_view.keys())}")
            logger.info(f"可用组件语言: {list(self.available_languages_widgets.keys())}")
            
        except Exception as e:
            logger.error(f"扫描语言包时出错: {e}")
            if not self.available_languages_view:
                self.available_languages_view['zh_CN'] = '简体中文'
            if not self.available_languages_widgets:
                self.available_languages_widgets['zh_CN'] = '简体中文'
                
    def _get_language_display_name(self, lang_code):
        """todo:获取的优化修正"""
        language_names = {
            'zh_CN': '简体中文',
            'zh_TW': '繁體中文',
            'en_US': 'English',
            'ja_JP': '日本語',
            'ko_KR': '한국어',
            'fr_FR': 'Français',
            'de_DE': 'Deutsch',
            'es_ES': 'Español',
            'ru_RU': 'Русский',
            'pt_BR': 'Português (Brasil)',
            'it_IT': 'Italiano',
            'ar_SA': 'العربية'
        }
        return language_names.get(lang_code, lang_code)
        
    def get_available_languages_view(self):
        """获取可用界面语言列表"""
        return self.available_languages_view.copy()
        
    def get_available_languages_widgets(self):
        """获取可用组件语言列表"""
        return self.available_languages_widgets.copy()

    def get_current_language_view_name(self):
        """获取当前界面语言名称"""
        return self._get_language_display_name(self.current_language_view)

    def get_current_language_widgets_name(self):
        """获取当前组件语言名称"""
        return self._get_language_display_name(self.current_language_widgets)

    def clear_translators(self):
        """清理所有翻译器"""
        app = QApplication.instance()
        if app:
            for translator in self.translators:
                app.removeTranslator(translator)
        self.translators.clear()
        
    def load_language_view(self, lang_code):
        """加载界面语言文件"""
        try:
            from pathlib import Path
            app = QApplication.instance()
            if not app:
                return False

            main_translator = self._load_translation_file(
                Path(conf.base_directory) / 'view' / 'i18n' / f'{lang_code}.qm'
            )
            if main_translator:
                self.translators.append(main_translator)
                app.installTranslator(main_translator)
                self.current_language_view = lang_code
                config_center.write_conf('General', 'language_view', lang_code)
                logger.info(f"成功加载界面语言包: {lang_code} ({self.available_languages_view.get(lang_code, lang_code)})")
                return True
            return False

        except Exception as e:
            logger.error(f"加载界面语言包 {lang_code} 时出错: {e}")
            return False
            
    def load_language_widgets(self, lang_code):
        """加载组件语言文件"""
        try:
            from pathlib import Path
            app = QApplication.instance()
            if not app:
                return False
            current_theme = config_center.read_conf('General', 'theme')
            theme_translator = self._load_translation_file(
                Path(conf.base_directory) / 'ui' / current_theme / 'i18n' / f'{lang_code}.qm'
            )
            if theme_translator:
                self.translators.append(theme_translator)
                app.installTranslator(theme_translator)
            dark_translator = self._load_translation_file(
                Path(conf.base_directory) / 'ui' / current_theme / 'dark' / 'i18n' / f'{lang_code}.qm'
            )
            if dark_translator:
                self.translators.append(dark_translator)
                app.installTranslator(dark_translator)
            self.current_language_widgets = lang_code
            config_center.write_conf('General', 'language_widgets', lang_code)
            logger.success(f"加载组件语言: {lang_code} ({self.available_languages_widgets.get(lang_code, lang_code)})")
            return True

        except Exception as e:
            logger.error(f"加载组件语言 {lang_code} 时出错: {e}")
            return False

    def _load_translation_file(self, qm_path):
        """加载翻译"""
        try:
            if not qm_path.exists():
                # 编译,仅开发用(不应该在这编译)
                ts_path = qm_path.with_suffix('.ts')
                if ts_path.exists():
                    self._compile_ts_to_qm(ts_path, qm_path)

            if qm_path.exists():
                translator = QTranslator()
                if translator.load(str(qm_path)):
                    logger.debug(f"成功加载文件: {qm_path}")
                    return translator
                else:
                    logger.warning(f"无法加载文件: {qm_path}")
            else:
                logger.warning(f"文件不存在: {qm_path}")
                
        except Exception as e:
            logger.error(f"加载文件 {qm_path} 时出错: {e}")
            
        return None
        
    def _compile_ts_to_qm(self, ts_path, qm_path):
        try:
            import subprocess
            
            result = subprocess.run(
                ['lrelease', str(ts_path), '-qm', str(qm_path)],
                capture_output=True,
                text=True
            )
            
            if result.returncode == 0:
                logger.info(f"成功编译翻译文件: {ts_path} -> {qm_path}")
                return True
            else:
                logger.warning(f"编译翻译文件失败: {result.stderr}")
                
        except FileNotFoundError:
            logger.warning("未找到lrelease工具，无法编译翻译文件")
        except Exception as e:
            logger.error(f"编译翻译文件时出错: {e}")
            
        return False
        
    def clear_translators(self):
        """清除翻译器"""
        app = QApplication.instance()
        if app:
            for translator in self.translators:
                app.removeTranslator(translator)
        self.translators.clear()
        
        
    def get_current_language_view_name(self):
        return self.available_languages_view.get(self.current_language_view, self.current_language_view)
        
    def get_current_language_widgets_name(self):
        return self.available_languages_widgets.get(self.current_language_widgets, self.current_language_widgets)
        
    def init_from_config(self):
        """初始化设置"""
        try:
            saved_language_view = config_center.read_conf('General', 'language_view', 'zh_CN')
            if saved_language_view in self.available_languages_view:
                self.load_language_view(saved_language_view)
            else:
                logger.warning(f"配置的界面语言 {saved_language_view} 不可用")
                self.load_language_view('zh_CN')
            saved_language_widgets = config_center.read_conf('General', 'language_widgets', 'zh_CN')
            if saved_language_widgets in self.available_languages_widgets:
                self.load_language_widgets(saved_language_widgets)
            else:
                logger.warning(f"配置的组件语言 {saved_language_widgets} 不可用")
                self.load_language_widgets('zh_CN')
        except Exception as e:
            logger.error(f"从配置初始化语言时出错: {e}")
            self.load_language_view('zh_CN')
            self.load_language_widgets('zh_CN')


# 适配高DPI缩放
QApplication.setHighDpiScaleFactorRoundingPolicy(
    Qt.HighDpiScaleFactorRoundingPolicy.PassThrough)
QApplication.setAttribute(Qt.AA_EnableHighDpiScaling)
QApplication.setAttribute(Qt.AA_UseHighDpiPixmaps)

global_i18n_manager = None

today = dt.date.today()
plugin_plaza = None

plugin_dict = {}  # 插件字典
enabled_plugins = {}  # 启用的插件列表

morning_st = 0
afternoon_st = 0

current_week = 0

loaded_data = schedule_center.schedule_data

schedule_dict = {}  # 对应时间线的课程表
schedule_even_dict = {}  # 对应时间线的课程表（双周）

timeline_dict = {}  # 时间线字典

countdown_dict = {}


def open_plaza():
    global plugin_plaza
    if plugin_plaza is None or not plugin_plaza.isVisible():
        plugin_plaza = PluginPlaza()
        plugin_plaza.show()
        plugin_plaza.closed.connect(cleanup_plaza)
        logger.info('打开“插件广场”')
    else:
        plugin_plaza.raise_()
        plugin_plaza.activateWindow()


def cleanup_plaza():
    global plugin_plaza
    logger.info('关闭“插件广场”')
    del plugin_plaza
    plugin_plaza = None


def get_timeline():
    global loaded_data
    loaded_data = schedule_center.schedule_data
    return loaded_data['timeline']


def open_dir(path: str):
    if sys.platform.startswith('win32'):
        os.startfile(path)
    elif sys.platform.startswith('linux'):
        subprocess.run(['xdg-open', path])
    else:
        msg_box = Dialog(
            '无法打开文件夹', f'Class Widgets 在您的系统下不支持自动打开文件夹，请手动打开以下地址：\n{path}'
        )
        msg_box.yesButton.setText('好')
        msg_box.cancelButton.hide()
        msg_box.buttonLayout.insertStretch(0, 1)
        msg_box.setFixedWidth(550)
        msg_box.exec()


def switch_checked(section, key, checked):
    if checked:
        config_center.write_conf(section, key, '1')
    else:
        config_center.write_conf(section, key, '0')
    if key == 'auto_startup':
        if checked:
            conf.add_to_startup()
        else:
            conf.remove_from_startup()


def get_theme_name():
    theme = config_center.read_conf('General', 'theme')
    if os.path.exists(f'{base_directory}/ui/{theme}/theme.json'):
        return theme
    else:
        return 'default'


def load_schedule_dict(schedule, part, part_name):
    """
    加载课表字典
    """
    schedule_dict_ = {}
    for week, item in schedule.items():
        all_class = []
        count = []  # 初始化计数器
        for i in range(len(part)):
            count.append(0)
        if str(week) in loaded_data['timeline'] and loaded_data['timeline'][str(week)]:
            timeline = get_timeline()[str(week)]
        else:
            timeline = get_timeline()['default']

        for item_name, item_time in timeline.items():
            if item_name.startswith('a'):
                try:
                    if int(item_name[1]) == 0:
                        count_num = 0
                    else:
                        count_num = sum(count[:int(item_name[1])])

                    prefix = item[int(item_name[2:]) - 1 + count_num]
                    period = part_name[str(item_name[1])]
                    all_class.append(f'{prefix}-{period}')
                except IndexError or ValueError:  # 未设置值
                    prefix = '未添加'
                    period = part_name[str(item_name[1])]
                    all_class.append(f'{prefix}-{period}')
                count[int(item_name[1])] += 1
        schedule_dict_[week] = all_class
    return schedule_dict_


def convert_to_dict(data_dict_):
    data_dict = {}
    for week, item in data_dict_.items():
        cache_list = item
        replace_list = []
        for activity_num in range(len(cache_list)):
            item_info = cache_list[int(activity_num)].split('-')
            replace_list.append(item_info[0])
        data_dict[str(week)] = replace_list
    return data_dict


def se_load_item():
    global schedule_dict
    global schedule_even_dict
    global loaded_data
    loaded_data = schedule_center.schedule_data
    part_name = loaded_data.get('part_name')
    part = loaded_data.get('part')
    schedule = loaded_data.get('schedule')
    schedule_even = loaded_data.get('schedule_even')

    schedule_dict = load_schedule_dict(schedule, part, part_name)
    schedule_even_dict = load_schedule_dict(schedule_even, part, part_name)


def cd_load_item():
    global countdown_dict
    text = config_center.read_conf('Date', 'cd_text_custom').split(',')
    date = config_center.read_conf('Date', 'countdown_date').split(',')
    if len(text) != len(date):
        countdown_dict = {"Err": f"len(cd_text_custom) (={len(text)}) != len(countdown_date) (={len(date)})"}
        raise Exception(
            f"len(cd_text_custom) (={len(text)}) != len(countdown_date) (={len(date)})"f"len(cd_text_custom) (={len(text)}) != len(countdown_date) (={len(date)}) \n 请检查 config.ini [Date] 项！！")
    countdown_dict = dict(zip(date, text))


class selectCity(MessageBoxBase):  # 选择城市
    def __init__(self, parent=None):
        super().__init__(parent)
        title_label = SubtitleLabel()
        subtitle_label = BodyLabel()
        self.search_edit = SearchLineEdit()

        title_label.setText('搜索城市')
        subtitle_label.setText('请输入当地城市名进行搜索')
        self.yesButton.setText('选择此城市')  # 按钮组件汉化
        self.cancelButton.setText('取消')

        self.search_edit.setPlaceholderText('输入城市名')
        self.search_edit.setClearButtonEnabled(True)
        self.search_edit.textChanged.connect(self.search_city)

        self.city_list = ListWidget()
        self.city_list.addItems(wd.search_by_name(''))
        self.get_selected_city()

        # 将组件添加到布局中
        self.viewLayout.addWidget(title_label)
        self.viewLayout.addWidget(subtitle_label)
        self.viewLayout.addWidget(self.search_edit)
        self.viewLayout.addWidget(self.city_list)
        self.widget.setMinimumWidth(500)
        self.widget.setMinimumHeight(600)

    def search_city(self):
        self.city_list.clear()
        self.city_list.addItems(wd.search_by_name(self.search_edit.text()))
        self.city_list.clearSelection()  # 清除选中项

    def get_selected_city(self):
        selected_city = self.city_list.findItems(
            wd.search_by_num(str(config_center.read_conf('Weather', 'city'))), QtCore.Qt.MatchFlag.MatchExactly
        )
        if selected_city:  # 若找到该城市
            item = selected_city[0]
            # 选中该项
            self.city_list.setCurrentItem(item)
            # 聚焦该项
            self.city_list.scrollToItem(item)


class licenseDialog(MessageBoxBase):  # 显示软件许可协议
    def __init__(self, parent=None):
        super().__init__(parent)
        title_label = SubtitleLabel()
        subtitle_label = BodyLabel()
        self.license_text = PlainTextEdit()

        title_label.setText('软件许可协议')
        subtitle_label.setText('此项目 (Class Widgets) 基于 GPL-3.0 许可证授权发布，详情请参阅：')
        self.yesButton.setText('好')  # 按钮组件汉化
        self.cancelButton.hide()
        self.buttonLayout.insertStretch(0, 1)
        self.license_text.setPlainText(open('LICENSE', 'r', encoding='utf-8').read())
        self.license_text.setReadOnly(True)

        # 将组件添加到布局中
        self.viewLayout.addWidget(title_label)
        self.viewLayout.addWidget(subtitle_label)
        self.viewLayout.addWidget(self.license_text)
        self.widget.setMinimumWidth(600)
        self.widget.setMinimumHeight(500)


class PluginSettingsDialog(MessageBoxBase):  # 插件设置对话框
    def __init__(self, plugin_dir=None, parent=None):
        super().__init__(parent)
        self.plugin_widget = None
        self.plugin_dir = plugin_dir
        self.parent = parent
        self.init_ui()

    def init_ui(self):
        # 加载已定义的UI
        self.plugin_widget = p_loader.plugins_settings[self.plugin_dir]
        self.viewLayout.addWidget(self.plugin_widget)
        self.viewLayout.setContentsMargins(0, 0, 0, 0)

        self.cancelButton.hide()
        self.buttonLayout.insertStretch(0, 1)

        self.widget.setMinimumWidth(875)
        self.widget.setMinimumHeight(625)


class PluginCard(CardWidget):  # 插件卡片
    def __init__(
            self, icon, title='Unknown', content='Unknown', version='1.0.0', plugin_dir='', author=None, parent=None,
            enable_settings=None
    ):
        super().__init__(parent)
        icon_radius = 5
        self.plugin_dir = plugin_dir
        self.title = title
        self.parent = parent

        self.iconWidget = ImageLabel(icon)  # 插件图标
        self.titleLabel = StrongBodyLabel(title, self)  # 插件名
        self.versionLabel = BodyLabel(version, self)  # 插件版本
        self.authorLabel = BodyLabel(author, self)  # 插件作者
        self.contentLabel = CaptionLabel(content, self)  # 插件描述
        self.enableButton = SwitchButton()
        self.moreButton = TransparentDropDownToolButton()
        self.moreMenu = RoundMenu(parent=self.moreButton)
        self.settingsBtn = TransparentToolButton()  # 设置按钮
        self.settingsBtn.hide()

        self.hBoxLayout = QHBoxLayout(self)
        self.hBoxLayout_Title = QHBoxLayout(self)
        self.vBoxLayout = QVBoxLayout(self)

        self.moreMenu.addActions([
            Action(
                fIcon.FOLDER, f'打开“{title}”插件文件夹',
                triggered=lambda: open_dir(os.path.join(base_directory, conf.PLUGINS_DIR, self.plugin_dir))
            ),
            Action(
                fIcon.DELETE, f'卸载“{title}”插件',
                triggered=self.remove_plugin
            )
        ])

        if plugin_dir in enabled_plugins['enabled_plugins']:  # 插件是否启用
            self.enableButton.setChecked(True)
            if enable_settings:
                self.moreMenu.addSeparator()
                self.moreMenu.addAction(Action(fIcon.SETTING, f'“{title}”插件设置', triggered=self.show_settings))
                self.settingsBtn.show()

        self.setFixedHeight(73)
        self.iconWidget.setFixedSize(48, 48)
        self.moreButton.setFixedSize(34, 34)
        self.iconWidget.setBorderRadius(icon_radius, icon_radius, icon_radius, icon_radius)  # 圆角
        self.contentLabel.setTextColor("#606060", "#d2d2d2")
        self.contentLabel.setMaximumWidth(500)
        self.contentLabel.setWordWrap(True)  # 自动换行
        self.versionLabel.setTextColor("#999999", "#999999")
        self.authorLabel.setTextColor("#606060", "#d2d2d2")
        self.enableButton.checkedChanged.connect(self.set_enable)
        self.enableButton.setOffText('禁用')
        self.enableButton.setOnText('启用')
        self.moreButton.setMenu(self.moreMenu)
        self.settingsBtn.setIcon(fIcon.SETTING)
        self.settingsBtn.clicked.connect(self.show_settings)

        self.hBoxLayout.setContentsMargins(20, 11, 11, 11)
        self.hBoxLayout.setSpacing(15)
        self.hBoxLayout.addWidget(self.iconWidget)

        # 内容
        self.vBoxLayout.setContentsMargins(0, 0, 0, 0)
        self.vBoxLayout.setSpacing(0)
        self.vBoxLayout.addLayout(self.hBoxLayout_Title)
        self.vBoxLayout.addWidget(self.contentLabel, 0, Qt.AlignmentFlag.AlignVCenter)
        self.vBoxLayout.setAlignment(Qt.AlignmentFlag.AlignVCenter)
        self.hBoxLayout.addLayout(self.vBoxLayout, 1)  # !!!

        # 标题栏
        self.hBoxLayout_Title.setSpacing(12)
        self.hBoxLayout_Title.setAlignment(Qt.AlignmentFlag.AlignLeft)
        self.hBoxLayout_Title.addWidget(self.titleLabel, 0, Qt.AlignmentFlag.AlignVCenter)
        self.hBoxLayout_Title.addWidget(self.authorLabel, 0, Qt.AlignmentFlag.AlignVCenter)
        self.hBoxLayout_Title.addWidget(self.versionLabel, 0, Qt.AlignmentFlag.AlignVCenter)

        self.hBoxLayout.addStretch(1)
        self.hBoxLayout.addWidget(self.settingsBtn, 0, Qt.AlignmentFlag.AlignRight)
        self.hBoxLayout.addWidget(self.enableButton, 0, Qt.AlignmentFlag.AlignRight)
        self.hBoxLayout.addWidget(self.moreButton, 0, Qt.AlignmentFlag.AlignRight)

    def set_enable(self):
        global enabled_plugins
        if self.enableButton.isChecked():
            enabled_plugins['enabled_plugins'].append(self.plugin_dir)
            conf.save_plugin_config(enabled_plugins)
        else:
            enabled_plugins['enabled_plugins'].remove(self.plugin_dir)
            conf.save_plugin_config(enabled_plugins)

    def show_settings(self):
        w = PluginSettingsDialog(self.plugin_dir, self.parent)
        w.exec()

    def remove_plugin(self):
        alert = MessageBox(f"您确定要删除插件“{self.title}”吗？", "删除此插件后，将无法恢复。", self.parent)
        alert.yesButton.setText('永久删除')
        alert.yesButton.setStyleSheet("""
                PushButton{
                    border-radius: 5px;
                    padding: 5px 12px 6px 12px;
                    outline: none;
                }
                PrimaryPushButton{
                    color: white;
                    background-color: #FF6167;
                    border: 1px solid #FF8585;
                    border-bottom: 1px solid #943333;
                }
                PrimaryPushButton:hover{
                    background-color: #FF7E83;
                    border: 1px solid #FF8084;
                    border-bottom: 1px solid #B13939;
                }
                PrimaryPushButton:pressed{
                    color: rgba(255, 255, 255, 0.63);
                    background-color: #DB5359;
                    border: 1px solid #DB5359;
                }
            """)
        alert.cancelButton.setText('我再想想……')
        if alert.exec():
            success = p_loader.delete_plugin(self.plugin_dir)
            if success:
                try:
                    with open(f'{base_directory}/plugins/plugins_from_pp.json', 'r', encoding='utf-8') as f:
                        installed_data = json.load(f)
                    installed_plugins = installed_data.get('plugins', [])
                    if self.plugin_dir in installed_plugins:
                        installed_plugins.remove(self.plugin_dir)
                        conf.save_installed_plugin(installed_plugins)
                except Exception as e:
                    logger.error(f"更新已安装插件列表失败: {e}")

                InfoBar.success(
                    title='卸载成功',
                    content=f'插件 “{self.title}” 已卸载。请重启 Class Widgets 以完全移除。',
                    orient=Qt.Horizontal,
                    isClosable=True,
                    position=InfoBarPosition.BOTTOM_RIGHT,
                    duration=5000,
                    parent=self.window()
                )
                self.deleteLater()  # 删除卡片
            else:
                InfoBar.error(
                    title='卸载失败',
                    content=f'卸载插件 “{self.title}” 时出错，请查看日志获取详细信息。',
                    orient=Qt.Horizontal,
                    isClosable=True,
                    position=InfoBarPosition.BOTTOM_RIGHT,
                    duration=5000,
                    parent=self.window()
                )


class TextFieldMessageBox(MessageBoxBase):
    """ Custom message box """

    def __init__(
            self, parent=None, title='标题', text='请输入内容', default_text='', enable_check=False):
        super().__init__(parent)
        self.fail_color = (QColor('#c42b1c'), QColor('#ff99a4'))
        self.success_color = (QColor('#0f7b0f'), QColor('#6ccb5f'))
        self.check_list = enable_check

        self.titleLabel = SubtitleLabel()
        self.titleLabel.setText(title)
        self.subtitleLabel = BodyLabel()
        self.subtitleLabel.setText(text)
        self.textField = LineEdit()
        self.tipsLabel = CaptionLabel()
        self.tipsLabel.setText('')
        self.yesButton.setText('确定')

        self.fieldLayout = QVBoxLayout()
        self.textField.setPlaceholderText(default_text)
        self.textField.setClearButtonEnabled(True)
        if enable_check:
            self.textField.textChanged.connect(self.check_text)
            self.yesButton.setEnabled(False)

        # 将组件添加到布局中
        self.viewLayout.addWidget(self.titleLabel)
        self.viewLayout.addWidget(self.subtitleLabel)
        self.viewLayout.addLayout(self.fieldLayout)
        self.fieldLayout.addWidget(self.textField)
        self.fieldLayout.addWidget(self.tipsLabel)

        # 设置对话框的最小宽度
        self.widget.setMinimumWidth(350)

    def check_text(self):
        self.tipsLabel.setTextColor(self.fail_color[0], self.fail_color[1])
        self.yesButton.setEnabled(False)
        if self.textField.text() == '':
            self.tipsLabel.setText('不能为空值啊 ( •̀ ω •́ )✧')
            return
        if f'{self.textField.text()}.json' in self.check_list:
            self.tipsLabel.setText('不可以和之前的课程名重复哦 o(TヘTo)')
            return

        self.yesButton.setEnabled(True)
        self.tipsLabel.setTextColor(self.success_color[0], self.success_color[1])
        self.tipsLabel.setText('很好！就这样！ヾ(≧▽≦*)o')


class TTSVoiceLoaderThread(QThread):
    voicesLoaded = pyqtSignal(list)
    errorOccurred = pyqtSignal(str)
    previewFinished = pyqtSignal(bool)

    def __init__(self, engine_filter=None, parent=None):
        super().__init__(parent)
        self.engine_filter = engine_filter

    def run(self):
        try:
            if self.engine_filter == "pyttsx3" and platform.system() != "Windows":
                logger.warning("当前系统不是Windows,跳过pyttsx3 TTS预览")
                self.previewFinished.emit(False)
                return
            if self.isInterruptionRequested():
                return
            if self.engine_filter == "pyttsx3" and platform.system() != "Windows":
                logger.warning("当前系统不是Windows,跳过pyttsx3语音加载")
                self.voicesLoaded.emit([])
                return
            loop = asyncio.new_event_loop()
            asyncio.set_event_loop(loop)
            available_voices, error_message = loop.run_until_complete(get_tts_voices(engine_filter=self.engine_filter))
            loop.close()
            if self.isInterruptionRequested():
                return

            if error_message:
                self.errorOccurred.emit(error_message)
            else:
                self.voicesLoaded.emit(available_voices)
        except Exception as e:
            logger.error(f"加载TTS语音列表时出错: {e}")
            self.errorOccurred.emit(str(e))


class TTSPreviewThread(QThread):
    previewFinished = pyqtSignal(bool)
    previewError = pyqtSignal(str)

    def __init__(self, text, engine, voice, parent=None):
        super().__init__(parent)
        self.text = text
        self.engine = engine
        self.voice = voice

    def run(self):
        try:
            if self.engine == "pyttsx3" and platform.system() != "Windows":
                logger.warning("当前系统不是Windows，跳过pyttsx3 TTS预览。")
                self.previewFinished.emit(False)
                return
            if self.isInterruptionRequested():
                logger.info("TTS预览线程收到中断请求，正在退出...")
                return
                
            from generate_speech import generate_speech_sync, TTSEngine
            from play_audio import play_audio
            import os
            
            logger.info(f"使用引擎 {self.engine} 生成预览语音")
            audio_file = generate_speech_sync(
                text=self.text,
                engine=self.engine,
                voice=self.voice,
                auto_fallback=True,
                timeout=10.0
            )
            
            # 再次检查是否有中断请求
            if self.isInterruptionRequested():
                logger.info("TTS预览线程收到中断请求，正在退出...")
                # 删除已生成的音频文件
                TTSEngine.delete_audio_file(audio_file)
                return
            
            # 检查文件是否存在且有效
            if not os.path.exists(audio_file):
                raise FileNotFoundError(f"生成的音频文件不存在: {audio_file}")
                
            # 检查文件大小是否正常（小于10字节的文件可能是损坏的）
            file_size = os.path.getsize(audio_file)
            if file_size < 10:
                logger.warning(f"生成的音频文件可能无效，大小仅为 {file_size} 字节: {audio_file}")
                # 删除可能损坏的文件
                TTSEngine.delete_audio_file(audio_file)
                raise ValueError(f"生成的音频文件可能无效，大小仅为 {file_size} 字节")
                
            play_audio(audio_file, tts_delete_after=True)
            self.previewFinished.emit(True)
        except Exception as e:
            logger.error(f"TTS预览生成失败: {str(e)}")
            self.previewError.emit(str(e))


class SettingsMenu(FluentWindow):
    closed = pyqtSignal()

    def __init__(self):
        super().__init__()
        self.tts_voice_loader_thread = None
        self.button_clear_log = None
        self.version_thread = None
        self.engine_selector = None # TTS引擎选择器
        self.current_loaded_engine = config_center.read_conf('TTS', 'engine') # 加载的TTS引擎

        # 创建子页面
        self.spInterface = uic.loadUi(f'{base_directory}/view/menu/preview.ui')  # 预览
        self.spInterface.setObjectName("spInterface")
        self.teInterface = uic.loadUi(f'{base_directory}/view/menu/timeline_edit.ui')  # 时间线编辑
        self.teInterface.setObjectName("teInterface")
        self.seInterface = uic.loadUi(f'{base_directory}/view/menu/schedule_edit.ui')  # 课程表编辑
        self.seInterface.setObjectName("seInterface")
        self.cdInterface = uic.loadUi(f'{base_directory}/view/menu/countdown_custom_edit.ui')  # 倒计日编辑
        self.cdInterface.setObjectName("cdInterface")
        self.adInterface = uic.loadUi(f'{base_directory}/view/menu/advance.ui')  # 高级选项
        self.adInterface.setObjectName("adInterface")
        self.ifInterface = uic.loadUi(f'{base_directory}/view/menu/about.ui')  # 关于
        self.ifInterface.setObjectName("ifInterface")
        self.ctInterface = uic.loadUi(f'{base_directory}/view/menu/custom.ui')  # 自定义
        self.ctInterface.setObjectName("ctInterface")
        self.cfInterface = uic.loadUi(f'{base_directory}/view/menu/configs.ui')  # 配置文件
        self.cfInterface.setObjectName("cfInterface")
        self.sdInterface = uic.loadUi(f'{base_directory}/view/menu/sound.ui')  # 通知
        self.sdInterface.setObjectName("sdInterface")
        self.hdInterface = uic.loadUi(f'{base_directory}/view/menu/help.ui')  # 帮助
        self.hdInterface.setObjectName("hdInterface")
        self.plInterface = uic.loadUi(f'{base_directory}/view/menu/plugin_mgr.ui')  # 插件
        self.plInterface.setObjectName("plInterface")
        self.version_number_label = self.ifInterface.findChild(QLabel, 'version_number_label')
        self.build_commit_label = self.ifInterface.findChild(QLabel, 'build_commit_label')
        self.build_uuid_label = self.ifInterface.findChild(QLabel, 'build_uuid_label')
        self.build_date_label = self.ifInterface.findChild(QLabel, 'build_date_label')

        # 向后兼容
        global global_i18n_manager
        if global_i18n_manager:
            self.i18n_manager = global_i18n_manager
            logger.info(f"复用i18n旧例,界面语言: {self.i18n_manager.get_current_language_view_name()}, 组件语言: {self.i18n_manager.get_current_language_widgets_name()}")
        else:
            self.i18n_manager = I18nManager()
            self.i18n_manager.init_from_config()
            logger.info(f"创建新i18n管理,界面语言: {self.i18n_manager.get_current_language_view_name()}, 组件语言: {self.i18n_manager.get_current_language_widgets_name()}")

        self.init_nav()
        self.init_window()

    def init_font(self):  # 设置字体
        self.setStyleSheet("""QLabel {
                    font-family: 'Microsoft YaHei';
                }""")

    def load_all_item(self):
        self.setup_timeline_edit()
        self.setup_schedule_edit()
        self.setup_schedule_preview()
        self.setup_advance_interface()
        self.setup_about_interface()
        self.setup_customization_interface()
        self.setup_configs_interface()
        self.setup_sound_interface()
        self.setup_help_interface()
        self.setup_plugin_mgr_interface()
        self.setup_countdown_edit()

    # 初始化界面
    def setup_plugin_mgr_interface(self):
        pm_scroll = self.findChild(SmoothScrollArea, 'pm_scroll')
        QScroller.grabGesture(pm_scroll.viewport(), QScroller.LeftMouseButtonGesture)  # 触摸屏适配

        global plugin_dict, enabled_plugins
        enabled_plugins = conf.load_plugin_config()  # 加载启用的插件
        plugin_dict = (conf.load_plugins())  # 加载插件信息

        open_pp = self.findChild(PushButton, 'open_plugin_plaza')
        open_pp.clicked.connect(open_plaza)  # 打开插件广场

        open_pp2 = self.findChild(PushButton, 'open_plugin_plaza_2')
        open_pp2.clicked.connect(open_plaza)  # 打开插件广场

        auto_delay = self.findChild(SpinBox, 'auto_delay')
        auto_delay.setValue(int(config_center.read_conf('Plugin', 'auto_delay')))
        auto_delay.valueChanged.connect(
            lambda: config_center.write_conf('Plugin', 'auto_delay', str(auto_delay.value())))
        # 设置自动化延迟

        plugin_card_layout = self.findChild(QVBoxLayout, 'plugin_card_layout')
        open_plugin_folder = self.findChild(PushButton, 'open_plugin_folder')
        open_plugin_folder.clicked.connect(lambda: open_dir(os.path.join(base_directory, conf.PLUGINS_DIR)))  # 打开插件目录

        if not p_loader.plugins_settings:  # 若插件设置为空
            p_loader.load_plugins()  # 加载插件设置

        for plugin in plugin_dict:
            if (Path(conf.PLUGINS_DIR) / plugin / 'icon.png').exists():  # 若插件目录存在icon.png
                icon_path = f'{base_directory}/plugins/{plugin}/icon.png'
            else:
                icon_path = f'{base_directory}/img/settings/plugin-icon.png'
            card = PluginCard(
                icon=icon_path,
                title=plugin_dict[plugin]['name'],
                version=plugin_dict[plugin]['version'],
                author=plugin_dict[plugin]['author'],
                plugin_dir=plugin,
                content=plugin_dict[plugin]['description'],
                enable_settings=plugin_dict[plugin]['settings'],
                parent=self
            )
            plugin_card_layout.addWidget(card)

        tips_plugin_empty = self.findChild(QLabel, 'tips_plugin_empty')
        if plugin_dict:
            tips_plugin_empty.hide()

    def setup_help_interface(self):
        open_by_browser = self.findChild(PushButton, 'open_by_browser')
        open_by_browser.setIcon(fIcon.LINK)
        open_by_browser.clicked.connect(lambda: QDesktopServices.openUrl(QUrl(
            'https://classwidgets.rinlit.cn/docs-user/'
        )))

    def setup_sound_interface(self):
        sd_scroll = self.findChild(SmoothScrollArea, 'sd_scroll')  # 触摸屏适配
        QScroller.grabGesture(sd_scroll.viewport(), QScroller.LeftMouseButtonGesture)

        switch_enable_toast = self.findChild(SwitchButton, 'switch_enable_attend')
        switch_enable_toast.setChecked(int(config_center.read_conf('Toast', 'attend_class')))
        switch_enable_toast.checkedChanged.connect(lambda checked: switch_checked('Toast', 'attend_class', checked))
        # 上课提醒开关

        switch_enable_finish = self.findChild(SwitchButton, 'switch_enable_finish')
        switch_enable_finish.setChecked(int(config_center.read_conf('Toast', 'finish_class')))
        switch_enable_finish.checkedChanged.connect(lambda checked: switch_checked('Toast', 'finish_class', checked))
        # 下课提醒开关

        switch_enable_finish = self.findChild(SwitchButton, 'switch_enable_schoolout')
        switch_enable_finish.setChecked(int(config_center.read_conf('Toast', 'after_school')))
        switch_enable_finish.checkedChanged.connect(lambda checked: switch_checked('Toast', 'after_school', checked))
        # 放学提醒开关

        switch_enable_prepare = self.findChild(SwitchButton, 'switch_enable_prepare')
        switch_enable_prepare.setChecked(int(config_center.read_conf('Toast', 'prepare_class')))
        switch_enable_prepare.checkedChanged.connect(lambda checked: switch_checked('Toast', 'prepare_class', checked))
        # 预备铃开关

        switch_enable_pin_toast = self.findChild(SwitchButton, 'switch_enable_pin_toast')
        switch_enable_pin_toast.setChecked(int(config_center.read_conf('Toast', 'pin_on_top')))
        switch_enable_pin_toast.checkedChanged.connect(lambda checked: switch_checked('Toast', 'pin_on_top', checked))
        # 置顶开关

        slider_volume = self.findChild(Slider, 'slider_volume')
        slider_volume.setValue(int(config_center.read_conf('Audio', 'volume')))
        slider_volume.valueChanged.connect(self.save_volume)  # 音量滑块

        preview_toast_button = self.findChild(PrimaryDropDownPushButton, 'preview')

        pre_toast_menu = RoundMenu(parent=preview_toast_button)
        pre_toast_menu.addActions([
            Action(fIcon.EDUCATION, '上课提醒',
                   triggered=lambda: tip_toast.push_notification(1, lesson_name='信息技术')),
            Action(fIcon.CAFE, '下课提醒',
                   triggered=lambda: tip_toast.push_notification(0, lesson_name='信息技术')),
            Action(fIcon.BOOK_SHELF, '预备提醒',
                   triggered=lambda: tip_toast.push_notification(3, lesson_name='信息技术')),
            Action(fIcon.CODE, '其他提醒',
                   triggered=lambda: tip_toast.push_notification(4, title='通知', subtitle='测试通知示例',
                                                                 content='这是一条测试通知ヾ(≧▽≦*)o'))
        ])
        preview_toast_button.setMenu(pre_toast_menu)  # 预览通知栏

        switch_wave_effect = self.findChild(SwitchButton, 'switch_enable_wave')
        switch_wave_effect.setChecked(int(config_center.read_conf('Toast', 'wave')))
        switch_wave_effect.checkedChanged.connect(lambda checked: switch_checked('Toast', 'wave', checked))  # 波纹开关

        spin_prepare_time = self.findChild(SpinBox, 'spin_prepare_class')
        spin_prepare_time.setValue(int(config_center.read_conf('Toast', 'prepare_minutes')))
        spin_prepare_time.valueChanged.connect(self.save_prepare_time)  # 准备时间

        # TTS
        tts_settings = self.findChild(PushButton, 'TTS_PushButton')
        tts_settings.clicked.connect(self.open_tts_settings)
        self.available_voices = None
        self.current_loaded_engine = config_center.read_conf('TTS', 'engine') # 加载的TTS引擎

        self.voice_selector = None
        self.switch_enable_TTS = None

    def available_voices_cnt(self, voices):
        self.available_voices = voices
        if hasattr(self, 'voice_selector') and self.voice_selector and hasattr(self, 'update_tts_voices') and self.TTSSettingsDialog and not self.TTSSettingsDialog.isHidden():
            self.update_tts_voices(self.available_voices)
        self.switch_enable_TTS.setEnabled(True if voices else False)
        self.voice_selector.setEnabled(True if voices else False)

    class TTSSettings(MessageBoxBase): # TTS设置页
        def __init__(self, parent=None):
            super().__init__(parent)
            self.parent_menu = parent # 保存父菜单的引用
            self.temp_widget = QWidget()
            ui_path = f'{base_directory}/view/menu/tts_settings.ui'
            uic.loadUi(ui_path, self.temp_widget)
            self.viewLayout.addWidget(self.temp_widget)

            self.viewLayout.setContentsMargins(0, 0, 0, 0)
            self.cancelButton.hide()
            self.widget.setMinimumWidth(parent.width()//3*2)
            self.widget.setMinimumHeight(parent.height())
            switch_enable_TTS = self.widget.findChild(SwitchButton, 'switch_enable_tts')
            slider_speed_tts = self.widget.findChild(Slider, 'slider_tts_speed')
            tts_enabled = int(config_center.read_conf('TTS', 'enable'))
            switch_enable_TTS.setChecked(tts_enabled)
            slider_speed_tts.setValue(int(config_center.read_conf('TTS', 'speed')))

            switch_enable_TTS.checkedChanged.connect(parent.toggle_tts_settings)
            slider_speed_tts.valueChanged.connect(parent.save_tts_speed)

            voice_selector = self.widget.findChild(ComboBox, 'voice_selector')
            voice_selector.clear()
            voice_selector.addItem("加载中...", userData=None)
            voice_selector.setEnabled(False)
            switch_enable_TTS.setEnabled(False)

            # TTS引擎选择器
            parent.engine_selector = self.widget.findChild(ComboBox, 'engine_selector')
            if not parent.engine_selector:
                parent.engine_selector = ComboBox(self.widget)
            parent.populate_tts_engines()
            parent.engine_selector.currentTextChanged.connect(parent.on_engine_selected)
            parent.engine_note_label = self.widget.findChild(HyperlinkLabel, 'engine_note')
            parent.engine_note_label.clicked.connect(parent.show_engine_note)

            parent.voice_selector = self.widget.findChild(ComboBox, 'voice_selector')
            parent.switch_enable_TTS = self.widget.findChild(SwitchButton, 'switch_enable_tts')
            self.tts_vocab_button = self.widget.findChild(PushButton, 'tts_vocab_button')
            def show_vocab_note():
                w = MessageBox('小语法?',
                               '可以使用以下占位符来动态插入信息：\n'\
                               '- `{lesson_name}`: 开始&结束&下节的课程名(例如：信息技术)\n'\
                               '- `{minutes}`: 分钟数 (例如：5) *其他\n'\
                               '- `{title}`: 通知标题 (例如：重要通知) *其他\n'\
                               '- `{content}`: 通知内容 (例如：这是一条测试通知) *其他\n', self)
                w.cancelButton.hide()
                w.exec()
            self.tts_vocab_button.clicked.connect(show_vocab_note)

            if parent.available_voices is not None and parent.current_loaded_engine == parent.engine_selector.currentData():
                parent.update_tts_voices(parent.available_voices)
            else:
                # 启动由 open_tts_settings 处理
                voice_selector.clear()
                voice_selector.addItem("加载中...", userData=None)
                voice_selector.setEnabled(False)

            text_attend_class = self.widget.findChild(LineEdit, 'text_attend_class')
            text_attend_class.setText(config_center.read_conf('TTS', 'attend_class'))
            text_attend_class.textChanged.connect(lambda: config_center.write_conf('TTS', 'attend_class', text_attend_class.text()))

            text_prepare_class = self.widget.findChild(LineEdit, 'text_prepare_class')
            text_prepare_class.setText(config_center.read_conf('TTS', 'prepare_class'))
            text_prepare_class.textChanged.connect(lambda: config_center.write_conf('TTS', 'prepare_class', text_prepare_class.text()))

            text_finish_class = self.widget.findChild(LineEdit, 'text_finish_class')
            text_finish_class.setText(config_center.read_conf('TTS', 'finish_class'))
            text_finish_class.textChanged.connect(lambda: config_center.write_conf('TTS', 'finish_class', text_finish_class.text()))

            text_after_school = self.widget.findChild(LineEdit, 'text_after_school')
            text_after_school.setText(config_center.read_conf('TTS', 'after_school'))
            text_after_school.textChanged.connect(lambda: config_center.write_conf('TTS', 'after_school', text_after_school.text()))

            text_notification = self.widget.findChild(LineEdit, 'text_notification')
            text_notification.setText(config_center.read_conf('TTS', 'otherwise'))
            text_notification.textChanged.connect(lambda: config_center.write_conf('TTS', 'otherwise', text_notification.text()))

            # 预览
            preview_tts_button = self.widget.findChild(PrimaryDropDownPushButton, 'preview')
            preview_tts_menu = RoundMenu(parent=preview_tts_button)
            preview_tts_menu.addActions([
                Action(fIcon.EDUCATION, '上课提醒', triggered=lambda: self.play_tts_preview('attend_class')),
                Action(fIcon.CAFE, '下课提醒', triggered=lambda: self.play_tts_preview('finish_class')),
                Action(fIcon.BOOK_SHELF, '预备提醒', triggered=lambda: self.play_tts_preview('prepare_class')),
                Action(fIcon.EMBED, '放学提醒', triggered=lambda: self.play_tts_preview('after_school')),
                Action(fIcon.CODE, '其他提醒', triggered=lambda: self.play_tts_preview('otherwise'))
            ])
            preview_tts_button.setMenu(preview_tts_menu)

        def play_tts_preview(self, text_type):
            text_template = config_center.read_conf('TTS', text_type)
            from collections import defaultdict
            format_values = defaultdict(str, {
                'lesson_name': '信息技术',
                'minutes': '5',
                'title': '通知',
                'content': '这是一条测试通知ヾ(≧▽≦*)o'
            })
            if text_type == 'attend_class':
                text_to_speak = text_template.format_map(format_values)
            elif text_type == 'finish_class':
                text_to_speak = text_template.format_map(format_values)
            elif text_type == 'prepare_class':
                text_to_speak = text_template.format_map(format_values)
            elif text_type == 'after_school':
                text_to_speak = text_template.format_map(format_values)
            elif text_type == 'otherwise':
                text_to_speak = text_template.format_map(format_values)
            else:
                text_to_speak = text_template.format_map(format_values)

            logger.debug(f"生成TTS文本: {text_to_speak}")
            
            try:
                current_engine = self.parent_menu.engine_selector.currentData()
                current_voice = None
                if self.parent_menu.voice_selector and self.parent_menu.voice_selector.currentData():
                    current_voice = self.parent_menu.voice_selector.currentData()
                
                if hasattr(self, 'tts_preview_thread') and self.tts_preview_thread and self.tts_preview_thread.isRunning():
                    self.tts_preview_thread.requestInterruption()
                    self.tts_preview_thread.quit()
                    if not self.tts_preview_thread.wait(1000):
                        logger.warning("旧TTS预览线程未能在超时时间内退出，将在后台继续运行")
                self.tts_preview_thread = TTSPreviewThread(
                    text=text_to_speak,
                    engine=current_engine,
                    voice=current_voice,
                    parent=self
                )
                
                self.tts_preview_thread.previewError.connect(self.handle_tts_preview_error)
                self.tts_preview_thread.start()
                
            except Exception as e:
                logger.error(f"启动TTS预览线程失败: {str(e)}")
                from qfluentwidgets import MessageBox
                MessageBox(
                    "TTS预览失败",
                    f"启动TTS预览时出错: {str(e)}",
                    self
                ).exec()
                
        def handle_tts_preview_error(self, error_message):
            logger.error(f"TTS生成预览失败: {error_message}")
            from qfluentwidgets import MessageBox
            MessageBox(
                "TTS生成失败",
                f"生成或播放语音时出错: {error_message}",
                self
            ).exec()


    def open_tts_settings(self):
        if not hasattr(self, 'TTSSettingsDialog') or not self.TTSSettingsDialog:
            self.TTSSettingsDialog = self.TTSSettings(self)
        current_selected_engine_in_selector = self.engine_selector.currentData()
        tts_enabled = config_center.read_conf('TTS', 'enable') == '1'

        if tts_enabled:
            self.voice_selector.clear()
            self.voice_selector.addItem("加载中...", userData=None)
            self.voice_selector.setEnabled(False)
            self.switch_enable_TTS.setEnabled(True)
        else:
            self.voice_selector.clear()
            self.voice_selector.addItem("未启用", userData=None)
            self.voice_selector.setEnabled(False)
            self.switch_enable_TTS.setEnabled(True)

        self.toggle_tts_settings(tts_enabled)
        self.TTSSettingsDialog.show()
        self.TTSSettingsDialog.exec()
        logger.debug(f"加载引擎: {self.current_loaded_engine},{current_selected_engine_in_selector}(选择器)")
        if tts_enabled:
            self.load_tts_voices_for_engine(current_selected_engine_in_selector)
        else:
            self.voice_selector.clear()
            self.voice_selector.addItem("未启用", userData=None)
            self.voice_selector.setEnabled(False)
            self.switch_enable_TTS.setEnabled(True)

    def on_engine_selected(self, engine_text):
        selected_engine_key = self.engine_selector.currentData()
        if selected_engine_key and selected_engine_key != self.current_loaded_engine:
            logger.debug(f"TTS引擎被更改,尝试更新列表: {selected_engine_key}")
            config_center.write_conf('TTS', 'engine', selected_engine_key)
            self.current_loaded_engine = selected_engine_key # 更新当前加载的引擎
            self.load_tts_voices_for_engine(selected_engine_key)
        elif not selected_engine_key:
            logger.warning("选择的TTS引擎键为空")

    def load_tts_voices_for_engine(self, engine_key):
        if config_center.read_conf('TTS', 'enable') == '0':
            self.voice_selector.clear()
            self.voice_selector.addItem("未启用", userData=None)
            self.voice_selector.setEnabled(False)
            self.switch_enable_TTS.setEnabled(True)
            return
        self.voice_selector.clear()
        self.voice_selector.addItem("加载中...", userData=None)
        self.voice_selector.setEnabled(False)
        if hasattr(self, 'TTSSettingsDialog') and self.TTSSettingsDialog.isVisible():
            self.switch_enable_TTS.setEnabled(False) # 临时禁用TTS开关

        if self.tts_voice_loader_thread and self.tts_voice_loader_thread.isRunning():
            self.tts_voice_loader_thread.requestInterruption()
            self.tts_voice_loader_thread.quit()
            if not self.tts_voice_loader_thread.wait(2000):
                logger.warning("旧TTS加载线程未能在超时时间内退出，将在后台继续运行")
        self.tts_voice_loader_thread = None

        self.current_loaded_engine = engine_key
        self.available_voices = None
        self.tts_voice_loader_thread = TTSVoiceLoaderThread(engine_filter=engine_key)
        self.tts_voice_loader_thread.voicesLoaded.connect(lambda voices: self.available_voices_cnt(voices) or self.switch_enable_TTS.setEnabled(True))
        self.tts_voice_loader_thread.errorOccurred.connect(lambda error: self.handle_tts_load_error(error) or self.switch_enable_TTS.setEnabled(True))
        self.tts_voice_loader_thread.start()

    def populate_tts_engines(self):
        # 填充TTS引擎选项
        self.engine_selector.clear()
        available_engines = generate_speech.get_available_engines() #  假设 generate_speech 有这个方法
        logger.debug(f"可用TTS引擎: {available_engines}")
        for engine_key, engine_name in available_engines.items():
            if engine_key == 'pyttsx3' and platform.system() != "Windows":
                continue
            self.engine_selector.addItem(engine_name, userData=engine_key)
        
        current_engine = config_center.read_conf('TTS', 'engine')
        if current_engine in available_engines:
            if current_engine == 'pyttsx3' and platform.system() != "Windows":
                if self.engine_selector.count() > 0:
                    self.engine_selector.setCurrentIndex(0)
                    config_center.write_conf('TTS', 'engine', self.engine_selector.currentData())
                    logger.warning(f"当前系统不支持pyttsx3，已自动切换到引擎: {self.engine_selector.currentData()}")
                else:
                    logger.error("没有可用的TTS引擎!")
            else:
                index = self.engine_selector.findData(current_engine)
                if index != -1:
                    self.engine_selector.setCurrentIndex(index)
        elif self.engine_selector.count() > 0:
            self.engine_selector.setCurrentIndex(0)
            config_center.write_conf('TTS', 'engine', self.engine_selector.currentData())

    def show_engine_note(self):
        if not hasattr(self, 'engine_selector') or not self.engine_selector:
            logger.warning("引擎选择器未初始化")
            return

        current_engine_key = self.engine_selector.currentData()
        title = "引擎小提示"
        message = ""
        if current_engine_key == "edge":
            message = ("Edge TTS 需要联网才能正常发声哦~\n"
                       "请确保网络连接,不然会说不出话来(>﹏<)\n"
                       "* 可能会有一定的延迟,耐心等待一下~")
            w = MessageBox(title, message, self.TTSSettingsDialog if hasattr(self, 'TTSSettingsDialog') and self.TTSSettingsDialog else self.parent_menu)
            w.yesButton.setText('知道啦~')
            w.cancelButton.hide()
            w.show()
        elif current_engine_key == "pyttsx3" and platform.system() == "Windows":
            class CustomMessageBox(MessageBoxBase):
                def __init__(self, parent=None):
                    super().__init__(parent)
                    self.titleLabel = StrongBodyLabel(title, self)
                    self.contentLabel = BodyLabel(
                        "系统 TTS（pyttsx3）用的是系统自带的语音服务噢~\n"
                        "您可以在系统设置里添加更多语音(*≧▽≦)", 
                        self)
                    self.hyperlinkLabel = HyperlinkLabel("打开Windows语音设置", self)
                    self.hyperlinkLabel.clicked.connect(self._open_settings)
                    self.viewLayout.addWidget(self.titleLabel)
                    self.viewLayout.addWidget(self.contentLabel)
                    self.viewLayout.addWidget(self.hyperlinkLabel)
                    self.yesButton.setText('知道啦~')
                    self.cancelButton.hide()
                def _open_settings(self):
                    QDesktopServices.openUrl(QUrl("file:///C:/Windows/System32/Speech/SpeechUX/sapi.cpl"))
            w = CustomMessageBox(self.TTSSettingsDialog if hasattr(self, 'TTSSettingsDialog') and self.TTSSettingsDialog else self.parent_menu)
            w.exec()
        else:
            message = "这个语音引擎还没有提示信息呢~(・ω<)"
            w = MessageBox(title, message, self.TTSSettingsDialog if hasattr(self, 'TTSSettingsDialog') and self.TTSSettingsDialog else self.parent_menu)
            w.yesButton.setText('知道啦~')
            w.cancelButton.hide()
            w.show()


    def toggle_tts_settings(self, checked):
        switch_checked('TTS', 'enable', checked)

        tts_dialog_widget = self.TTSSettingsDialog.widget if hasattr(self, 'TTSSettingsDialog') and self.TTSSettingsDialog else None
        if not tts_dialog_widget:
            return
        card_tts_speed = tts_dialog_widget.findChild(CardWidget, 'CardWidget_7')
        card_tts_speed.setVisible(checked)
        if checked:
            self.engine_selector.setEnabled(True)
            if self.voice_selector.itemText(0) in ["未启用", "加载失败", "无可用语音"] or self.voice_selector.count() == 0:
                self.voice_selector.clear()
                self.voice_selector.addItem("加载中...", userData=None)
            self.voice_selector.setEnabled(False)
            self.switch_enable_TTS.setEnabled(False)
            current_engine = self.engine_selector.currentData()
            if current_engine:
                self.load_tts_voices_for_engine(current_engine)
            else:
                logger.warning("TTS启用但未选择引擎，无法加载语音")
                self.voice_selector.clear()
                self.voice_selector.addItem("请选择引擎", userData=None)
                self.voice_selector.setEnabled(False)
                self.switch_enable_TTS.setEnabled(True)
        else:
            self.engine_selector.setEnabled(False)
            self.voice_selector.clear()
            self.voice_selector.addItem("未启用", userData=None)
            self.voice_selector.setEnabled(False)
            self.switch_enable_TTS.setEnabled(True)
            if self.tts_voice_loader_thread and self.tts_voice_loader_thread.isRunning():
                self.tts_voice_loader_thread.requestInterruption()
                self.tts_voice_loader_thread.quit()
                if not self.tts_voice_loader_thread.wait(1000):
                    logger.warning("TTS语音加载线程未能及时停止")

    def save_tts_speed(self, value):
        config_center.write_conf('TTS', 'speed', str(value))

    def update_tts_voices(self, available_voices):
        voice_selector = self.voice_selector
        switch_enable_TTS = self.switch_enable_TTS
        try:
            if voice_selector.currentTextChanged.disconnect():
                pass
        except TypeError:
            pass
        except Exception as e:
            logger.warning(f"断开voice_selector信号连接失败: {e}")
        voice_selector.clear()

        if not available_voices:
            logger.warning("未找到可用的TTS语音引擎或语音包")
            if voice_selector.count() == 0 or voice_selector.itemText(0) == "加载中...":
                voice_selector.clear()
                voice_selector.addItem("无可用语音", userData=None)
                voice_selector.setEnabled(False)
            switch_enable_TTS.setEnabled(True)
            card_tts_speed = self.findChild(CardWidget, 'CardWidget_7')
            if card_tts_speed: card_tts_speed.setVisible(False)

        for voice in available_voices:
            voice_selector.addItem(voice['name'], userData=voice['id'])
        current_voice_id = config_center.read_conf('TTS', 'voice_id')
        current_voice_name = get_voice_name_by_id(current_voice_id, available_voices)
        if current_voice_name:
            index_to_select = -1
            for i in range(voice_selector.count()):
                if voice_selector.itemData(i) == current_voice_id:
                    index_to_select = i
                    break
            if index_to_select != -1:
                voice_selector.setCurrentIndex(index_to_select)
                config_center.write_conf('TTS', 'voice_id', current_voice_id)
            else:
                if available_voices:
                    voice_selector.setCurrentIndex(0)
                    first_voice_id = available_voices[0]['id']
                    config_center.write_conf('TTS', 'voice_id', first_voice_id)
                else:
                    voice_selector.setEnabled(False)
                    switch_enable_TTS.setEnabled(False)
        elif available_voices: # 默认选择
            voice_selector.setCurrentIndex(0)
            first_voice_id = available_voices[0]['id']
            config_center.write_conf('TTS', 'voice_id', first_voice_id)
        else: # 理论不会到这里
             voice_selector.setEnabled(False)
             switch_enable_TTS.setEnabled(False)

        voice_selector.setEnabled(True)
        switch_enable_TTS.setEnabled(True)
        voice_selector.currentTextChanged.connect(lambda name: config_center.write_conf('TTS', 'voice_id', voice_selector.currentData()) if voice_selector.currentData() else None)

    def handle_tts_load_error(self, error_message):
        if not self.voice_selector or not self.switch_enable_TTS:
            logger.warning("voice_selector 或 switch_enable_TTS 未初始化")
            return
            
        voice_selector = self.voice_selector
        switch_enable_TTS = self.switch_enable_TTS
        voice_selector.clear()
        voice_selector.addItem("加载失败", userData=None)
        voice_selector.setEnabled(False)
        logger.error(f"处理TTS语音加载错误: {error_message}")
        if self.TTSSettingsDialog and not self.TTSSettingsDialog.isHidden():
            parent_widget = self.TTSSettingsDialog if isinstance(self.TTSSettingsDialog, QWidget) else self
            MessageBox("TTS语音加载失败", f"加载TTS语音时发生错误:\n{error_message}", parent_widget)

    def setup_configs_interface(self):  # 配置界面
        cf_import_schedule = self.findChild(PushButton, 'im_schedule')
        cf_import_schedule.clicked.connect(self.cf_import_schedule)  # 导入课程表
        cf_export_schedule = self.findChild(PushButton, 'ex_schedule')
        cf_export_schedule.clicked.connect(self.cf_export_schedule)  # 导出课程表
        cf_open_schedule_folder = self.findChild(PushButton, 'open_schedule_folder')  # 打开课程表文件夹
        cf_open_schedule_folder.clicked.connect(lambda: open_dir(os.path.join(base_directory, 'config/schedule')))

        cf_import_schedule_cses = self.findChild(PushButton, 'im_schedule_cses')
        cf_import_schedule_cses.clicked.connect(self.cf_import_schedule_cses)  # 导入课程表（CSES）
        cf_export_schedule_cses = self.findChild(PushButton, 'ex_schedule_cses')
        cf_export_schedule_cses.clicked.connect(self.cf_export_schedule_cses)  # 导出课程表（CSES）
        cf_what_is_cses = self.findChild(HyperlinkButton, 'what_is')
        cf_what_is_cses.setUrl(QUrl('https://github.com/CSES-org/CSES'))

    def setup_customization_interface(self):
        ct_scroll = self.findChild(SmoothScrollArea, 'ct_scroll')  # 触摸屏适配
        QScroller.grabGesture(ct_scroll.viewport(), QScroller.LeftMouseButtonGesture)

        self.ct_update_preview()

        widgets_list_widgets = self.findChild(ListWidget, 'widgets_list')
        widgets_list = []
        for key in list_.get_widget_config():
            try:
                widgets_list.append(list_.widget_name[key])
            except KeyError:
                logger.warning(f'未知的组件：{key}')
            except Exception as e:
                logger.error(f'获取组件名称时发生错误：{sys.exc_info()[0]}/{e}')
        widgets_list_widgets.addItems(widgets_list)
        widgets_list_widgets.sizePolicy().setVerticalPolicy(QSizePolicy.Policy.MinimumExpanding)

        save_config_button = self.findChild(PrimaryPushButton, 'save_config')
        save_config_button.clicked.connect(self.ct_save_widget_config)

        set_ac_color = self.findChild(PushButton, 'set_ac_color')  # 主题色
        set_ac_color.clicked.connect(self.ct_set_ac_color)
        set_fc_color = self.findChild(PushButton, 'set_fc_color')
        set_fc_color.clicked.connect(self.ct_set_fc_color)
        set_floating_time_color = self.findChild(PushButton, 'set_fc_color_2')
        set_floating_time_color.clicked.connect(self.ct_set_floating_time_color)

        open_theme_folder = self.findChild(HyperlinkLabel, 'open_theme_folder')  # 打开主题文件夹
        open_theme_folder.clicked.connect(lambda: open_dir(os.path.join(base_directory, 'ui')))

        select_theme_combo = self.findChild(ComboBox, 'combo_theme_select')  # 主题选择
        select_theme_combo.addItems(list_.theme_names)
        print(list_.theme_folder, list_.theme_names, get_theme_name())
        select_theme_combo.setCurrentIndex(list_.theme_folder.index(get_theme_name()))
        select_theme_combo.currentIndexChanged.connect(
            lambda: config_center.write_conf('General', 'theme',
                                             list_.get_theme_ui_path(select_theme_combo.currentText())))

        color_mode_combo = self.findChild(ComboBox, 'combo_color_mode')  # 颜色模式选择
        color_mode_combo.addItems(list_.color_mode)
        color_mode_combo.setCurrentIndex(int(config_center.read_conf('General', 'color_mode')))
        color_mode_combo.currentIndexChanged.connect(self.ct_change_color_mode)

        widgets_combo = self.findChild(ComboBox, 'widgets_combo')  # 组件选择
        widgets_combo.addItems(list_.get_widget_names())

        search_city_button = self.findChild(PushButton, 'select_city')  # 查找城市
        search_city_button.clicked.connect(self.show_search_city)

        add_widget_button = self.findChild(PrimaryPushButton, 'add_widget')
        add_widget_button.clicked.connect(self.ct_add_widget)

        remove_widget_button = self.findChild(PushButton, 'remove_widget')
        remove_widget_button.clicked.connect(self.ct_remove_widget)

        slider_opacity = self.findChild(Slider, 'slider_opacity')
        slider_opacity.setValue(int(config_center.read_conf('General', 'opacity')))
        slider_opacity.valueChanged.connect(
            lambda: config_center.write_conf('General', 'opacity', str(slider_opacity.value()))
        )  # 透明度

        blur_countdown = self.findChild(SwitchButton, 'switch_blur_countdown')
        blur_countdown.setChecked(int(config_center.read_conf('General', 'blur_countdown')))
        blur_countdown.checkedChanged.connect(lambda checked: switch_checked('General', 'blur_countdown', checked))
        # 模糊倒计时
        switch_blur_floating = self.findChild(SwitchButton, 'switch_blur_countdown_2')
        switch_blur_floating.setChecked(int(config_center.read_conf('General', 'blur_floating_countdown')))
        switch_blur_floating.checkedChanged.connect(
            lambda checked: config_center.write_conf('General', 'blur_floating_countdown', int(checked))
        )

        select_weather_api = self.findChild(ComboBox, 'select_weather_api')  # 天气API选择
        select_weather_api.addItems(weather_db.api_config['weather_api_list_zhCN'])
        select_weather_api.setCurrentIndex(weather_db.api_config['weather_api_list'].index(
            config_center.read_conf('Weather', 'api')
        ))
        select_weather_api.currentIndexChanged.connect(
            lambda: config_center.write_conf('Weather', 'api',
                                             weather_db.api_config['weather_api_list'][
                                                 select_weather_api.currentIndex()])
        )

        api_key_edit = self.findChild(LineEdit, 'api_key_edit')  # API密钥
        api_key_edit.setText(config_center.read_conf('Weather', 'api_key'))
        api_key_edit.textChanged.connect(lambda: config_center.write_conf('Weather', 'api_key', api_key_edit.text()))

    def setup_about_interface(self):
        ab_scroll = self.findChild(SmoothScrollArea, 'ab_scroll')  # 触摸屏适配
        QScroller.grabGesture(ab_scroll.viewport(), QScroller.LeftMouseButtonGesture)

        self.version = self.findChild(BodyLabel, 'version')

        check_update_btn = self.findChild(PrimaryPushButton, 'check_update')
        check_update_btn.setIcon(fIcon.SYNC)
        check_update_btn.clicked.connect(self.check_update)

        self.auto_check_update = self.ifInterface.findChild(SwitchButton, 'auto_check_update')
        self.auto_check_update.setChecked(int(config_center.read_conf("Version", "auto_check_update")))
        self.auto_check_update.checkedChanged.connect(
            lambda checked: switch_checked("Version", "auto_check_update", checked)
        )  # 自动检查更新

        self.version_channel = self.findChild(ComboBox, 'version_channel')
        self.version_channel.addItems(list_.version_channel)
        self.version_channel.setCurrentIndex(int(config_center.read_conf("Version", "version_channel")))
        self.version_channel.currentIndexChanged.connect(
            lambda: config_center.write_conf("Version", "version_channel", self.version_channel.currentIndex())
        )  # 版本更新通道

        github_page = self.findChild(PushButton, "button_github")
        github_page.clicked.connect(lambda: QDesktopServices.openUrl(QUrl(
            'https://github.com/RinLit-233-shiroko/Class-Widgets')))

        bilibili_page = self.findChild(PushButton, 'button_bilibili')
        bilibili_page.clicked.connect(lambda: QDesktopServices.openUrl(QUrl(
            'https://space.bilibili.com/569522843')))

        license_button = self.findChild(PushButton, 'button_show_license')
        license_button.clicked.connect(self.show_license)

        thanks_button = self.findChild(PushButton, 'button_thanks')
        thanks_button.clicked.connect(lambda: QDesktopServices.openUrl(QUrl(
            'https://github.com/RinLit-233-shiroko/Class-Widgets?tab=readme-ov-file#致谢')))

        self.check_update()

    def setup_advance_interface(self):
        adv_scroll = self.adInterface.findChild(SmoothScrollArea, 'adv_scroll')  # 触摸屏适配
        QScroller.grabGesture(adv_scroll.viewport(), QScroller.LeftMouseButtonGesture)

        margin_spin = self.adInterface.findChild(SpinBox, 'margin_spin')
        margin_spin.setValue(int(config_center.read_conf('General', 'margin')))
        margin_spin.valueChanged.connect(
            lambda: config_center.write_conf('General', 'margin', str(margin_spin.value()))
        )  # 保存边距设定

        self.conf_combo = self.adInterface.findChild(ComboBox, 'conf_combo')
        self.conf_combo.clear()
        self.conf_combo.addItems(list_.get_schedule_config())
        current_schedule = config_center.read_conf('General', 'schedule')
        schedule_list = list_.get_schedule_config()
        if current_schedule in schedule_list:
            self.conf_combo.setCurrentIndex(schedule_list.index(current_schedule))
        else:
            self.conf_combo.setCurrentIndex(0) 
        self.conf_combo.currentIndexChanged.connect(self.ad_change_file)  # 切换配置文件

        conf_name = self.adInterface.findChild(LineEdit, 'conf_name')
        conf_name.setText(config_center.schedule_name[:-5])
        conf_name.textEdited.connect(self.ad_change_file_name)

        window_status_combo = self.adInterface.findChild(ComboBox, 'window_status_combo')
        window_status_combo.addItems(list_.window_status)
        window_status_combo.setCurrentIndex(int(config_center.read_conf('General', 'pin_on_top')))
        window_status_combo.currentIndexChanged.connect(
            lambda: config_center.write_conf('General', 'pin_on_top', str(window_status_combo.currentIndex()))
        )  # 窗口状态

        switch_startup = self.adInterface.findChild(SwitchButton, 'switch_startup')
        switch_startup.setChecked(int(config_center.read_conf('General', 'auto_startup')))
        switch_startup.checkedChanged.connect(lambda checked: switch_checked('General', 'auto_startup', checked))
        # 开机自启
        if os.name != 'nt':
            switch_startup.setEnabled(False)

        hide_mode_combo = self.adInterface.findChild(ComboBox, 'hide_mode_combo')
        hide_mode_combo.addItems(list_.hide_mode if os.name == 'nt' else list_.non_nt_hide_mode)
        hide_mode_combo.setCurrentIndex(int(config_center.read_conf('General', 'hide')))
        hide_mode_combo.currentIndexChanged.connect(
            lambda: config_center.write_conf('General', 'hide', str(hide_mode_combo.currentIndex()))
        )  # 隐藏模式

        hide_method_default = self.adInterface.findChild(RadioButton, 'hide_method_default')
        hide_method_default.setChecked(config_center.read_conf('General', 'hide_method') == '0')
        hide_method_default.toggled.connect(lambda: config_center.write_conf('General', 'hide_method', '0'))
        if os.name != 'nt':
            hide_method_default.setEnabled(False)
        # 默认隐藏

        hide_method_all = self.adInterface.findChild(RadioButton, 'hide_method_all')
        hide_method_all.setChecked(config_center.read_conf('General', 'hide_method') == '1')
        hide_method_all.toggled.connect(lambda: config_center.write_conf('General', 'hide_method', '1'))
        # 单击全部隐藏

        hide_method_floating = self.adInterface.findChild(RadioButton, 'hide_method_floating')
        hide_method_floating.setChecked(config_center.read_conf('General', 'hide_method') == '2')
        hide_method_floating.toggled.connect(lambda: config_center.write_conf('General', 'hide_method', '2'))
        # 最小化为浮窗

        switch_enable_exclude = self.adInterface.findChild(SwitchButton, 'switch_exclude_startup')
        switch_enable_exclude.setChecked(int(config_center.read_conf('General', 'excluded_lesson')))
        switch_enable_exclude.checkedChanged.connect(
            lambda checked: switch_checked('General', 'excluded_lesson', checked))
        # 允许排除课程

        exclude_lesson = self.adInterface.findChild(LineEdit, 'excluded_lessons')
        exclude_lesson.setText(config_center.read_conf('General', 'excluded_lessons'))
        exclude_lesson.textChanged.connect(
            lambda: config_center.write_conf('General', 'excluded_lessons', exclude_lesson.text()))
        # 排除课程

        switch_enable_click = self.adInterface.findChild(SwitchButton, 'switch_enable_click')
        switch_enable_click.setChecked(int(config_center.read_conf('General', 'enable_click')))
        switch_enable_click.checkedChanged.connect(lambda checked: switch_checked('General', 'enable_click', checked))
        # 允许点击

        switch_enable_alt_schedule = self.adInterface.findChild(SwitchButton, 'switch_enable_alt_schedule')
        switch_enable_alt_schedule.setChecked(int(config_center.read_conf('General', 'enable_alt_schedule')))
        switch_enable_alt_schedule.checkedChanged.connect(
            lambda checked: switch_checked('General', 'enable_alt_schedule', checked)
        )  # 安全模式

        switch_enable_safe_mode = self.adInterface.findChild(SwitchButton, 'switch_safe_mode')
        switch_enable_safe_mode.setChecked(int(config_center.read_conf('Other', 'safe_mode')))
        switch_enable_safe_mode.checkedChanged.connect(
            lambda checked: switch_checked('Other', 'safe_mode', checked)
        )
        # 安全模式开关

        switch_enable_multiple_programs = self.adInterface.findChild(SwitchButton, 'switch_multiple_programs')
        switch_enable_multiple_programs.setChecked(int(config_center.read_conf('Other', 'multiple_programs')))
        switch_enable_multiple_programs.checkedChanged.connect(
            lambda checked: switch_checked('Other', 'multiple_programs', checked)
        )  # 多开程序

        switch_disable_log = self.adInterface.findChild(SwitchButton, 'switch_disable_log')
        switch_disable_log.setChecked(int(config_center.read_conf('Other', 'do_not_log')))
        switch_disable_log.checkedChanged.connect(
            lambda checked: switch_checked('Other', 'do_not_log', checked)
        )  # 禁用日志

        button_clear_log = self.adInterface.findChild(PushButton, 'button_clear_log')
        button_clear_log.clicked.connect(self.clear_log)  # 清空日志

        set_start_date = self.adInterface.findChild(CalendarPicker, 'set_start_date')  # 日期
        if config_center.read_conf('Date', 'start_date') != '':
            set_start_date.setDate(QDate.fromString(config_center.read_conf('Date', 'start_date'), 'yyyy-M-d'))
        set_start_date.dateChanged.connect(
            lambda: config_center.write_conf('Date', 'start_date', set_start_date.date.toString('yyyy-M-d')))  # 开学日期

        offset_spin = self.adInterface.findChild(SpinBox, 'offset_spin')
        offset_spin.setValue(int(config_center.read_conf('General', 'time_offset')))
        offset_spin.valueChanged.connect(
            lambda: config_center.write_conf('General', 'time_offset', str(offset_spin.value()))
        )  # 保存时差偏移

        text_scale_factor = self.adInterface.findChild(LineEdit, 'text_scale_factor')
        text_scale_factor.setText(str(float(config_center.read_conf('General', 'scale')) * 100) + '%')  # 初始化缩放系数显示

        slider_scale_factor = self.adInterface.findChild(Slider, 'slider_scale_factor')
        slider_scale_factor.setValue(int(float(config_center.read_conf('General', 'scale')) * 100))
        slider_scale_factor.valueChanged.connect(
            lambda: (config_center.write_conf('General', 'scale', str(slider_scale_factor.value() / 100)),
                     text_scale_factor.setText(str(slider_scale_factor.value()) + '%'))
        )  # 保存缩放系数

        what_is_hide_mode_3 = self.adInterface.findChild(HyperlinkLabel, 'what_is_hide_mode_3')
  
        def what_is_hide_mode_3_clicked():
            w = MessageBox('灵活模式', '灵活模式为上课时自动隐藏，可手动改变隐藏状态，当前课程状态（上课/课间）改变后会清除手动隐藏状态，重新转为自动隐藏。', self)
            w.cancelButton.hide()
            w.exec()
        what_is_hide_mode_3.clicked.connect(what_is_hide_mode_3_clicked)

        language_combo_view = self.adInterface.findChild(ComboBox, 'language_combo_view')
        if language_combo_view:
            available_languages = self.i18n_manager.get_available_languages_view()
            language_combo_view.clear()
            self.language_map_view = {}
            for lang_code, lang_name in available_languages.items():
                language_combo_view.addItem(lang_name)
                self.language_map_view[lang_name] = lang_code
            current_lang = self.i18n_manager.current_language_view
            for i in range(language_combo_view.count()):
                if self.language_map_view.get(language_combo_view.itemText(i)) == current_lang:
                    language_combo_view.setCurrentIndex(i)
                    break
            language_combo_view.currentIndexChanged.connect(self.on_language_view_changed)

        language_combo_widgets = self.adInterface.findChild(ComboBox, 'language_combo_widgets')
        if language_combo_widgets:
            available_languages = self.i18n_manager.get_available_languages_widgets()
            language_combo_widgets.clear()
            self.language_map_widgets = {}
            for lang_code, lang_name in available_languages.items():
                language_combo_widgets.addItem(lang_name)
                self.language_map_widgets[lang_name] = lang_code
            current_lang = self.i18n_manager.current_language_widgets
            for i in range(language_combo_widgets.count()):
                if self.language_map_widgets.get(language_combo_widgets.itemText(i)) == current_lang:
                    language_combo_widgets.setCurrentIndex(i)
                    break
            language_combo_widgets.currentIndexChanged.connect(self.on_language_widgets_changed)
        
    def setup_schedule_edit(self):
        se_load_item()
        se_set_button = self.findChild(ToolButton, 'set_button')
        se_set_button.setIcon(fIcon.EDIT)
        se_set_button.setToolTip('编辑课程')
        se_set_button.installEventFilter(ToolTipFilter(se_set_button, showDelay=300, position=ToolTipPosition.TOP))
        se_set_button.clicked.connect(self.se_edit_item)

        se_clear_button = self.findChild(ToolButton, 'clear_button')
        se_clear_button.setIcon(fIcon.DELETE)
        se_clear_button.setToolTip('清空课程')
        se_clear_button.installEventFilter(ToolTipFilter(se_clear_button, showDelay=300, position=ToolTipPosition.TOP))
        se_clear_button.clicked.connect(self.se_delete_item)

        se_class_kind_combo = self.findChild(ComboBox, 'class_combo')  # 课程类型
        se_class_kind_combo.addItems(list_.class_kind)

        se_week_combo = self.findChild(ComboBox, 'week_combo')  # 星期
        se_week_combo.addItems(list_.week)
        se_week_combo.currentIndexChanged.connect(self.se_upload_list)

        se_schedule_list = self.findChild(ListWidget, 'schedule_list')
        se_schedule_list.addItems(schedule_dict[str(current_week)])
        se_schedule_list.itemChanged.connect(self.se_upload_item)
        QScroller.grabGesture(se_schedule_list.viewport(), QScroller.LeftMouseButtonGesture)  # 触摸屏适配

        se_save_button = self.findChild(PrimaryPushButton, 'save_schedule')
        se_save_button.clicked.connect(self.se_save_item)

        se_week_type_combo = self.findChild(ComboBox, 'week_type_combo')
        se_week_type_combo.addItems(list_.week_type)
        se_week_type_combo.currentIndexChanged.connect(self.se_upload_list)

        se_copy_schedule_button = self.findChild(PushButton, 'copy_schedule')
        se_copy_schedule_button.hide()
        se_copy_schedule_button.clicked.connect(self.se_copy_odd_schedule)

        quick_set_schedule = self.findChild(ListWidget, 'subject_list')
        quick_set_schedule.addItems(list_.class_kind[1:])
        quick_set_schedule.itemClicked.connect(self.se_quick_set_schedule)

        quick_select_week_button = self.findChild(PushButton, 'quick_select_week')
        quick_select_week_button.clicked.connect(self.se_quick_select_week)

    def setup_timeline_edit(self):  # 底层大改
        self.te_load_item()  # 加载时段
        # teInterface
        te_add_button = self.findChild(ToolButton, 'add_button')  # 添加
        te_add_button.setIcon(fIcon.ADD)
        te_add_button.setToolTip('添加时间线')  # 增加提示
        te_add_button.installEventFilter(ToolTipFilter(te_add_button, showDelay=300, position=ToolTipPosition.TOP))
        te_add_button.clicked.connect(self.te_add_item)
        te_add_button.clicked.connect(self.te_upload_item)

        te_add_part_button = self.findChild(ToolButton, 'add_part_button')  # 添加节点
        te_add_part_button.setIcon(fIcon.ADD)
        te_add_part_button.setToolTip('添加节点')
        te_add_part_button.installEventFilter(
            ToolTipFilter(te_add_part_button, showDelay=300, position=ToolTipPosition.TOP))
        te_add_part_button.clicked.connect(self.te_add_part)

        te_part_type_combo = self.findChild(ComboBox, 'part_type')  # 节次类型
        te_part_type_combo.clear()
        te_part_type_combo.addItems(list_.part_type)

        te_name_edit = self.findChild(EditableComboBox, 'name_part_combo')  # 名称
        te_name_edit.addItems(list_.time)

        te_delete_part_button = self.findChild(ToolButton, 'delete_part_button')  # 删除节点
        te_delete_part_button.setIcon(fIcon.DELETE)
        te_delete_part_button.setToolTip('删除节点')
        te_delete_part_button.installEventFilter(
            ToolTipFilter(te_delete_part_button, showDelay=300, position=ToolTipPosition.TOP))
        te_delete_part_button.clicked.connect(self.te_delete_part)

        te_edit_button = self.findChild(ToolButton, 'edit_button')  # 编辑
        te_edit_button.setIcon(fIcon.EDIT)
        te_edit_button.setToolTip('编辑时间线')
        te_edit_button.installEventFilter(ToolTipFilter(te_edit_button, showDelay=300, position=ToolTipPosition.TOP))
        te_edit_button.clicked.connect(self.te_edit_item)

        te_delete_button = self.findChild(ToolButton, 'delete_button')  # 删除
        te_delete_button.setIcon(fIcon.DELETE)
        te_delete_button.setToolTip('删除时间线')
        te_delete_button.installEventFilter(
            ToolTipFilter(te_delete_button, showDelay=300, position=ToolTipPosition.TOP))
        te_delete_button.clicked.connect(self.te_delete_item)
        te_delete_button.clicked.connect(self.te_upload_item)

        te_class_activity_combo = self.findChild(ComboBox, 'class_activity')  # 活动类型
        te_class_activity_combo.addItems(list_.class_activity)
        te_class_activity_combo.setToolTip('选择活动类型（“课程”或“课间”）')
        te_class_activity_combo.currentIndexChanged.connect(self.te_sync_time)

        te_select_timeline = self.findChild(ComboBox, 'select_timeline')  # 选择时间线
        te_select_timeline.addItem('默认')
        te_select_timeline.addItems(list_.week)
        te_select_timeline.setToolTip('选择一周内的某一天的时间线')
        te_select_timeline.currentIndexChanged.connect(self.te_upload_list)

        te_timeline_list = self.findChild(ListWidget, 'timeline_list')  # 所选时间线列表
        te_timeline_list.addItems(timeline_dict['default'])
        te_timeline_list.itemChanged.connect(self.te_upload_item)

        te_part_time = self.teInterface.findChild(TimeEdit, 'part_time')  # 节次时间
        te_part_time.timeChanged.connect(
            lambda: self.show_tip_flyout('重要提示', '请使用 24 小时制', te_part_time)
        )

        te_save_button = self.findChild(PrimaryPushButton, 'save')  # 保存
        te_save_button.clicked.connect(self.te_save_item)

        part_list = self.findChild(ListWidget, 'part_list')
        QScroller.grabGesture(te_timeline_list.viewport(), QScroller.LeftMouseButtonGesture)  # 触摸屏适配
        QScroller.grabGesture(part_list.viewport(), QScroller.LeftMouseButtonGesture)  # 触摸屏适配
        self.te_detect_item()
        self.te_update_parts_name()  # 修复在启动时无法添加时段到下拉框的问题

    def setup_schedule_preview(self):
        subtitle = self.findChild(SubtitleLabel, 'subtitle_file')
        subtitle.setText(f'预览  -  {config_center.schedule_name[:-5]}')

        schedule_view = self.findChild(TableWidget, 'schedule_view')
        schedule_view.horizontalHeader().setSectionResizeMode(QHeaderView.ResizeMode.Stretch)  # 使列表自动等宽

        sp_week_type_combo = self.findChild(ComboBox, 'pre_week_type_combo')
        sp_week_type_combo.addItems(list_.week_type)
        sp_week_type_combo.currentIndexChanged.connect(self.sp_fill_grid_row)

        # 设置表格
        schedule_view.setColumnCount(7)
        schedule_view.setHorizontalHeaderLabels(list_.week[0:7])
        schedule_view.setBorderVisible(True)
        schedule_view.verticalHeader().hide()
        schedule_view.setBorderRadius(8)
        QScroller.grabGesture(schedule_view.viewport(), QScroller.LeftMouseButtonGesture)  # 触摸屏适配
        self.sp_fill_grid_row()

    def save_volume(self):
        slider_volume = self.findChild(Slider, 'slider_volume')
        config_center.write_conf('Audio', 'volume', str(slider_volume.value()))

    def show_search_city(self):
        search_city_dialog = selectCity(self)
        if search_city_dialog.exec():
            selected_city = search_city_dialog.city_list.selectedItems()
            if selected_city:
                config_center.write_conf('Weather', 'city', wd.search_code_by_name((selected_city[0].text(),'')))

    def show_license(self):
        license_dialog = licenseDialog(self)
        license_dialog.exec()

    def save_prepare_time(self):
        prepare_time_spin = self.findChild(SpinBox, 'spin_prepare_class')
        config_center.write_conf('Toast', 'prepare_minutes', str(prepare_time_spin.value()))

    def clear_log(self):  # 清空日志
        def get_directory_size(path):  # 计算目录大小
            total_size = 0
            for dir_path, dir_names, filenames in os.walk(path):
                for file_name in filenames:
                    file_path = os.path.join(dir_path, file_name)
                    total_size += os.path.getsize(file_path)
            total_size /= 1024
            return round(total_size, 2)

        self.button_clear_log = self.adInterface.findChild(PushButton, 'button_clear_log')
        size = get_directory_size('log')

        try:
            if os.path.exists('log'):
                rmtree('log')
                Flyout.create(
                    icon=InfoBarIcon.SUCCESS,
                    title='已清除日志',
                    content=f"已清空所有日志文件，约 {size} KB",
                    target=self.button_clear_log,
                    parent=self,
                    isClosable=True,
                    aniType=FlyoutAnimationType.PULL_UP
                )
            else:
                Flyout.create(
                    icon=InfoBarIcon.INFORMATION,
                    title='未找到日志',
                    content="日志目录下为空，已清理完成。",
                    target=self.button_clear_log,
                    parent=self,
                    isClosable=True,
                    aniType=FlyoutAnimationType.PULL_UP
                )
        except OSError:  # 遇到程序正在使用的log，忽略
            Flyout.create(
                icon=InfoBarIcon.SUCCESS,
                title='已清除日志',
                content=f"已清空所有日志文件，约 {size} KB",
                target=self.button_clear_log,
                parent=self,
                isClosable=True,
                aniType=FlyoutAnimationType.PULL_UP
            )
        except Exception as e:
            Flyout.create(
                icon=InfoBarIcon.ERROR,
                title='清除日志失败！',
                content=f"清除日志失败：{e}",
                target=self.button_clear_log,
                parent=self,
                isClosable=True,
                aniType=FlyoutAnimationType.PULL_UP
            )

    def ct_change_color_mode(self):
        color_mode_combo = self.findChild(ComboBox, 'combo_color_mode')
        config_center.write_conf('General', 'color_mode', str(color_mode_combo.currentIndex()))
        if color_mode_combo.currentIndex() == 0:
            tg_theme = Theme.LIGHT
        elif color_mode_combo.currentIndex() == 1:
            tg_theme = Theme.DARK
        else:
            tg_theme = Theme.AUTO
        setTheme(tg_theme)
        self.ct_update_preview()

    def ct_add_widget(self):
        widgets_list = self.findChild(ListWidget, 'widgets_list')
        widgets_combo = self.findChild(ComboBox, 'widgets_combo')
        if (not widgets_list.findItems(widgets_combo.currentText(), QtCore.Qt.MatchFlag.MatchExactly)) or widgets_combo.currentText() in list_.native_widget_name:
            widgets_list.addItem(widgets_combo.currentText())
        self.ct_update_preview()

    def ct_remove_widget(self):
        widgets_list = self.findChild(ListWidget, 'widgets_list')
        if widgets_list.count() > 2:
            widgets_list.takeItem(widgets_list.currentRow())
            self.ct_update_preview()
        else:
            w = MessageBox('无法删除', '至少需要保留两个小组件。', self)
            w.cancelButton.hide()  # 隐藏取消按钮
            w.buttonLayout.insertStretch(0, 1)
            w.exec()

    def ct_set_ac_color(self):
        current_color = QColor(f'#{config_center.read_conf("Color", "attend_class")}')
        w = ColorDialog(current_color, "更改上课时主题色", self, enableAlpha=False)
        w.colorChanged.connect(lambda color: config_center.write_conf('Color', 'attend_class', color.name()[1:]))
        w.exec()

    def ct_set_fc_color(self):
        current_color = QColor(f'#{config_center.read_conf("Color", "finish_class")}')
        w = ColorDialog(current_color, "更改课间时主题色", self, enableAlpha=False)
        w.colorChanged.connect(lambda color: config_center.write_conf('Color', 'finish_class', color.name()[1:]))
        w.exec()

    def ct_set_floating_time_color(self):
        current_color = QColor(f'#{config_center.read_conf("Color", "floating_time")}')
        w = ColorDialog(current_color, "更改浮窗时间颜色", self, enableAlpha=False)
        w.colorChanged.connect(lambda color: config_center.write_conf('Color', 'floating_time', color.name()[1:]))
        w.exec()
        self.ct_update_preview()

    def cf_export_schedule(self):  # 导出课程表
        file_path, _ = QFileDialog.getSaveFileName(self, "保存文件", config_center.schedule_name,
                                                   "Json 配置文件 (*.json)")
        if file_path:
            if list_.export_schedule(file_path, config_center.schedule_name):
                alert = MessageBox('您已成功导出课程表配置文件',
                                   f'文件将导出于{file_path}', self)
                alert.cancelButton.hide()
                alert.buttonLayout.insertStretch(0, 1)
                if alert.exec():
                    return 0
            else:
                print('导出失败！')
                alert = MessageBox('导出失败！',
                                   '课程表文件导出失败，\n'
                                   '可能为文件损坏，请将此情况反馈给开发者。', self)
                alert.cancelButton.hide()
                alert.buttonLayout.insertStretch(0, 1)
                if alert.exec():
                    return 0

    def check_update(self):
        self.version_thread = VersionThread()
        self.version_thread.version_signal.connect(self.check_version)
        self.version_thread.start()

    def check_version(self, version):  # 检查更新
        if 'error' in version:
            self.version_number_label.setText(f'版本号：获取失败！')
            self.build_commit_label.setText(f'获取失败！')
            self.build_uuid_label.setText(f'获取失败！')
            self.build_date_label.setText(f'获取失败！')

            if utils.tray_icon:
                utils.tray_icon.push_error_notification(
                    "检查更新失败！",
                    f"检查更新失败！\n{version['error']}"
                )
            return False

        channel = int(config_center.read_conf("Version", "version_channel"))
        new_version = version['version_release' if channel == 0 else 'version_beta']
        local_version = config_center.read_conf("Version", "version") or "0.0.0"
        build_commit = config_center.read_conf("Version", "build_commit")
        build_branch = config_center.read_conf("Version", "build_branch")
        build_runid = config_center.read_conf("Version", "build_runid")
        build_type = config_center.read_conf("Version", "build_type")
        build_time = config_center.read_conf("Version", "build_time")

        logger.debug(f"服务端版本: {Version(new_version)}，本地版本: {Version(local_version)}")
        if Version(new_version) <= Version(local_version):
            self.version_number_label.setText(f'版本号：{local_version}\n已是最新版本！')
            self.build_commit_label.setText(f'{build_commit if build_commit != "__BUILD_COMMIT__" else "Debug"}({build_branch if build_branch != "__BUILD_BRANCH__" else "Debug"})')
            self.build_uuid_label.setText(f'{build_runid if build_runid != "__BUILD_RUNID__" else "Debug"} - {build_type if build_type != "__BUILD_TYPE__" else "Debug"}')
            self.build_date_label.setText(f'{build_time if build_time != "__BUILD_TIME__" else "Debug"}')
        else:
            self.version_number_label.setText(f'版本号：{local_version}\n可更新版本: {new_version}')
            self.build_commit_label.setText(f'{build_commit if build_commit != "__BUILD_COMMIT__" else "Debug"}({build_branch if build_branch != "__BUILD_BRANCH__" else "Debug"})')
            self.build_uuid_label.setText(f'{build_runid if build_runid != "__BUILD_RUNID__" else "Debug"} - {build_type if build_type != "__BUILD_TYPE__" else "Debug"}')
            self.build_date_label.setText(f'{build_time if build_time != "__BUILD_TIME__" else "Debug"}')

            if utils.tray_icon:
                utils.tray_icon.push_update_notification(f"新版本速递：{new_version}")

    def cf_import_schedule_cses(self):  # 导入课程表（CSES）
        file_path, _ = QFileDialog.getOpenFileName(self, "选择文件", "", "CSES 通用课程表交换文件 (*.yaml)")
        if file_path:
            file_name = file_path.split("/")[-1]
            save_path = f"{base_directory}/config/schedule/{file_name.replace('.yaml', '.json')}"

            print(save_path)
            importer = CSES_Converter(file_path)
            importer.load_parser()
            cw_data = importer.convert_to_cw()
            if not cw_data:
                alert = MessageBox('转换失败！',
                                   '课程表文件转换失败！\n'
                                   '可能为格式错误或文件损坏，请检查此文件是否为正确的 CSES 课程表文件。\n'
                                   '详情请查看Log日志，日志位于./log/下。', self)
                alert.cancelButton.hide()  # 隐藏取消按钮
                alert.buttonLayout.insertStretch(0, 1)
                alert.exec()
            try:
                with open(save_path, 'w', encoding='utf-8') as f:
                    json.dump(cw_data, f, ensure_ascii=False, indent=4)
                    self.conf_combo.addItem(file_name.replace('.yaml', '.json'))
                    alert = MessageBox('您已成功导入 CSES 课程表配置文件',
                                       '请在“高级选项”中手动切换您的配置文件。', self)
                    alert.cancelButton.hide()
                    alert.buttonLayout.insertStretch(0, 1)
                    alert.exec()
            except Exception as e:
                logger.error(f'导入课程表时发生错误：{e}')
                alert = MessageBox('导入失败！',
                                   '课程表文件导入失败！\n'
                                   '可能为格式错误或文件损坏，请检查此文件是否为正确的 CSES 课程表文件。\n'
                                   '详情请查看Log日志，日志位于./log/下。', self)
                alert.cancelButton.hide()  # 隐藏取消按钮
                alert.buttonLayout.insertStretch(0, 1)
                alert.exec()

    def cf_export_schedule_cses(self):  # 导出课程表（CSES）
        file_path, _ = QFileDialog.getSaveFileName(
            self, "保存文件", config_center.schedule_name.replace('.json', '.yaml'), "CSES 通用课程表交换文件 (*.yaml)")
        if file_path:
            exporter = CSES_Converter(file_path)
            exporter.load_generator()
            if exporter.convert_to_cses(cw_path=f'{base_directory}/config/schedule/{config_center.schedule_name}'):
                alert = MessageBox('您已成功导出课程表配置文件',
                                   f'文件将导出于{file_path}', self)
                alert.cancelButton.hide()
                alert.buttonLayout.insertStretch(0, 1)
                if alert.exec():
                    return 0
            else:
                print('导出失败！')
                alert = MessageBox('导出失败！',
                                   '课程表文件导出失败，\n'
                                   '可能为文件损坏，请将此情况反馈给开发者。', self)
                alert.cancelButton.hide()
                alert.buttonLayout.insertStretch(0, 1)
                if alert.exec():
                    return 0

    def cf_import_schedule(self):  # 导入课程表
        file_path, _ = QFileDialog.getOpenFileName(self, "选择文件", "", "Json 配置文件 (*.json)")
        if file_path:
            file_name = file_path.split("/")[-1]
            if list_.import_schedule(file_path, file_name):
                self.conf_combo.addItem(file_name)
                alert = MessageBox('您已成功导入课程表配置文件',
                                   '请在“高级选项”中手动切换您的配置文件。', self)
                alert.cancelButton.hide()  # 隐藏取消按钮，必须重启
                alert.buttonLayout.insertStretch(0, 1)
            else:
                print('导入失败！')
                alert = MessageBox('导入失败！',
                                   '课程表文件导入失败！\n'
                                   '可能为格式错误或文件损坏，请检查此文件是否为 Class Widgets 课程表文件。\n'
                                   '详情请查看Log日志，日志位于./log/下。', self)
                alert.cancelButton.hide()  # 隐藏取消按钮
                alert.buttonLayout.insertStretch(0, 1)
                if alert.exec():
                    return 0

    def ct_save_widget_config(self):
        widgets_list = self.findChild(ListWidget, 'widgets_list')
        widget_config = {'widgets': []}
        for i in range(widgets_list.count()):
            widget_config['widgets'].append(list_.widget_conf[widgets_list.item(i).text()])
        if conf.save_widget_conf_to_json(widget_config):
            self.ct_update_preview()
            Flyout.create(
                icon=InfoBarIcon.SUCCESS,
                title='保存成功',
                content=f"已保存至 ./config/widget.json",
                target=self.findChild(PrimaryPushButton, 'save_config'),
                parent=self,
                isClosable=True,
                aniType=FlyoutAnimationType.PULL_UP
            )

    def ct_update_preview(self):
        try:
            widgets_preview = self.findChild(QHBoxLayout, 'widgets_preview')
            # 获取配置列表
            widget_config = list_.get_widget_config()
            while widgets_preview.count() > 0:  # 清空预览界面
                item = widgets_preview.itemAt(0)
                if item:
                    widget = item.widget()
                    if widget:
                        widget.deleteLater()
                    widgets_preview.removeItem(item)

            left_spacer = QSpacerItem(20, 20, QSizePolicy.Policy.Expanding, QSizePolicy.Policy.Minimum)
            widgets_preview.addItem(left_spacer)

            theme_folder = config_center.read_conf("General", "theme")
            if not os.path.exists(f'{base_directory}/ui/{theme_folder}/theme.json'):
                theme_folder = 'default'  # 主题文件夹不存在，使用默认主题
                logger.warning(f'主题文件夹不存在，使用默认主题：{theme_folder}')

            for i in range(len(widget_config)):
                widget_name = widget_config[i]
                if isDarkTheme() and conf.load_theme_config(theme_folder)['support_dark_mode']:
                    if os.path.exists(f'{base_directory}/ui/{theme_folder}/dark/preview/{widget_name[:-3]}.png'):
                        path = f'{base_directory}/ui/{theme_folder}/dark/preview/{widget_name[:-3]}.png'
                    else:
                        path = f'{base_directory}/ui/{theme_folder}/dark/preview/widget-custom.png'
                else:
                    if os.path.exists(f'ui/{theme_folder}/preview/{widget_name[:-3]}.png'):
                        path = f'{base_directory}/ui/{theme_folder}/preview/{widget_name[:-3]}.png'
                    else:
                        path = f'{base_directory}/ui/{theme_folder}/preview/widget-custom.png'

                label = ImageLabel()
                label.setImage(path)
                widgets_preview.addWidget(label)
                widget_config[i] = label
            right_spacer = QSpacerItem(20, 20, QSizePolicy.Policy.Expanding, QSizePolicy.Policy.Minimum)
            widgets_preview.addItem(right_spacer)
        except Exception as e:
            logger.error(f'更新预览界面时发生错误：{e}')

    def ad_change_file_name(self):
        try:
            conf_name = self.findChild(LineEdit, 'conf_name')
            old_name = config_center.schedule_name
            new_name = conf_name.text()
            os.rename(f'{base_directory}/config/schedule/{old_name}',
                      f'{base_directory}/config/schedule/{new_name}.json')  # 重命名
            config_center.write_conf('General', 'schedule', f'{new_name}.json')
            config_center.schedule_name = new_name + '.json'
            conf_combo = self.findChild(ComboBox, 'conf_combo')
            conf_combo.clear()
            conf_combo.addItems(list_.get_schedule_config())
            conf_combo.setCurrentIndex(list_.get_schedule_config().index(f'{new_name}.json'))
        except Exception as e:
            print(f'修改课程文件名称时发生错误：{e}')
            logger.error(f'修改课程文件名称时发生错误：{e}')

    def ad_change_file(self):  # 切换课程文件
        try:
            conf_name = self.findChild(LineEdit, 'conf_name')
            # 添加新课表
            if self.conf_combo.currentText() == '添加新课表':
                self.conf_combo.setCurrentIndex(-1)  # 取消
                # new_name = f'新课表 - {list.return_default_schedule_number() + 1}'
                n2_dialog = TextFieldMessageBox(
                    self, '请输入新课表名称',
                    '请命名您的课程表计划：', '新课表 - 1', list_.get_schedule_config()
                )
                if not n2_dialog.exec():
                    return

                new_name = n2_dialog.textField.text()
                list_.create_new_profile(f'{new_name}.json')
                self.conf_combo.clear()
                self.conf_combo.addItems(list_.get_schedule_config())
                config_center.write_conf('General', 'schedule', f'{new_name}.json')
                self.conf_combo.setCurrentIndex(
                    list_.get_schedule_config().index(config_center.read_conf('General', 'schedule')))
                conf_name.setText(new_name)
                update_tray_tooltip()

            elif self.conf_combo.currentText().endswith('.json'):
                new_name = self.conf_combo.currentText()
                config_center.write_conf('General', 'schedule', new_name)
                conf_name.setText(new_name[:-5])
                update_tray_tooltip()

            else:
                logger.error(f'切换课程文件时列表选择异常：{self.conf_combo.currentText()}')
                Flyout.create(
                    icon=InfoBarIcon.ERROR,
                    title='错误！',
                    content=f"列表选项异常！{self.conf_combo.currentText()}",
                    target=self.conf_combo,
                    parent=self,
                    isClosable=True,
                    aniType=FlyoutAnimationType.PULL_UP
                )
                return
            global loaded_data

            config_center.schedule_name = config_center.read_conf('General', 'schedule')
            schedule_center.update_schedule()
            loaded_data = schedule_center.schedule_data
            self.te_load_item()
            self.te_upload_list()
            self.te_update_parts_name()
            se_load_item()
            self.se_upload_list()
            self.sp_fill_grid_row()
        except Exception as e:
            print(f'切换配置文件时发生错误：{e}')
            logger.error(f'切换配置文件时发生错误：{e}')

    def check_and_disable_schedule_edit(self):
        """检查是否存在调休状态，如果存在则禁用课程表编辑功能"""
        adjusted_classes = schedule_center.schedule_data.get('adjusted_classes', {})
        is_adjusted = bool(adjusted_classes)

        if is_adjusted:
            se_set_button = self.findChild(ToolButton, 'set_button')
            se_clear_button = self.findChild(ToolButton, 'clear_button')
            se_class_kind_combo = self.findChild(ComboBox, 'class_combo')
            se_custom_class_text = self.findChild(LineEdit, 'custom_class')
            se_save_button = self.findChild(PrimaryPushButton, 'save_schedule')
            se_copy_schedule_button = self.findChild(PushButton, 'copy_schedule')
            quick_set_schedule = self.findChild(ListWidget, 'subject_list')
            quick_select_week_button = self.findChild(PushButton, 'quick_select_week')
            se_set_button.setEnabled(False)
            se_clear_button.setEnabled(False)
            se_class_kind_combo.setEnabled(False)
            se_custom_class_text.setEnabled(False)
            se_save_button.setEnabled(False)
            se_copy_schedule_button.setEnabled(False)
            quick_set_schedule.setEnabled(False)
            quick_select_week_button.setEnabled(False)

    def check_and_disable_timeline_edit(self):
        """检查是否存在调休状态，如果存在则禁用时间线编辑功能"""
        adjusted_classes = schedule_center.schedule_data.get('adjusted_classes', {})
        is_adjusted = bool(adjusted_classes)
        if is_adjusted:
            te_add_button = self.findChild(ToolButton, 'add_button')
            te_add_part_button = self.findChild(ToolButton, 'add_part_button')
            te_delete_part_button = self.findChild(ToolButton, 'delete_part_button')
            te_edit_button = self.findChild(ToolButton, 'edit_button')
            te_delete_button = self.findChild(ToolButton, 'delete_button')
            te_save_button = self.findChild(PrimaryPushButton, 'save')
            te_add_button.setEnabled(False)
            te_add_part_button.setEnabled(False)
            te_delete_part_button.setEnabled(False)
            te_edit_button.setEnabled(False)
            te_delete_button.setEnabled(False)
            te_save_button.setEnabled(False)

    def sp_fill_grid_row(self):  # 填充预览表格
        subtitle = self.findChild(SubtitleLabel, 'subtitle_file')
        adjusted_classes = schedule_center.schedule_data.get('adjusted_classes', {})

        sp_week_type_combo = self.findChild(ComboBox, 'pre_week_type_combo')
        if sp_week_type_combo.currentIndex() == 1:
            schedule_dict_sp = schedule_even_dict
            week_type = 'even'
        else:
            schedule_dict_sp = schedule_dict
            week_type = 'odd'
        is_adjusted = any(adjusted_classes.get(f'{week_type}_{i}', False) for i in range(len(schedule_dict_sp)))
        schedule_name = config_center.schedule_name[:-5]
        if is_adjusted:
            subtitle.setText(f'预览  -  [调休] {schedule_name}')
        else:
            subtitle.setText(f'预览  -  {schedule_name}')
        schedule_view = self.findChild(TableWidget, 'schedule_view')
        schedule_view.setRowCount(sp_get_class_num())

        for i in range(len(schedule_dict_sp)):  # 周数
            for j in range(len(schedule_dict_sp[str(i)])):  # 一天内全部课程
                item_text = schedule_dict_sp[str(i)][j].split('-')[0]
                if item_text != '未添加':
                    if adjusted_classes.get(f'{week_type}_{i}', False):
                        item = QTableWidgetItem(f'{item_text}')
                        color = themeColor()
                        color.setAlpha(64)
                        item.setBackground(color)
                    else:
                        item = QTableWidgetItem(item_text)
                else:
                    item = QTableWidgetItem('')
                schedule_view.setItem(j, i, item)
                item.setTextAlignment(Qt.AlignmentFlag.AlignCenter)

    # 加载时间线
    def te_load_item(self):
        global morning_st, afternoon_st, loaded_data, timeline_dict
        loaded_data = schedule_center.schedule_data
        part = loaded_data.get('part')
        part_name = loaded_data.get('part_name')
        timeline = get_timeline()
        # 找控件
        te_timeline_list = self.findChild(ListWidget, 'timeline_list')
        te_timeline_list.clear()
        part_list = self.findChild(ListWidget, 'part_list')
        part_list.clear()

        for part_num, part_time in part.items():  # 加载节点
            prefix = part_name[part_num]
            time = QTime(int(part_time[0]), int(part_time[1])).toString('h:mm')
            period = time
            try:
                part_type = part_time[2]
            except IndexError:
                part_type = 'part'

            part_type = list_.part_type[part_type == 'break']
            text = f'{prefix} - {period} - {part_type}'
            part_list.addItem(text)

        for week, _ in timeline.items():  # 加载节点
            all_line = []
            for item_name, time in timeline[week].items():  # 加载时间线
                prefix = ''
                item_time = f'{timeline[week][item_name]}分钟'
                # 判断前缀和时段
                if item_name.startswith('a'):
                    prefix = '课程'
                elif item_name.startswith('f'):
                    prefix = '课间'
                period = part_name[item_name[1]]

                # 还原 item_text
                item_text = f"{prefix} - {item_time} - {period}"
                all_line.append(item_text)
            timeline_dict[week] = all_line

    def se_copy_odd_schedule(self):
        logger.info('复制单周课表')
        global schedule_dict, schedule_even_dict
        schedule_even_dict = deepcopy(schedule_dict)
        self.se_upload_list()

    def te_upload_list(self):  # 更新时间线到列表组件
        logger.info('更新列表：时间线编辑')
        te_timeline_list = self.findChild(ListWidget, 'timeline_list')
        te_select_timeline = self.findChild(ComboBox, 'select_timeline')
        try:
            if te_select_timeline.currentIndex() == 0:
                te_timeline_list.clear()
                te_timeline_list.addItems(timeline_dict['default'])
            else:
                te_timeline_list.clear()
                te_timeline_list.addItems(timeline_dict[str(te_select_timeline.currentIndex() - 1)])
            self.te_detect_item()
        except Exception as e:
            print(f'加载时间线时发生错误：{e}')

    def show_tip_flyout(self, title, content, target):
        Flyout.create(
            icon=InfoBarIcon.WARNING,
            title=title,
            content=content,
            target=target,
            parent=self,
            isClosable=True,
            aniType=FlyoutAnimationType.PULL_UP
        )

    # 上传课表到列表组件
    def se_upload_list(self):  # 更新课表到列表组件
        logger.info('更新列表：课程表编辑')
        se_schedule_list = self.findChild(ListWidget, 'schedule_list')
        se_schedule_list.clearSelection()
        se_week_combo = self.findChild(ComboBox, 'week_combo')
        se_week_type_combo = self.findChild(ComboBox, 'week_type_combo')
        se_copy_schedule_button = self.findChild(PushButton, 'copy_schedule')
        global current_week
        try:
            if se_week_type_combo.currentIndex() == 1:
                se_copy_schedule_button.show()
                current_week = se_week_combo.currentIndex()
                se_schedule_list.clear()
                se_schedule_list.addItems(schedule_even_dict[str(current_week)])
            else:
                se_copy_schedule_button.hide()
                current_week = se_week_combo.currentIndex()
                se_schedule_list.clear()
                se_schedule_list.addItems(schedule_dict[str(current_week)])
        except Exception as e:
            print(f'加载课表时发生错误：{e}')

    def se_upload_item(self):  # 保存列表内容到课表文件
        se_schedule_list = self.findChild(ListWidget, 'schedule_list')
        se_week_type_combo = self.findChild(ComboBox, 'week_type_combo')
        if se_week_type_combo.currentIndex() == 1:
            global schedule_even_dict
            try:
                cache_list = []
                for i in range(se_schedule_list.count()):
                    item_text = se_schedule_list.item(i).text()
                    cache_list.append(item_text)
                schedule_even_dict[str(current_week)][:] = cache_list
            except Exception as e:
                print(f'加载双周课表时发生错误：{e}')
        else:
            global schedule_dict
            cache_list = []
            for i in range(se_schedule_list.count()):
                item_text = se_schedule_list.item(i).text()
                cache_list.append(item_text)
            schedule_dict[str(current_week)][:] = cache_list

    # 保存课程
    def se_save_item(self):
        try:
            data_dict = deepcopy(schedule_dict)
            data_dict_even = deepcopy(schedule_even_dict)  # 单双周保存

            data_dict = convert_to_dict(data_dict)
            data_dict_even = convert_to_dict(data_dict_even)

            # 写入
            data_dict_even = {"schedule_even": data_dict_even}
            schedule_center.save_data(data_dict_even, config_center.schedule_name)
            data_dict = {"schedule": data_dict}
            schedule_center.save_data(data_dict, config_center.schedule_name)
            Flyout.create(
                icon=InfoBarIcon.SUCCESS,
                title='保存成功',
                content=f"已保存至 ./config/schedule/{config_center.schedule_name}",
                target=self.findChild(PrimaryPushButton, 'save_schedule'),
                parent=self,
                isClosable=True,
                aniType=FlyoutAnimationType.PULL_UP
            )
            self.sp_fill_grid_row()
        except Exception as e:
            logger.error(f'保存课表时发生错误: {e}')

    def te_upload_item(self):  # 上传时间线到列表组件
        te_timeline_list = self.findChild(ListWidget, 'timeline_list')
        te_select_timeline = self.findChild(ComboBox, 'select_timeline')
        global timeline_dict
        cache_list = []
        for i in range(te_timeline_list.count()):
            item_text = te_timeline_list.item(i).text()
            cache_list.append(item_text)
        if te_select_timeline.currentIndex() == 0:
            timeline_dict['default'] = cache_list
        else:
            timeline_dict[str(te_select_timeline.currentIndex() - 1)] = cache_list

    # 保存时间线
    def te_save_item(self):
        te_part_list = self.findChild(ListWidget, 'part_list')
        data_dict = {"part": {}, "part_name": {}, "timeline": {'default': {}, **{str(w): {} for w in range(7)}}}
        data_timeline_dict = deepcopy(timeline_dict)
        # 逐条把列表里的信息整理保存
        for i in range(te_part_list.count()):
            item_text = te_part_list.item(i).text()
            item_info = item_text.split(' - ')
            time_tostring = item_info[1].split(':')
            if len(item_info) == 3:
                part_type = ['part', 'break'][item_info[2] == '休息段']
            else:
                part_type = 'part'
            data_dict['part'][str(i)] = [int(time_tostring[0]), int(time_tostring[1]), part_type]
            data_dict['part_name'][str(i)] = item_info[0]

        try:
            for week, _ in data_timeline_dict.items():
                counter = []  # 初始化计数器
                for i in range(len(data_dict['part'])):
                    counter.append(0)
                counter_key = 0
                lesson_num = 0
                for i in range(len(data_timeline_dict[week])):
                    item_text = data_timeline_dict[week][i]
                    item_info = item_text.split(' - ')
                    item_name = ''
                    if item_info[0] == '课程':
                        item_name += 'a'
                        lesson_num += 1
                    if item_info[0] == '课间':
                        item_name += 'f'

                    for key, value in data_dict['part_name'].items():  # 节点计数
                        if value == item_info[2]:
                            item_name += str(key)  # +节点序数
                            counter_key = int(key)  # 记录节点序数
                            break

                    if item_name.startswith('a'):
                        counter[counter_key] += 1

                    item_name += str(lesson_num - sum(counter[:counter_key]))  # 课程序数
                    item_time = item_info[1][0:len(item_info[1]) - 2]
                    data_dict['timeline'][str(week)][item_name] = item_time

            schedule_center.save_data(data_dict, config_center.schedule_name)
            self.te_detect_item()
            se_load_item()
            self.se_upload_list()
            self.se_upload_item()
            self.te_upload_item()
            self.sp_fill_grid_row()
            Flyout.create(
                icon=InfoBarIcon.SUCCESS,
                title='保存成功',
                content=f"已保存至 ./config/schedule/{config_center.schedule_name}",
                target=self.findChild(PrimaryPushButton, 'save'),
                parent=self,
                isClosable=True,
                aniType=FlyoutAnimationType.PULL_UP
            )
        except Exception as e:
            logger.error(f'保存时间线时发生错误: {e}')
            Flyout.create(
                icon=InfoBarIcon.ERROR,
                title='保存失败!',
                content=f"{e}\n保存失败，请将 ./log/ 中的日志提交给开发者以反馈问题。",
                target=self.findChild(PrimaryPushButton, 'save'),
                parent=self,
                isClosable=True,
                aniType=FlyoutAnimationType.PULL_UP
            )

    def te_sync_time(self):
        te_class_activity_combo = self.findChild(ComboBox, 'class_activity')
        spin_time = self.findChild(SpinBox, 'spin_time')
        if te_class_activity_combo.currentIndex() == 0:
            spin_time.setValue(40)
        if te_class_activity_combo.currentIndex() == 1:
            spin_time.setValue(10)

    def te_detect_item(self):
        timeline_list = self.findChild(ListWidget, 'timeline_list')
        part_list = self.findChild(ListWidget, 'part_list')
        tips = self.findChild(CaptionLabel, 'tips_2')
        tips_part = self.findChild(CaptionLabel, 'tips_1')
        if part_list.count() > 0:
            tips_part.hide()
        else:
            tips_part.show()
        if timeline_list.count() > 0:
            tips.hide()
        else:
            tips.show()

    def te_add_item(self):
        te_timeline_list = self.findChild(ListWidget, 'timeline_list')
        class_activity = self.findChild(ComboBox, 'class_activity')
        spin_time = self.findChild(SpinBox, 'spin_time')
        time_period = self.findChild(ComboBox, 'time_period')
        if time_period.currentText() == "":  # 时间段不能为空 修复 #184
            Flyout.create(
                icon=InfoBarIcon.WARNING,
                title='无法添加时间线 o(TヘTo)',
                content='在添加时间线前，先任意添加一个节点',
                target=self.findChild(ToolButton, 'add_button'),
                parent=self,
                isClosable=True,
                aniType=FlyoutAnimationType.PULL_UP
            )
            return  # 时间段不能为空
        te_timeline_list.addItem(
            f'{class_activity.currentText()} - {spin_time.value()}分钟 - {time_period.currentText()}'
        )
        self.te_detect_item()

    def te_add_part(self):
        te_part_list = self.findChild(ListWidget, 'part_list')
        te_name_part = self.findChild(EditableComboBox, 'name_part_combo')
        te_part_time = self.findChild(TimeEdit, 'part_time')
        te_part_type = self.findChild(ComboBox, 'part_type')
        if te_part_list.count() < 10:
            te_part_list.addItem(
                f'{te_name_part.currentText()} - {te_part_time.time().toString("h:mm")} - {te_part_type.currentText()}'
            )
        else:  # 最多只能添加9个节点
            Flyout.create(
                icon=InfoBarIcon.WARNING,
                title='没办法继续添加了 o(TヘTo)',
                content='Class Widgets 最多只能添加10个“节点”！',
                target=self.findChild(ToolButton, 'add_part_button'),
                parent=self,
                isClosable=True,
                aniType=FlyoutAnimationType.PULL_UP
            )
        self.te_detect_item()
        self.te_update_parts_name()

    def te_delete_part(self):
        alert = MessageBox("您确定要删除这个时段吗？", "删除该节点后，将一并删除该节点下所有课程安排，且无法恢复。", self)
        alert.yesButton.setText('删除')
        alert.yesButton.setStyleSheet("""
        PushButton{
            border-radius: 5px;
            padding: 5px 12px 6px 12px;
            outline: none;
        }
        PrimaryPushButton{
            color: white;
            background-color: #FF6167;
            border: 1px solid #FF8585;
            border-bottom: 1px solid #943333;
        }
        PrimaryPushButton:hover{
            background-color: #FF7E83;
            border: 1px solid #FF8084;
            border-bottom: 1px solid #B13939;
        }
        PrimaryPushButton:pressed{
            color: rgba(255, 255, 255, 0.63);
            background-color: #DB5359;
            border: 1px solid #DB5359;
        }
    """)
        alert.cancelButton.setText('取消')
        if alert.exec():
            global timeline_dict, schedule_dict
            te_part_list = self.findChild(ListWidget, 'part_list')
            selected_items = te_part_list.selectedItems()
            if not selected_items:
                return

            deleted_part_name = selected_items[0].text().split(' - ')[0]
            for item in selected_items:
                te_part_list.takeItem(te_part_list.row(item))

            # 修复了删除时段没能同步删除时间线的Bug #123
            for day in timeline_dict:  # 删除时间线
                count = 0
                break_count = 0
                delete_schedule_list = []
                delete_schedule_even_list = []
                delete_part_list = []
                for i in range(len(timeline_dict[day])):
                    act = timeline_dict[day][i]
                    count += 1
                    item_info = act.split(' - ')

                    if item_info[0] == '课间':
                        break_count += 1

                    if item_info[2] == deleted_part_name:
                        delete_part_list.append(act)
                        if item_info[0] != '课间':
                            if day != 'default':
                                delete_schedule_list.append(schedule_dict[day][count - break_count - 1])
                                delete_schedule_even_list.append(schedule_even_dict[day][count - break_count - 1])
                            else:
                                for j in range(7):
                                    try:
                                        for item in schedule_dict[str(j)]:
                                            if item.split('-')[1] == deleted_part_name:
                                                delete_schedule_list.append(
                                                    schedule_dict[str(j)][count - break_count - 1])
                                        for item in schedule_even_dict[str(j)]:
                                            if item.split('-')[1] == deleted_part_name:
                                                delete_schedule_even_list.append(
                                                    schedule_dict[str(j)][count - break_count - 1])
                                    except Exception as e:
                                        logger.warning(f'删除时段时发生错误：{e}')

                for item in delete_part_list:  # 删除时间线
                    timeline_dict[day].remove(item)
                if day != 'default':  # 删除课表
                    for item in delete_schedule_list:
                        schedule_dict[day].remove(item)

            for day in range(7):  # 删除默认课程表
                delete_schedule_list = []
                delete_schedule_even_list = []
                for item in schedule_dict[str(day)]:  # 单周
                    if item.split('-')[1] == deleted_part_name:
                        delete_schedule_list.append(item)
                for item in delete_schedule_list:
                    schedule_dict[str(day)].remove(item)

                for item in schedule_even_dict[str(day)]:  # 双周
                    if item.split('-')[1] == deleted_part_name:
                        delete_schedule_even_list.append(item)
                for item in delete_schedule_even_list:
                    schedule_even_dict[str(day)].remove(item)

            self.te_upload_list()
            self.se_upload_list()
            self.te_update_parts_name()
        else:
            return

    def te_update_parts_name(self):
        rl = []
        te_time_combo = self.findChild(ComboBox, 'time_period')  # 时段
        te_time_combo.clear()
        part_list = self.findChild(ListWidget, 'part_list')
        for i in range(part_list.count()):
            info = part_list.item(i).text().split(' - ')
            rl.append(info[0])
        te_time_combo.addItems(rl)

    def te_edit_item(self):
        te_timeline_list = self.findChild(ListWidget, 'timeline_list')
        class_activity = self.findChild(ComboBox, 'class_activity')
        spin_time = self.findChild(SpinBox, 'spin_time')
        time_period = self.findChild(ComboBox, 'time_period')
        selected_items = te_timeline_list.selectedItems()

        if selected_items:
            selected_item = selected_items[0]  # 取第一个选中的项目
            selected_item.setText(
                f'{class_activity.currentText()} - {spin_time.value()}分钟 - {time_period.currentText()}'
            )

    def se_edit_item(self):
        se_schedule_list = self.findChild(ListWidget, 'schedule_list')
        se_class_combo = self.findChild(ComboBox, 'class_combo')
        se_custom_class_text = self.findChild(LineEdit, 'custom_class')
        selected_items = se_schedule_list.selectedItems()

        if selected_items:
            selected_item = selected_items[0]
            name_list = selected_item.text().split('-')
            if se_class_combo.currentIndex() != 0:
                selected_item.setText(
                    f'{se_class_combo.currentText()}-{name_list[1]}'
                )
            else:
                if se_custom_class_text.text() != '':
                    selected_item.setText(
                        f'{se_custom_class_text.text()}-{name_list[1]}'
                    )
                    se_class_combo.addItem(se_custom_class_text.text())

    def se_quick_set_schedule(self):  # 快速设置课表
        se_schedule_list = self.findChild(ListWidget, 'schedule_list')
        quick_set_schedule = self.findChild(ListWidget, 'subject_list')
        selected_items = se_schedule_list.selectedItems()
        selected_subject = quick_set_schedule.currentItem().text()
        if se_schedule_list.count() > 0:
            if not selected_items:
                se_schedule_list.setCurrentRow(0)

            selected_row = se_schedule_list.currentRow()
            selected_item = se_schedule_list.item(selected_row)
            name_list = selected_item.text().split('-')
            selected_item.setText(
                f'{selected_subject}-{name_list[1]}'
            )

            if se_schedule_list.count() > selected_row + 1:  # 选择下一行
                se_schedule_list.setCurrentRow(selected_row + 1)

    def se_quick_select_week(self):  # 快速选择周
        se_week_combo = self.findChild(ComboBox, 'week_combo')
        if se_week_combo.currentIndex() != 6:
            se_week_combo.setCurrentIndex(se_week_combo.currentIndex() + 1)

    def te_delete_item(self):
        te_timeline_list = self.findChild(ListWidget, 'timeline_list')
        selected_items = te_timeline_list.selectedItems()
        for item in selected_items:
            te_timeline_list.takeItem(te_timeline_list.row(item))
        self.te_detect_item()

    def se_delete_item(self):
        se_schedule_list = self.findChild(ListWidget, 'schedule_list')
        selected_items = se_schedule_list.selectedItems()
        if selected_items:
            selected_item = selected_items[0]
            name_list = selected_item.text().split('-')
            selected_item.setText(
                f'未添加-{name_list[1]}'
            )

    def cd_edit_item(self):
        cd_countdown_list = self.findChild(ListWidget, 'countdown_list')
        cd_text_cd = self.findChild(LineEdit, 'text_cd')
        cd_set_countdown_date = self.findChild(CalendarPicker, 'set_countdown_date')
        selected_items = cd_countdown_list.selectedItems()
        if selected_items:
            selected_item = selected_items[0]
            selected_item.setText(
                f"{cd_set_countdown_date.date.toString('yyyy-M-d')} - {cd_text_cd.text()}"
            )

    def cd_delete_item(self):
        cd_countdown_list = self.findChild(ListWidget, 'countdown_list')
        selected_items = cd_countdown_list.selectedItems()
        if selected_items:
            item = selected_items[0]
            cd_countdown_list.takeItem(cd_countdown_list.row(item))

    def cd_add_item(self):
        cd_countdown_list = self.findChild(ListWidget, 'countdown_list')
        cd_text_cd = self.findChild(LineEdit, 'text_cd')
        cd_set_countdown_date = self.findChild(CalendarPicker, 'set_countdown_date')
        cd_countdown_list.addItem(
            f"{cd_set_countdown_date.date.toString('yyyy-M-d')} - {cd_text_cd.text()}"
        )

    def cd_save_item(self):
        cd_countdown_list = self.findChild(ListWidget, 'countdown_list')
        countdown_date = []
        cd_text_custom = []

        for i in range(cd_countdown_list.count()):
            item = cd_countdown_list.item(i)
            text = item.text().split(' - ')
            countdown_date.append(text[0])
            cd_text_custom.append(text[1])

        Flyout.create(
            icon=InfoBarIcon.SUCCESS,
            title='保存成功',
            content=f"已保存至 ./config.ini",
            target=self.findChild(PrimaryPushButton, 'save_countdown'),
            parent=self,
            isClosable=True,
            aniType=FlyoutAnimationType.PULL_UP
        )

        config_center.write_conf('Date', 'countdown_date', ','.join(countdown_date))
        config_center.write_conf('Date', 'cd_text_custom', ','.join(cd_text_custom))

    def setup_countdown_edit(self):
        cd_load_item()
        logger.debug(f"{countdown_dict}")
        cd_set_button = self.findChild(ToolButton, 'set_button_cd')
        cd_set_button.setIcon(fIcon.EDIT)
        cd_set_button.setToolTip('编辑倒计日')
        cd_set_button.installEventFilter(ToolTipFilter(cd_set_button, showDelay=300, position=ToolTipPosition.TOP))
        cd_set_button.clicked.connect(self.cd_edit_item)

        cd_clear_button = self.findChild(ToolButton, 'clear_button_cd')
        cd_clear_button.setIcon(fIcon.DELETE)
        cd_clear_button.setToolTip('删除倒计日')
        cd_clear_button.installEventFilter(ToolTipFilter(cd_clear_button, showDelay=300, position=ToolTipPosition.TOP))
        cd_clear_button.clicked.connect(self.cd_delete_item)

        cd_add_button = self.findChild(ToolButton, 'add_button_cd')
        cd_add_button.setIcon(fIcon.ADD)
        cd_add_button.setToolTip('添加倒计日')
        cd_add_button.installEventFilter(ToolTipFilter(cd_add_button, showDelay=300, position=ToolTipPosition.TOP))
        cd_add_button.clicked.connect(self.cd_add_item)

        cd_schedule_list = self.findChild(ListWidget, 'countdown_list')
        cd_schedule_list.addItems([f"{date} - {countdown_dict[date]}" for date in countdown_dict])

        cd_save_button = self.findChild(PrimaryPushButton, 'save_countdown')
        cd_save_button.clicked.connect(self.cd_save_item)

        cd_mode = self.findChild(ComboBox, 'countdown_mode')
        cd_mode.addItems(list_.countdown_modes)
        cd_mode.setCurrentIndex(int(config_center.read_conf('Date', 'countdown_custom_mode')))
        cd_mode.currentIndexChanged.connect(
            lambda: config_center.write_conf('Date', 'countdown_custom_mode', str(cd_mode.currentIndex())))

        cd_upd_cd = self.findChild(SpinBox, 'countdown_upd_cd')
        cd_upd_cd.setValue(int(config_center.read_conf('Date', 'countdown_upd_cd')))
        cd_upd_cd.valueChanged.connect(
            lambda: config_center.write_conf('Date', 'countdown_upd_cd', str(cd_upd_cd.value())))

    def m_start_time_changed(self):
        global morning_st
        te_m_start_time = self.findChild(TimeEdit, 'morningStartTime')
        unformatted_time = te_m_start_time.time()
        h = unformatted_time.hour()
        m = unformatted_time.minute()
        morning_st = (h, m)

    def a_start_time_changed(self):
        global afternoon_st
        te_m_start_time = self.findChild(TimeEdit, 'afternoonStartTime')
        unformatted_time = te_m_start_time.time()
        h = unformatted_time.hour()
        m = unformatted_time.minute()
        afternoon_st = (h, m)

    def init_nav(self):
        self.addSubInterface(self.spInterface, fIcon.HOME, '课表预览')
        self.addSubInterface(self.teInterface, fIcon.DATE_TIME, '时间线编辑')
        self.addSubInterface(self.seInterface, fIcon.EDUCATION, '课程表编辑')
        self.addSubInterface(self.cdInterface, fIcon.CALENDAR, '倒计日编辑')
        self.addSubInterface(self.cfInterface, fIcon.FOLDER, '配置文件')
        self.navigationInterface.addSeparator()
        self.addSubInterface(self.hdInterface, fIcon.QUESTION, '帮助')
        self.addSubInterface(self.plInterface, fIcon.APPLICATION, '插件', NavigationItemPosition.BOTTOM)
        self.navigationInterface.addSeparator(NavigationItemPosition.BOTTOM)
        self.addSubInterface(self.ctInterface, fIcon.BRUSH, '自定义', NavigationItemPosition.BOTTOM)
        self.addSubInterface(self.sdInterface, fIcon.RINGER, '提醒', NavigationItemPosition.BOTTOM)
        self.addSubInterface(self.adInterface, fIcon.SETTING, '高级选项', NavigationItemPosition.BOTTOM)
        self.addSubInterface(self.ifInterface, fIcon.INFO, '关于本产品', NavigationItemPosition.BOTTOM)

    def init_window(self):
        self.stackedWidget.setCurrentIndex(0)  # 设置初始页面
        self.load_all_item()
        self.check_and_disable_schedule_edit()
        self.check_and_disable_timeline_edit()
        self.setMinimumWidth(700)
        self.setMinimumHeight(400)
        self.navigationInterface.setExpandWidth(250)
        self.navigationInterface.setCollapsible(False)
        self.setMicaEffectEnabled(True)

        # 修复设置窗口在各个屏幕分辨率DPI下的窗口大小
        screen_geometry = QApplication.primaryScreen().geometry()
        screen_width = screen_geometry.width()
        screen_height = screen_geometry.height()

        width = int(screen_width * 0.6)
        height = int(screen_height * 0.7)

        self.move(int(screen_width / 2 - width / 2), 150)
        self.resize(width, height)

        self.setWindowTitle('Class Widgets - 设置')
        self.setWindowIcon(QIcon(f'{base_directory}/img/logo/favicon-settings.ico'))

        self.init_font()  # 设置字体

    def on_language_view_changed(self):
        """界面语言切换"""
        try:
            language_combo_view = self.adInterface.findChild(ComboBox, 'language_combo_view')
            if language_combo_view:
                selected_lang_name = language_combo_view.currentText()
                selected_lang_code = self.language_map_view.get(selected_lang_name)
                if selected_lang_code and selected_lang_code != self.i18n_manager.current_language_view:
                    success = self.i18n_manager.load_language_view(selected_lang_code)
                    if success:
                        config_center.write_conf('General', 'language_view', selected_lang_code)
                        title = '界面语言切换成功 ♪(´▽｀)'
                        content = f'界面语言已切换为 {selected_lang_name}\n' \
                                f'新语言将在重启程序后完全生效'
                        flyout = Flyout.create(title=title,
                                               content=content,
                                               target=language_combo_view,
                                               parent=self.window(),
                                               isClosable=True,
                                               aniType=FlyoutAnimationType.FADE_IN)
                        if flyout:
                            if hasattr(flyout, 'widget') and flyout.widget() and isinstance(flyout.widget(), FlyoutView):
                                view = flyout.widget()
                                content_label = view.findChild(QLabel)
                                if content_label:
                                    content_label.linkActivated.connect(self.handle_restart_link)
                            flyout.show()
                    else:
                        current_lang = self.i18n_manager.current_language_view
                        for i in range(language_combo_view.count()):
                            if self.language_map_view.get(language_combo_view.itemText(i)) == current_lang:
                                language_combo_view.setCurrentIndex(i)
                                break
                        msg_box = MessageBox(
                            '界面语言切换失败 (＃°Д°)',
                            '无法加载选定的界面语言包，请检查翻译文件是否存在',
                            self
                        )
                        msg_box.yesButton.setText('确定')
                        msg_box.cancelButton.hide()
                        msg_box.exec()
        except Exception as e:
            logger.error(f"界面语言切换时出错: {e}")
            msg_box = MessageBox(
                '界面语言切换出错 (＃°Д°)',
                f'切换界面语言时发生错误: {e}',
                self
            )
            msg_box.yesButton.setText('确定')
            msg_box.cancelButton.hide()
            msg_box.exec()

    def on_language_widgets_changed(self):
        """组件语言切换"""
        try:
            language_combo_widgets = self.adInterface.findChild(ComboBox, 'language_combo_widgets')
            if language_combo_widgets:
                selected_lang_name = language_combo_widgets.currentText()
                selected_lang_code = self.language_map_widgets.get(selected_lang_name)
                if selected_lang_code and selected_lang_code != self.i18n_manager.current_language_widgets:
                    success = self.i18n_manager.load_language_widgets(selected_lang_code)
                    if success:
                        config_center.write_conf('General', 'language_widgets', selected_lang_code)
                        title = '组件语言切换成功 ♪(´▽｀)'
                        content = f'组件语言已切换为 {selected_lang_name}\n' \
                                f'新语言将在重启程序后完全生效'
                        flyout = Flyout.create(title=title,
                                               content=content,
                                               target=language_combo_widgets,
                                               parent=self.window(),
                                               isClosable=True,
                                               aniType=FlyoutAnimationType.FADE_IN)
                        if flyout:
                            if hasattr(flyout, 'widget') and flyout.widget() and isinstance(flyout.widget(), FlyoutView):
                                view = flyout.widget()
                                content_label = view.findChild(QLabel)
                                if content_label:
                                    content_label.linkActivated.connect(self.handle_restart_link)
                            flyout.show()
                    else:
                        current_lang = self.i18n_manager.current_language_widgets
                        for i in range(language_combo_widgets.count()):
                            if self.language_map_widgets.get(language_combo_widgets.itemText(i)) == current_lang:
                                language_combo_widgets.setCurrentIndex(i)
                                break
                        msg_box = MessageBox(
                            '组件语言切换失败 (｡•́︿•̀｡)',
                            '无法加载选定的组件语言包，请检查翻译文件是否存在',
                            self
                        )
                        msg_box.yesButton.setText('确定')
                        msg_box.cancelButton.hide()
                        msg_box.exec()
        except Exception as e:
            logger.error(f"组件语言切换时出错: {e}")
            msg_box = MessageBox(
                '组件语言切换出错 (｡•́︿•̀｡)',
                f'切换组件语言时发生错误: {e}',
                self
            )
            msg_box.yesButton.setText('确定')
            msg_box.cancelButton.hide()
            msg_box.exec()
    def closeEvent(self, event):
        self.closed.emit()
        event.accept()


def sp_get_class_num():  # 获取当前周课程数（未完成）
    highest_count = 0
    for timeline_ in get_timeline().keys():
        timeline = get_timeline()[timeline_]
        count = 0
        for item_name, item_time in timeline.items():
            if item_name.startswith('a'):
                count += 1
        if count > highest_count:
            highest_count = count
    return highest_count


if __name__ == '__main__':
    app = QApplication(sys.argv)
    settings = SettingsMenu()
    settings.show()
    # settings.setMicaEffectEnabled(True)
    sys.exit(app.exec())
<|MERGE_RESOLUTION|>--- conflicted
+++ resolved
@@ -1,3128 +1,3120 @@
-import datetime as dt
-import json
-import os
-import platform
-import subprocess
-import sys
-from copy import deepcopy
-from pathlib import Path
-from shutil import rmtree
-import asyncio
-
-from PyQt5 import uic, QtCore
-<<<<<<< HEAD
-from PyQt5.QtCore import Qt, QTime, QUrl, QDate, pyqtSignal, QTranslator, QLocale, QCoreApplication
-=======
-from PyQt5.QtCore import Qt, QTime, QUrl, QDate, pyqtSignal, QThread
->>>>>>> b2e10687
-from PyQt5.QtGui import QIcon, QDesktopServices, QColor
-from PyQt5.QtWidgets import QApplication, QHeaderView, QTableWidgetItem, QLabel, QHBoxLayout, QSizePolicy, \
-    QSpacerItem, QFileDialog, QVBoxLayout, QScroller, QWidget
-from packaging.version import Version
-from loguru import logger
-from qfluentwidgets import (
-    Theme, setTheme, FluentWindow, FluentIcon as fIcon, ToolButton, ListWidget, ComboBox, CaptionLabel,
-    SpinBox, LineEdit, PrimaryPushButton, TableWidget, Flyout, InfoBarIcon, InfoBar, InfoBarPosition,
-    FlyoutAnimationType, NavigationItemPosition, MessageBox, SubtitleLabel, PushButton, SwitchButton,
-    CalendarPicker, BodyLabel, ColorDialog, isDarkTheme, TimeEdit, EditableComboBox, MessageBoxBase,
-    SearchLineEdit, Slider, PlainTextEdit, ToolTipFilter, ToolTipPosition, RadioButton, HyperlinkLabel,
-    PrimaryDropDownPushButton, Action, RoundMenu, CardWidget, ImageLabel, StrongBodyLabel,
-<<<<<<< HEAD
-    TransparentDropDownToolButton, Dialog, SmoothScrollArea, TransparentToolButton, HyperlinkButton, FlyoutView
-=======
-    TransparentDropDownToolButton, Dialog, SmoothScrollArea, TransparentToolButton, HyperlinkButton, HyperlinkLabel, themeColor
->>>>>>> b2e10687
-)
-
-import conf
-import list_ as list_
-import tip_toast
-import utils
-from utils import update_tray_tooltip
-import weather_db
-import weather_db as wd
-from conf import base_directory
-from cses_mgr import CSES_Converter
-from generate_speech import get_tts_voices, get_voice_id_by_name, get_voice_name_by_id, get_available_engines
-import generate_speech
-from file import config_center, schedule_center
-from network_thread import VersionThread
-from plugin import p_loader
-from plugin_plaza import PluginPlaza
-
-class I18nManager:
-    """i18n"""
-    def __init__(self):
-        self.translators = []
-        self.available_languages_view = {}
-        self.available_languages_widgets = {}
-        self.current_language_view = 'zh_CN'
-        self.current_language_widgets = 'zh_CN'
-        self.scan_available_languages()
-
-    def init_from_config(self):
-        """从配置文件初始化语言设置"""
-        try:
-            view_lang = config_center.read_conf('General', 'language_view')
-            if view_lang and view_lang in self.available_languages_view:
-                self.current_language_view = view_lang
-                self.load_language_view(view_lang)
-            widgets_lang = config_center.read_conf('General', 'language_widgets')
-            if widgets_lang and widgets_lang in self.available_languages_widgets:
-                self.current_language_widgets = widgets_lang
-                self.load_language_widgets(widgets_lang)
-            logger.info(f"从配置加载语言设置 - 界面: {self.current_language_view}, 组件: {self.current_language_widgets}")
-        except Exception as e:
-            logger.error(f"从配置加载语言设置时出错: {e}")
-            self.load_language_view('zh_CN')
-            self.load_language_widgets('zh_CN')
-        
-    def scan_available_languages(self):
-        try:
-            from pathlib import Path
-            main_i18n_dir = Path(conf.base_directory) / 'view' / 'i18n'
-            if main_i18n_dir.exists():
-                for ts_file in main_i18n_dir.glob('*.ts'):
-                    lang_code = ts_file.stem
-                    self.available_languages_view[lang_code] = self._get_language_display_name(lang_code)
-
-            ui_dir = Path(conf.base_directory) / 'ui'
-            if ui_dir.exists():
-                for theme_dir in ui_dir.iterdir():
-                    if theme_dir.is_dir():
-                        theme_i18n_dir = theme_dir / 'i18n'
-                        if theme_i18n_dir.exists():
-                            for ts_file in theme_i18n_dir.glob('*.ts'):
-                                lang_code = ts_file.stem
-                                if lang_code not in self.available_languages_widgets:
-                                    self.available_languages_widgets[lang_code] = self._get_language_display_name(lang_code)
-                                    
-            logger.info(f"可用界面语言: {list(self.available_languages_view.keys())}")
-            logger.info(f"可用组件语言: {list(self.available_languages_widgets.keys())}")
-            
-        except Exception as e:
-            logger.error(f"扫描语言包时出错: {e}")
-            if not self.available_languages_view:
-                self.available_languages_view['zh_CN'] = '简体中文'
-            if not self.available_languages_widgets:
-                self.available_languages_widgets['zh_CN'] = '简体中文'
-                
-    def _get_language_display_name(self, lang_code):
-        """todo:获取的优化修正"""
-        language_names = {
-            'zh_CN': '简体中文',
-            'zh_TW': '繁體中文',
-            'en_US': 'English',
-            'ja_JP': '日本語',
-            'ko_KR': '한국어',
-            'fr_FR': 'Français',
-            'de_DE': 'Deutsch',
-            'es_ES': 'Español',
-            'ru_RU': 'Русский',
-            'pt_BR': 'Português (Brasil)',
-            'it_IT': 'Italiano',
-            'ar_SA': 'العربية'
-        }
-        return language_names.get(lang_code, lang_code)
-        
-    def get_available_languages_view(self):
-        """获取可用界面语言列表"""
-        return self.available_languages_view.copy()
-        
-    def get_available_languages_widgets(self):
-        """获取可用组件语言列表"""
-        return self.available_languages_widgets.copy()
-
-    def get_current_language_view_name(self):
-        """获取当前界面语言名称"""
-        return self._get_language_display_name(self.current_language_view)
-
-    def get_current_language_widgets_name(self):
-        """获取当前组件语言名称"""
-        return self._get_language_display_name(self.current_language_widgets)
-
-    def clear_translators(self):
-        """清理所有翻译器"""
-        app = QApplication.instance()
-        if app:
-            for translator in self.translators:
-                app.removeTranslator(translator)
-        self.translators.clear()
-        
-    def load_language_view(self, lang_code):
-        """加载界面语言文件"""
-        try:
-            from pathlib import Path
-            app = QApplication.instance()
-            if not app:
-                return False
-
-            main_translator = self._load_translation_file(
-                Path(conf.base_directory) / 'view' / 'i18n' / f'{lang_code}.qm'
-            )
-            if main_translator:
-                self.translators.append(main_translator)
-                app.installTranslator(main_translator)
-                self.current_language_view = lang_code
-                config_center.write_conf('General', 'language_view', lang_code)
-                logger.info(f"成功加载界面语言包: {lang_code} ({self.available_languages_view.get(lang_code, lang_code)})")
-                return True
-            return False
-
-        except Exception as e:
-            logger.error(f"加载界面语言包 {lang_code} 时出错: {e}")
-            return False
-            
-    def load_language_widgets(self, lang_code):
-        """加载组件语言文件"""
-        try:
-            from pathlib import Path
-            app = QApplication.instance()
-            if not app:
-                return False
-            current_theme = config_center.read_conf('General', 'theme')
-            theme_translator = self._load_translation_file(
-                Path(conf.base_directory) / 'ui' / current_theme / 'i18n' / f'{lang_code}.qm'
-            )
-            if theme_translator:
-                self.translators.append(theme_translator)
-                app.installTranslator(theme_translator)
-            dark_translator = self._load_translation_file(
-                Path(conf.base_directory) / 'ui' / current_theme / 'dark' / 'i18n' / f'{lang_code}.qm'
-            )
-            if dark_translator:
-                self.translators.append(dark_translator)
-                app.installTranslator(dark_translator)
-            self.current_language_widgets = lang_code
-            config_center.write_conf('General', 'language_widgets', lang_code)
-            logger.success(f"加载组件语言: {lang_code} ({self.available_languages_widgets.get(lang_code, lang_code)})")
-            return True
-
-        except Exception as e:
-            logger.error(f"加载组件语言 {lang_code} 时出错: {e}")
-            return False
-
-    def _load_translation_file(self, qm_path):
-        """加载翻译"""
-        try:
-            if not qm_path.exists():
-                # 编译,仅开发用(不应该在这编译)
-                ts_path = qm_path.with_suffix('.ts')
-                if ts_path.exists():
-                    self._compile_ts_to_qm(ts_path, qm_path)
-
-            if qm_path.exists():
-                translator = QTranslator()
-                if translator.load(str(qm_path)):
-                    logger.debug(f"成功加载文件: {qm_path}")
-                    return translator
-                else:
-                    logger.warning(f"无法加载文件: {qm_path}")
-            else:
-                logger.warning(f"文件不存在: {qm_path}")
-                
-        except Exception as e:
-            logger.error(f"加载文件 {qm_path} 时出错: {e}")
-            
-        return None
-        
-    def _compile_ts_to_qm(self, ts_path, qm_path):
-        try:
-            import subprocess
-            
-            result = subprocess.run(
-                ['lrelease', str(ts_path), '-qm', str(qm_path)],
-                capture_output=True,
-                text=True
-            )
-            
-            if result.returncode == 0:
-                logger.info(f"成功编译翻译文件: {ts_path} -> {qm_path}")
-                return True
-            else:
-                logger.warning(f"编译翻译文件失败: {result.stderr}")
-                
-        except FileNotFoundError:
-            logger.warning("未找到lrelease工具，无法编译翻译文件")
-        except Exception as e:
-            logger.error(f"编译翻译文件时出错: {e}")
-            
-        return False
-        
-    def clear_translators(self):
-        """清除翻译器"""
-        app = QApplication.instance()
-        if app:
-            for translator in self.translators:
-                app.removeTranslator(translator)
-        self.translators.clear()
-        
-        
-    def get_current_language_view_name(self):
-        return self.available_languages_view.get(self.current_language_view, self.current_language_view)
-        
-    def get_current_language_widgets_name(self):
-        return self.available_languages_widgets.get(self.current_language_widgets, self.current_language_widgets)
-        
-    def init_from_config(self):
-        """初始化设置"""
-        try:
-            saved_language_view = config_center.read_conf('General', 'language_view', 'zh_CN')
-            if saved_language_view in self.available_languages_view:
-                self.load_language_view(saved_language_view)
-            else:
-                logger.warning(f"配置的界面语言 {saved_language_view} 不可用")
-                self.load_language_view('zh_CN')
-            saved_language_widgets = config_center.read_conf('General', 'language_widgets', 'zh_CN')
-            if saved_language_widgets in self.available_languages_widgets:
-                self.load_language_widgets(saved_language_widgets)
-            else:
-                logger.warning(f"配置的组件语言 {saved_language_widgets} 不可用")
-                self.load_language_widgets('zh_CN')
-        except Exception as e:
-            logger.error(f"从配置初始化语言时出错: {e}")
-            self.load_language_view('zh_CN')
-            self.load_language_widgets('zh_CN')
-
-
-# 适配高DPI缩放
-QApplication.setHighDpiScaleFactorRoundingPolicy(
-    Qt.HighDpiScaleFactorRoundingPolicy.PassThrough)
-QApplication.setAttribute(Qt.AA_EnableHighDpiScaling)
-QApplication.setAttribute(Qt.AA_UseHighDpiPixmaps)
-
-global_i18n_manager = None
-
-today = dt.date.today()
-plugin_plaza = None
-
-plugin_dict = {}  # 插件字典
-enabled_plugins = {}  # 启用的插件列表
-
-morning_st = 0
-afternoon_st = 0
-
-current_week = 0
-
-loaded_data = schedule_center.schedule_data
-
-schedule_dict = {}  # 对应时间线的课程表
-schedule_even_dict = {}  # 对应时间线的课程表（双周）
-
-timeline_dict = {}  # 时间线字典
-
-countdown_dict = {}
-
-
-def open_plaza():
-    global plugin_plaza
-    if plugin_plaza is None or not plugin_plaza.isVisible():
-        plugin_plaza = PluginPlaza()
-        plugin_plaza.show()
-        plugin_plaza.closed.connect(cleanup_plaza)
-        logger.info('打开“插件广场”')
-    else:
-        plugin_plaza.raise_()
-        plugin_plaza.activateWindow()
-
-
-def cleanup_plaza():
-    global plugin_plaza
-    logger.info('关闭“插件广场”')
-    del plugin_plaza
-    plugin_plaza = None
-
-
-def get_timeline():
-    global loaded_data
-    loaded_data = schedule_center.schedule_data
-    return loaded_data['timeline']
-
-
-def open_dir(path: str):
-    if sys.platform.startswith('win32'):
-        os.startfile(path)
-    elif sys.platform.startswith('linux'):
-        subprocess.run(['xdg-open', path])
-    else:
-        msg_box = Dialog(
-            '无法打开文件夹', f'Class Widgets 在您的系统下不支持自动打开文件夹，请手动打开以下地址：\n{path}'
-        )
-        msg_box.yesButton.setText('好')
-        msg_box.cancelButton.hide()
-        msg_box.buttonLayout.insertStretch(0, 1)
-        msg_box.setFixedWidth(550)
-        msg_box.exec()
-
-
-def switch_checked(section, key, checked):
-    if checked:
-        config_center.write_conf(section, key, '1')
-    else:
-        config_center.write_conf(section, key, '0')
-    if key == 'auto_startup':
-        if checked:
-            conf.add_to_startup()
-        else:
-            conf.remove_from_startup()
-
-
-def get_theme_name():
-    theme = config_center.read_conf('General', 'theme')
-    if os.path.exists(f'{base_directory}/ui/{theme}/theme.json'):
-        return theme
-    else:
-        return 'default'
-
-
-def load_schedule_dict(schedule, part, part_name):
-    """
-    加载课表字典
-    """
-    schedule_dict_ = {}
-    for week, item in schedule.items():
-        all_class = []
-        count = []  # 初始化计数器
-        for i in range(len(part)):
-            count.append(0)
-        if str(week) in loaded_data['timeline'] and loaded_data['timeline'][str(week)]:
-            timeline = get_timeline()[str(week)]
-        else:
-            timeline = get_timeline()['default']
-
-        for item_name, item_time in timeline.items():
-            if item_name.startswith('a'):
-                try:
-                    if int(item_name[1]) == 0:
-                        count_num = 0
-                    else:
-                        count_num = sum(count[:int(item_name[1])])
-
-                    prefix = item[int(item_name[2:]) - 1 + count_num]
-                    period = part_name[str(item_name[1])]
-                    all_class.append(f'{prefix}-{period}')
-                except IndexError or ValueError:  # 未设置值
-                    prefix = '未添加'
-                    period = part_name[str(item_name[1])]
-                    all_class.append(f'{prefix}-{period}')
-                count[int(item_name[1])] += 1
-        schedule_dict_[week] = all_class
-    return schedule_dict_
-
-
-def convert_to_dict(data_dict_):
-    data_dict = {}
-    for week, item in data_dict_.items():
-        cache_list = item
-        replace_list = []
-        for activity_num in range(len(cache_list)):
-            item_info = cache_list[int(activity_num)].split('-')
-            replace_list.append(item_info[0])
-        data_dict[str(week)] = replace_list
-    return data_dict
-
-
-def se_load_item():
-    global schedule_dict
-    global schedule_even_dict
-    global loaded_data
-    loaded_data = schedule_center.schedule_data
-    part_name = loaded_data.get('part_name')
-    part = loaded_data.get('part')
-    schedule = loaded_data.get('schedule')
-    schedule_even = loaded_data.get('schedule_even')
-
-    schedule_dict = load_schedule_dict(schedule, part, part_name)
-    schedule_even_dict = load_schedule_dict(schedule_even, part, part_name)
-
-
-def cd_load_item():
-    global countdown_dict
-    text = config_center.read_conf('Date', 'cd_text_custom').split(',')
-    date = config_center.read_conf('Date', 'countdown_date').split(',')
-    if len(text) != len(date):
-        countdown_dict = {"Err": f"len(cd_text_custom) (={len(text)}) != len(countdown_date) (={len(date)})"}
-        raise Exception(
-            f"len(cd_text_custom) (={len(text)}) != len(countdown_date) (={len(date)})"f"len(cd_text_custom) (={len(text)}) != len(countdown_date) (={len(date)}) \n 请检查 config.ini [Date] 项！！")
-    countdown_dict = dict(zip(date, text))
-
-
-class selectCity(MessageBoxBase):  # 选择城市
-    def __init__(self, parent=None):
-        super().__init__(parent)
-        title_label = SubtitleLabel()
-        subtitle_label = BodyLabel()
-        self.search_edit = SearchLineEdit()
-
-        title_label.setText('搜索城市')
-        subtitle_label.setText('请输入当地城市名进行搜索')
-        self.yesButton.setText('选择此城市')  # 按钮组件汉化
-        self.cancelButton.setText('取消')
-
-        self.search_edit.setPlaceholderText('输入城市名')
-        self.search_edit.setClearButtonEnabled(True)
-        self.search_edit.textChanged.connect(self.search_city)
-
-        self.city_list = ListWidget()
-        self.city_list.addItems(wd.search_by_name(''))
-        self.get_selected_city()
-
-        # 将组件添加到布局中
-        self.viewLayout.addWidget(title_label)
-        self.viewLayout.addWidget(subtitle_label)
-        self.viewLayout.addWidget(self.search_edit)
-        self.viewLayout.addWidget(self.city_list)
-        self.widget.setMinimumWidth(500)
-        self.widget.setMinimumHeight(600)
-
-    def search_city(self):
-        self.city_list.clear()
-        self.city_list.addItems(wd.search_by_name(self.search_edit.text()))
-        self.city_list.clearSelection()  # 清除选中项
-
-    def get_selected_city(self):
-        selected_city = self.city_list.findItems(
-            wd.search_by_num(str(config_center.read_conf('Weather', 'city'))), QtCore.Qt.MatchFlag.MatchExactly
-        )
-        if selected_city:  # 若找到该城市
-            item = selected_city[0]
-            # 选中该项
-            self.city_list.setCurrentItem(item)
-            # 聚焦该项
-            self.city_list.scrollToItem(item)
-
-
-class licenseDialog(MessageBoxBase):  # 显示软件许可协议
-    def __init__(self, parent=None):
-        super().__init__(parent)
-        title_label = SubtitleLabel()
-        subtitle_label = BodyLabel()
-        self.license_text = PlainTextEdit()
-
-        title_label.setText('软件许可协议')
-        subtitle_label.setText('此项目 (Class Widgets) 基于 GPL-3.0 许可证授权发布，详情请参阅：')
-        self.yesButton.setText('好')  # 按钮组件汉化
-        self.cancelButton.hide()
-        self.buttonLayout.insertStretch(0, 1)
-        self.license_text.setPlainText(open('LICENSE', 'r', encoding='utf-8').read())
-        self.license_text.setReadOnly(True)
-
-        # 将组件添加到布局中
-        self.viewLayout.addWidget(title_label)
-        self.viewLayout.addWidget(subtitle_label)
-        self.viewLayout.addWidget(self.license_text)
-        self.widget.setMinimumWidth(600)
-        self.widget.setMinimumHeight(500)
-
-
-class PluginSettingsDialog(MessageBoxBase):  # 插件设置对话框
-    def __init__(self, plugin_dir=None, parent=None):
-        super().__init__(parent)
-        self.plugin_widget = None
-        self.plugin_dir = plugin_dir
-        self.parent = parent
-        self.init_ui()
-
-    def init_ui(self):
-        # 加载已定义的UI
-        self.plugin_widget = p_loader.plugins_settings[self.plugin_dir]
-        self.viewLayout.addWidget(self.plugin_widget)
-        self.viewLayout.setContentsMargins(0, 0, 0, 0)
-
-        self.cancelButton.hide()
-        self.buttonLayout.insertStretch(0, 1)
-
-        self.widget.setMinimumWidth(875)
-        self.widget.setMinimumHeight(625)
-
-
-class PluginCard(CardWidget):  # 插件卡片
-    def __init__(
-            self, icon, title='Unknown', content='Unknown', version='1.0.0', plugin_dir='', author=None, parent=None,
-            enable_settings=None
-    ):
-        super().__init__(parent)
-        icon_radius = 5
-        self.plugin_dir = plugin_dir
-        self.title = title
-        self.parent = parent
-
-        self.iconWidget = ImageLabel(icon)  # 插件图标
-        self.titleLabel = StrongBodyLabel(title, self)  # 插件名
-        self.versionLabel = BodyLabel(version, self)  # 插件版本
-        self.authorLabel = BodyLabel(author, self)  # 插件作者
-        self.contentLabel = CaptionLabel(content, self)  # 插件描述
-        self.enableButton = SwitchButton()
-        self.moreButton = TransparentDropDownToolButton()
-        self.moreMenu = RoundMenu(parent=self.moreButton)
-        self.settingsBtn = TransparentToolButton()  # 设置按钮
-        self.settingsBtn.hide()
-
-        self.hBoxLayout = QHBoxLayout(self)
-        self.hBoxLayout_Title = QHBoxLayout(self)
-        self.vBoxLayout = QVBoxLayout(self)
-
-        self.moreMenu.addActions([
-            Action(
-                fIcon.FOLDER, f'打开“{title}”插件文件夹',
-                triggered=lambda: open_dir(os.path.join(base_directory, conf.PLUGINS_DIR, self.plugin_dir))
-            ),
-            Action(
-                fIcon.DELETE, f'卸载“{title}”插件',
-                triggered=self.remove_plugin
-            )
-        ])
-
-        if plugin_dir in enabled_plugins['enabled_plugins']:  # 插件是否启用
-            self.enableButton.setChecked(True)
-            if enable_settings:
-                self.moreMenu.addSeparator()
-                self.moreMenu.addAction(Action(fIcon.SETTING, f'“{title}”插件设置', triggered=self.show_settings))
-                self.settingsBtn.show()
-
-        self.setFixedHeight(73)
-        self.iconWidget.setFixedSize(48, 48)
-        self.moreButton.setFixedSize(34, 34)
-        self.iconWidget.setBorderRadius(icon_radius, icon_radius, icon_radius, icon_radius)  # 圆角
-        self.contentLabel.setTextColor("#606060", "#d2d2d2")
-        self.contentLabel.setMaximumWidth(500)
-        self.contentLabel.setWordWrap(True)  # 自动换行
-        self.versionLabel.setTextColor("#999999", "#999999")
-        self.authorLabel.setTextColor("#606060", "#d2d2d2")
-        self.enableButton.checkedChanged.connect(self.set_enable)
-        self.enableButton.setOffText('禁用')
-        self.enableButton.setOnText('启用')
-        self.moreButton.setMenu(self.moreMenu)
-        self.settingsBtn.setIcon(fIcon.SETTING)
-        self.settingsBtn.clicked.connect(self.show_settings)
-
-        self.hBoxLayout.setContentsMargins(20, 11, 11, 11)
-        self.hBoxLayout.setSpacing(15)
-        self.hBoxLayout.addWidget(self.iconWidget)
-
-        # 内容
-        self.vBoxLayout.setContentsMargins(0, 0, 0, 0)
-        self.vBoxLayout.setSpacing(0)
-        self.vBoxLayout.addLayout(self.hBoxLayout_Title)
-        self.vBoxLayout.addWidget(self.contentLabel, 0, Qt.AlignmentFlag.AlignVCenter)
-        self.vBoxLayout.setAlignment(Qt.AlignmentFlag.AlignVCenter)
-        self.hBoxLayout.addLayout(self.vBoxLayout, 1)  # !!!
-
-        # 标题栏
-        self.hBoxLayout_Title.setSpacing(12)
-        self.hBoxLayout_Title.setAlignment(Qt.AlignmentFlag.AlignLeft)
-        self.hBoxLayout_Title.addWidget(self.titleLabel, 0, Qt.AlignmentFlag.AlignVCenter)
-        self.hBoxLayout_Title.addWidget(self.authorLabel, 0, Qt.AlignmentFlag.AlignVCenter)
-        self.hBoxLayout_Title.addWidget(self.versionLabel, 0, Qt.AlignmentFlag.AlignVCenter)
-
-        self.hBoxLayout.addStretch(1)
-        self.hBoxLayout.addWidget(self.settingsBtn, 0, Qt.AlignmentFlag.AlignRight)
-        self.hBoxLayout.addWidget(self.enableButton, 0, Qt.AlignmentFlag.AlignRight)
-        self.hBoxLayout.addWidget(self.moreButton, 0, Qt.AlignmentFlag.AlignRight)
-
-    def set_enable(self):
-        global enabled_plugins
-        if self.enableButton.isChecked():
-            enabled_plugins['enabled_plugins'].append(self.plugin_dir)
-            conf.save_plugin_config(enabled_plugins)
-        else:
-            enabled_plugins['enabled_plugins'].remove(self.plugin_dir)
-            conf.save_plugin_config(enabled_plugins)
-
-    def show_settings(self):
-        w = PluginSettingsDialog(self.plugin_dir, self.parent)
-        w.exec()
-
-    def remove_plugin(self):
-        alert = MessageBox(f"您确定要删除插件“{self.title}”吗？", "删除此插件后，将无法恢复。", self.parent)
-        alert.yesButton.setText('永久删除')
-        alert.yesButton.setStyleSheet("""
-                PushButton{
-                    border-radius: 5px;
-                    padding: 5px 12px 6px 12px;
-                    outline: none;
-                }
-                PrimaryPushButton{
-                    color: white;
-                    background-color: #FF6167;
-                    border: 1px solid #FF8585;
-                    border-bottom: 1px solid #943333;
-                }
-                PrimaryPushButton:hover{
-                    background-color: #FF7E83;
-                    border: 1px solid #FF8084;
-                    border-bottom: 1px solid #B13939;
-                }
-                PrimaryPushButton:pressed{
-                    color: rgba(255, 255, 255, 0.63);
-                    background-color: #DB5359;
-                    border: 1px solid #DB5359;
-                }
-            """)
-        alert.cancelButton.setText('我再想想……')
-        if alert.exec():
-            success = p_loader.delete_plugin(self.plugin_dir)
-            if success:
-                try:
-                    with open(f'{base_directory}/plugins/plugins_from_pp.json', 'r', encoding='utf-8') as f:
-                        installed_data = json.load(f)
-                    installed_plugins = installed_data.get('plugins', [])
-                    if self.plugin_dir in installed_plugins:
-                        installed_plugins.remove(self.plugin_dir)
-                        conf.save_installed_plugin(installed_plugins)
-                except Exception as e:
-                    logger.error(f"更新已安装插件列表失败: {e}")
-
-                InfoBar.success(
-                    title='卸载成功',
-                    content=f'插件 “{self.title}” 已卸载。请重启 Class Widgets 以完全移除。',
-                    orient=Qt.Horizontal,
-                    isClosable=True,
-                    position=InfoBarPosition.BOTTOM_RIGHT,
-                    duration=5000,
-                    parent=self.window()
-                )
-                self.deleteLater()  # 删除卡片
-            else:
-                InfoBar.error(
-                    title='卸载失败',
-                    content=f'卸载插件 “{self.title}” 时出错，请查看日志获取详细信息。',
-                    orient=Qt.Horizontal,
-                    isClosable=True,
-                    position=InfoBarPosition.BOTTOM_RIGHT,
-                    duration=5000,
-                    parent=self.window()
-                )
-
-
-class TextFieldMessageBox(MessageBoxBase):
-    """ Custom message box """
-
-    def __init__(
-            self, parent=None, title='标题', text='请输入内容', default_text='', enable_check=False):
-        super().__init__(parent)
-        self.fail_color = (QColor('#c42b1c'), QColor('#ff99a4'))
-        self.success_color = (QColor('#0f7b0f'), QColor('#6ccb5f'))
-        self.check_list = enable_check
-
-        self.titleLabel = SubtitleLabel()
-        self.titleLabel.setText(title)
-        self.subtitleLabel = BodyLabel()
-        self.subtitleLabel.setText(text)
-        self.textField = LineEdit()
-        self.tipsLabel = CaptionLabel()
-        self.tipsLabel.setText('')
-        self.yesButton.setText('确定')
-
-        self.fieldLayout = QVBoxLayout()
-        self.textField.setPlaceholderText(default_text)
-        self.textField.setClearButtonEnabled(True)
-        if enable_check:
-            self.textField.textChanged.connect(self.check_text)
-            self.yesButton.setEnabled(False)
-
-        # 将组件添加到布局中
-        self.viewLayout.addWidget(self.titleLabel)
-        self.viewLayout.addWidget(self.subtitleLabel)
-        self.viewLayout.addLayout(self.fieldLayout)
-        self.fieldLayout.addWidget(self.textField)
-        self.fieldLayout.addWidget(self.tipsLabel)
-
-        # 设置对话框的最小宽度
-        self.widget.setMinimumWidth(350)
-
-    def check_text(self):
-        self.tipsLabel.setTextColor(self.fail_color[0], self.fail_color[1])
-        self.yesButton.setEnabled(False)
-        if self.textField.text() == '':
-            self.tipsLabel.setText('不能为空值啊 ( •̀ ω •́ )✧')
-            return
-        if f'{self.textField.text()}.json' in self.check_list:
-            self.tipsLabel.setText('不可以和之前的课程名重复哦 o(TヘTo)')
-            return
-
-        self.yesButton.setEnabled(True)
-        self.tipsLabel.setTextColor(self.success_color[0], self.success_color[1])
-        self.tipsLabel.setText('很好！就这样！ヾ(≧▽≦*)o')
-
-
-class TTSVoiceLoaderThread(QThread):
-    voicesLoaded = pyqtSignal(list)
-    errorOccurred = pyqtSignal(str)
-    previewFinished = pyqtSignal(bool)
-
-    def __init__(self, engine_filter=None, parent=None):
-        super().__init__(parent)
-        self.engine_filter = engine_filter
-
-    def run(self):
-        try:
-            if self.engine_filter == "pyttsx3" and platform.system() != "Windows":
-                logger.warning("当前系统不是Windows,跳过pyttsx3 TTS预览")
-                self.previewFinished.emit(False)
-                return
-            if self.isInterruptionRequested():
-                return
-            if self.engine_filter == "pyttsx3" and platform.system() != "Windows":
-                logger.warning("当前系统不是Windows,跳过pyttsx3语音加载")
-                self.voicesLoaded.emit([])
-                return
-            loop = asyncio.new_event_loop()
-            asyncio.set_event_loop(loop)
-            available_voices, error_message = loop.run_until_complete(get_tts_voices(engine_filter=self.engine_filter))
-            loop.close()
-            if self.isInterruptionRequested():
-                return
-
-            if error_message:
-                self.errorOccurred.emit(error_message)
-            else:
-                self.voicesLoaded.emit(available_voices)
-        except Exception as e:
-            logger.error(f"加载TTS语音列表时出错: {e}")
-            self.errorOccurred.emit(str(e))
-
-
-class TTSPreviewThread(QThread):
-    previewFinished = pyqtSignal(bool)
-    previewError = pyqtSignal(str)
-
-    def __init__(self, text, engine, voice, parent=None):
-        super().__init__(parent)
-        self.text = text
-        self.engine = engine
-        self.voice = voice
-
-    def run(self):
-        try:
-            if self.engine == "pyttsx3" and platform.system() != "Windows":
-                logger.warning("当前系统不是Windows，跳过pyttsx3 TTS预览。")
-                self.previewFinished.emit(False)
-                return
-            if self.isInterruptionRequested():
-                logger.info("TTS预览线程收到中断请求，正在退出...")
-                return
-                
-            from generate_speech import generate_speech_sync, TTSEngine
-            from play_audio import play_audio
-            import os
-            
-            logger.info(f"使用引擎 {self.engine} 生成预览语音")
-            audio_file = generate_speech_sync(
-                text=self.text,
-                engine=self.engine,
-                voice=self.voice,
-                auto_fallback=True,
-                timeout=10.0
-            )
-            
-            # 再次检查是否有中断请求
-            if self.isInterruptionRequested():
-                logger.info("TTS预览线程收到中断请求，正在退出...")
-                # 删除已生成的音频文件
-                TTSEngine.delete_audio_file(audio_file)
-                return
-            
-            # 检查文件是否存在且有效
-            if not os.path.exists(audio_file):
-                raise FileNotFoundError(f"生成的音频文件不存在: {audio_file}")
-                
-            # 检查文件大小是否正常（小于10字节的文件可能是损坏的）
-            file_size = os.path.getsize(audio_file)
-            if file_size < 10:
-                logger.warning(f"生成的音频文件可能无效，大小仅为 {file_size} 字节: {audio_file}")
-                # 删除可能损坏的文件
-                TTSEngine.delete_audio_file(audio_file)
-                raise ValueError(f"生成的音频文件可能无效，大小仅为 {file_size} 字节")
-                
-            play_audio(audio_file, tts_delete_after=True)
-            self.previewFinished.emit(True)
-        except Exception as e:
-            logger.error(f"TTS预览生成失败: {str(e)}")
-            self.previewError.emit(str(e))
-
-
-class SettingsMenu(FluentWindow):
-    closed = pyqtSignal()
-
-    def __init__(self):
-        super().__init__()
-        self.tts_voice_loader_thread = None
-        self.button_clear_log = None
-        self.version_thread = None
-        self.engine_selector = None # TTS引擎选择器
-        self.current_loaded_engine = config_center.read_conf('TTS', 'engine') # 加载的TTS引擎
-
-        # 创建子页面
-        self.spInterface = uic.loadUi(f'{base_directory}/view/menu/preview.ui')  # 预览
-        self.spInterface.setObjectName("spInterface")
-        self.teInterface = uic.loadUi(f'{base_directory}/view/menu/timeline_edit.ui')  # 时间线编辑
-        self.teInterface.setObjectName("teInterface")
-        self.seInterface = uic.loadUi(f'{base_directory}/view/menu/schedule_edit.ui')  # 课程表编辑
-        self.seInterface.setObjectName("seInterface")
-        self.cdInterface = uic.loadUi(f'{base_directory}/view/menu/countdown_custom_edit.ui')  # 倒计日编辑
-        self.cdInterface.setObjectName("cdInterface")
-        self.adInterface = uic.loadUi(f'{base_directory}/view/menu/advance.ui')  # 高级选项
-        self.adInterface.setObjectName("adInterface")
-        self.ifInterface = uic.loadUi(f'{base_directory}/view/menu/about.ui')  # 关于
-        self.ifInterface.setObjectName("ifInterface")
-        self.ctInterface = uic.loadUi(f'{base_directory}/view/menu/custom.ui')  # 自定义
-        self.ctInterface.setObjectName("ctInterface")
-        self.cfInterface = uic.loadUi(f'{base_directory}/view/menu/configs.ui')  # 配置文件
-        self.cfInterface.setObjectName("cfInterface")
-        self.sdInterface = uic.loadUi(f'{base_directory}/view/menu/sound.ui')  # 通知
-        self.sdInterface.setObjectName("sdInterface")
-        self.hdInterface = uic.loadUi(f'{base_directory}/view/menu/help.ui')  # 帮助
-        self.hdInterface.setObjectName("hdInterface")
-        self.plInterface = uic.loadUi(f'{base_directory}/view/menu/plugin_mgr.ui')  # 插件
-        self.plInterface.setObjectName("plInterface")
-        self.version_number_label = self.ifInterface.findChild(QLabel, 'version_number_label')
-        self.build_commit_label = self.ifInterface.findChild(QLabel, 'build_commit_label')
-        self.build_uuid_label = self.ifInterface.findChild(QLabel, 'build_uuid_label')
-        self.build_date_label = self.ifInterface.findChild(QLabel, 'build_date_label')
-
-        # 向后兼容
-        global global_i18n_manager
-        if global_i18n_manager:
-            self.i18n_manager = global_i18n_manager
-            logger.info(f"复用i18n旧例,界面语言: {self.i18n_manager.get_current_language_view_name()}, 组件语言: {self.i18n_manager.get_current_language_widgets_name()}")
-        else:
-            self.i18n_manager = I18nManager()
-            self.i18n_manager.init_from_config()
-            logger.info(f"创建新i18n管理,界面语言: {self.i18n_manager.get_current_language_view_name()}, 组件语言: {self.i18n_manager.get_current_language_widgets_name()}")
-
-        self.init_nav()
-        self.init_window()
-
-    def init_font(self):  # 设置字体
-        self.setStyleSheet("""QLabel {
-                    font-family: 'Microsoft YaHei';
-                }""")
-
-    def load_all_item(self):
-        self.setup_timeline_edit()
-        self.setup_schedule_edit()
-        self.setup_schedule_preview()
-        self.setup_advance_interface()
-        self.setup_about_interface()
-        self.setup_customization_interface()
-        self.setup_configs_interface()
-        self.setup_sound_interface()
-        self.setup_help_interface()
-        self.setup_plugin_mgr_interface()
-        self.setup_countdown_edit()
-
-    # 初始化界面
-    def setup_plugin_mgr_interface(self):
-        pm_scroll = self.findChild(SmoothScrollArea, 'pm_scroll')
-        QScroller.grabGesture(pm_scroll.viewport(), QScroller.LeftMouseButtonGesture)  # 触摸屏适配
-
-        global plugin_dict, enabled_plugins
-        enabled_plugins = conf.load_plugin_config()  # 加载启用的插件
-        plugin_dict = (conf.load_plugins())  # 加载插件信息
-
-        open_pp = self.findChild(PushButton, 'open_plugin_plaza')
-        open_pp.clicked.connect(open_plaza)  # 打开插件广场
-
-        open_pp2 = self.findChild(PushButton, 'open_plugin_plaza_2')
-        open_pp2.clicked.connect(open_plaza)  # 打开插件广场
-
-        auto_delay = self.findChild(SpinBox, 'auto_delay')
-        auto_delay.setValue(int(config_center.read_conf('Plugin', 'auto_delay')))
-        auto_delay.valueChanged.connect(
-            lambda: config_center.write_conf('Plugin', 'auto_delay', str(auto_delay.value())))
-        # 设置自动化延迟
-
-        plugin_card_layout = self.findChild(QVBoxLayout, 'plugin_card_layout')
-        open_plugin_folder = self.findChild(PushButton, 'open_plugin_folder')
-        open_plugin_folder.clicked.connect(lambda: open_dir(os.path.join(base_directory, conf.PLUGINS_DIR)))  # 打开插件目录
-
-        if not p_loader.plugins_settings:  # 若插件设置为空
-            p_loader.load_plugins()  # 加载插件设置
-
-        for plugin in plugin_dict:
-            if (Path(conf.PLUGINS_DIR) / plugin / 'icon.png').exists():  # 若插件目录存在icon.png
-                icon_path = f'{base_directory}/plugins/{plugin}/icon.png'
-            else:
-                icon_path = f'{base_directory}/img/settings/plugin-icon.png'
-            card = PluginCard(
-                icon=icon_path,
-                title=plugin_dict[plugin]['name'],
-                version=plugin_dict[plugin]['version'],
-                author=plugin_dict[plugin]['author'],
-                plugin_dir=plugin,
-                content=plugin_dict[plugin]['description'],
-                enable_settings=plugin_dict[plugin]['settings'],
-                parent=self
-            )
-            plugin_card_layout.addWidget(card)
-
-        tips_plugin_empty = self.findChild(QLabel, 'tips_plugin_empty')
-        if plugin_dict:
-            tips_plugin_empty.hide()
-
-    def setup_help_interface(self):
-        open_by_browser = self.findChild(PushButton, 'open_by_browser')
-        open_by_browser.setIcon(fIcon.LINK)
-        open_by_browser.clicked.connect(lambda: QDesktopServices.openUrl(QUrl(
-            'https://classwidgets.rinlit.cn/docs-user/'
-        )))
-
-    def setup_sound_interface(self):
-        sd_scroll = self.findChild(SmoothScrollArea, 'sd_scroll')  # 触摸屏适配
-        QScroller.grabGesture(sd_scroll.viewport(), QScroller.LeftMouseButtonGesture)
-
-        switch_enable_toast = self.findChild(SwitchButton, 'switch_enable_attend')
-        switch_enable_toast.setChecked(int(config_center.read_conf('Toast', 'attend_class')))
-        switch_enable_toast.checkedChanged.connect(lambda checked: switch_checked('Toast', 'attend_class', checked))
-        # 上课提醒开关
-
-        switch_enable_finish = self.findChild(SwitchButton, 'switch_enable_finish')
-        switch_enable_finish.setChecked(int(config_center.read_conf('Toast', 'finish_class')))
-        switch_enable_finish.checkedChanged.connect(lambda checked: switch_checked('Toast', 'finish_class', checked))
-        # 下课提醒开关
-
-        switch_enable_finish = self.findChild(SwitchButton, 'switch_enable_schoolout')
-        switch_enable_finish.setChecked(int(config_center.read_conf('Toast', 'after_school')))
-        switch_enable_finish.checkedChanged.connect(lambda checked: switch_checked('Toast', 'after_school', checked))
-        # 放学提醒开关
-
-        switch_enable_prepare = self.findChild(SwitchButton, 'switch_enable_prepare')
-        switch_enable_prepare.setChecked(int(config_center.read_conf('Toast', 'prepare_class')))
-        switch_enable_prepare.checkedChanged.connect(lambda checked: switch_checked('Toast', 'prepare_class', checked))
-        # 预备铃开关
-
-        switch_enable_pin_toast = self.findChild(SwitchButton, 'switch_enable_pin_toast')
-        switch_enable_pin_toast.setChecked(int(config_center.read_conf('Toast', 'pin_on_top')))
-        switch_enable_pin_toast.checkedChanged.connect(lambda checked: switch_checked('Toast', 'pin_on_top', checked))
-        # 置顶开关
-
-        slider_volume = self.findChild(Slider, 'slider_volume')
-        slider_volume.setValue(int(config_center.read_conf('Audio', 'volume')))
-        slider_volume.valueChanged.connect(self.save_volume)  # 音量滑块
-
-        preview_toast_button = self.findChild(PrimaryDropDownPushButton, 'preview')
-
-        pre_toast_menu = RoundMenu(parent=preview_toast_button)
-        pre_toast_menu.addActions([
-            Action(fIcon.EDUCATION, '上课提醒',
-                   triggered=lambda: tip_toast.push_notification(1, lesson_name='信息技术')),
-            Action(fIcon.CAFE, '下课提醒',
-                   triggered=lambda: tip_toast.push_notification(0, lesson_name='信息技术')),
-            Action(fIcon.BOOK_SHELF, '预备提醒',
-                   triggered=lambda: tip_toast.push_notification(3, lesson_name='信息技术')),
-            Action(fIcon.CODE, '其他提醒',
-                   triggered=lambda: tip_toast.push_notification(4, title='通知', subtitle='测试通知示例',
-                                                                 content='这是一条测试通知ヾ(≧▽≦*)o'))
-        ])
-        preview_toast_button.setMenu(pre_toast_menu)  # 预览通知栏
-
-        switch_wave_effect = self.findChild(SwitchButton, 'switch_enable_wave')
-        switch_wave_effect.setChecked(int(config_center.read_conf('Toast', 'wave')))
-        switch_wave_effect.checkedChanged.connect(lambda checked: switch_checked('Toast', 'wave', checked))  # 波纹开关
-
-        spin_prepare_time = self.findChild(SpinBox, 'spin_prepare_class')
-        spin_prepare_time.setValue(int(config_center.read_conf('Toast', 'prepare_minutes')))
-        spin_prepare_time.valueChanged.connect(self.save_prepare_time)  # 准备时间
-
-        # TTS
-        tts_settings = self.findChild(PushButton, 'TTS_PushButton')
-        tts_settings.clicked.connect(self.open_tts_settings)
-        self.available_voices = None
-        self.current_loaded_engine = config_center.read_conf('TTS', 'engine') # 加载的TTS引擎
-
-        self.voice_selector = None
-        self.switch_enable_TTS = None
-
-    def available_voices_cnt(self, voices):
-        self.available_voices = voices
-        if hasattr(self, 'voice_selector') and self.voice_selector and hasattr(self, 'update_tts_voices') and self.TTSSettingsDialog and not self.TTSSettingsDialog.isHidden():
-            self.update_tts_voices(self.available_voices)
-        self.switch_enable_TTS.setEnabled(True if voices else False)
-        self.voice_selector.setEnabled(True if voices else False)
-
-    class TTSSettings(MessageBoxBase): # TTS设置页
-        def __init__(self, parent=None):
-            super().__init__(parent)
-            self.parent_menu = parent # 保存父菜单的引用
-            self.temp_widget = QWidget()
-            ui_path = f'{base_directory}/view/menu/tts_settings.ui'
-            uic.loadUi(ui_path, self.temp_widget)
-            self.viewLayout.addWidget(self.temp_widget)
-
-            self.viewLayout.setContentsMargins(0, 0, 0, 0)
-            self.cancelButton.hide()
-            self.widget.setMinimumWidth(parent.width()//3*2)
-            self.widget.setMinimumHeight(parent.height())
-            switch_enable_TTS = self.widget.findChild(SwitchButton, 'switch_enable_tts')
-            slider_speed_tts = self.widget.findChild(Slider, 'slider_tts_speed')
-            tts_enabled = int(config_center.read_conf('TTS', 'enable'))
-            switch_enable_TTS.setChecked(tts_enabled)
-            slider_speed_tts.setValue(int(config_center.read_conf('TTS', 'speed')))
-
-            switch_enable_TTS.checkedChanged.connect(parent.toggle_tts_settings)
-            slider_speed_tts.valueChanged.connect(parent.save_tts_speed)
-
-            voice_selector = self.widget.findChild(ComboBox, 'voice_selector')
-            voice_selector.clear()
-            voice_selector.addItem("加载中...", userData=None)
-            voice_selector.setEnabled(False)
-            switch_enable_TTS.setEnabled(False)
-
-            # TTS引擎选择器
-            parent.engine_selector = self.widget.findChild(ComboBox, 'engine_selector')
-            if not parent.engine_selector:
-                parent.engine_selector = ComboBox(self.widget)
-            parent.populate_tts_engines()
-            parent.engine_selector.currentTextChanged.connect(parent.on_engine_selected)
-            parent.engine_note_label = self.widget.findChild(HyperlinkLabel, 'engine_note')
-            parent.engine_note_label.clicked.connect(parent.show_engine_note)
-
-            parent.voice_selector = self.widget.findChild(ComboBox, 'voice_selector')
-            parent.switch_enable_TTS = self.widget.findChild(SwitchButton, 'switch_enable_tts')
-            self.tts_vocab_button = self.widget.findChild(PushButton, 'tts_vocab_button')
-            def show_vocab_note():
-                w = MessageBox('小语法?',
-                               '可以使用以下占位符来动态插入信息：\n'\
-                               '- `{lesson_name}`: 开始&结束&下节的课程名(例如：信息技术)\n'\
-                               '- `{minutes}`: 分钟数 (例如：5) *其他\n'\
-                               '- `{title}`: 通知标题 (例如：重要通知) *其他\n'\
-                               '- `{content}`: 通知内容 (例如：这是一条测试通知) *其他\n', self)
-                w.cancelButton.hide()
-                w.exec()
-            self.tts_vocab_button.clicked.connect(show_vocab_note)
-
-            if parent.available_voices is not None and parent.current_loaded_engine == parent.engine_selector.currentData():
-                parent.update_tts_voices(parent.available_voices)
-            else:
-                # 启动由 open_tts_settings 处理
-                voice_selector.clear()
-                voice_selector.addItem("加载中...", userData=None)
-                voice_selector.setEnabled(False)
-
-            text_attend_class = self.widget.findChild(LineEdit, 'text_attend_class')
-            text_attend_class.setText(config_center.read_conf('TTS', 'attend_class'))
-            text_attend_class.textChanged.connect(lambda: config_center.write_conf('TTS', 'attend_class', text_attend_class.text()))
-
-            text_prepare_class = self.widget.findChild(LineEdit, 'text_prepare_class')
-            text_prepare_class.setText(config_center.read_conf('TTS', 'prepare_class'))
-            text_prepare_class.textChanged.connect(lambda: config_center.write_conf('TTS', 'prepare_class', text_prepare_class.text()))
-
-            text_finish_class = self.widget.findChild(LineEdit, 'text_finish_class')
-            text_finish_class.setText(config_center.read_conf('TTS', 'finish_class'))
-            text_finish_class.textChanged.connect(lambda: config_center.write_conf('TTS', 'finish_class', text_finish_class.text()))
-
-            text_after_school = self.widget.findChild(LineEdit, 'text_after_school')
-            text_after_school.setText(config_center.read_conf('TTS', 'after_school'))
-            text_after_school.textChanged.connect(lambda: config_center.write_conf('TTS', 'after_school', text_after_school.text()))
-
-            text_notification = self.widget.findChild(LineEdit, 'text_notification')
-            text_notification.setText(config_center.read_conf('TTS', 'otherwise'))
-            text_notification.textChanged.connect(lambda: config_center.write_conf('TTS', 'otherwise', text_notification.text()))
-
-            # 预览
-            preview_tts_button = self.widget.findChild(PrimaryDropDownPushButton, 'preview')
-            preview_tts_menu = RoundMenu(parent=preview_tts_button)
-            preview_tts_menu.addActions([
-                Action(fIcon.EDUCATION, '上课提醒', triggered=lambda: self.play_tts_preview('attend_class')),
-                Action(fIcon.CAFE, '下课提醒', triggered=lambda: self.play_tts_preview('finish_class')),
-                Action(fIcon.BOOK_SHELF, '预备提醒', triggered=lambda: self.play_tts_preview('prepare_class')),
-                Action(fIcon.EMBED, '放学提醒', triggered=lambda: self.play_tts_preview('after_school')),
-                Action(fIcon.CODE, '其他提醒', triggered=lambda: self.play_tts_preview('otherwise'))
-            ])
-            preview_tts_button.setMenu(preview_tts_menu)
-
-        def play_tts_preview(self, text_type):
-            text_template = config_center.read_conf('TTS', text_type)
-            from collections import defaultdict
-            format_values = defaultdict(str, {
-                'lesson_name': '信息技术',
-                'minutes': '5',
-                'title': '通知',
-                'content': '这是一条测试通知ヾ(≧▽≦*)o'
-            })
-            if text_type == 'attend_class':
-                text_to_speak = text_template.format_map(format_values)
-            elif text_type == 'finish_class':
-                text_to_speak = text_template.format_map(format_values)
-            elif text_type == 'prepare_class':
-                text_to_speak = text_template.format_map(format_values)
-            elif text_type == 'after_school':
-                text_to_speak = text_template.format_map(format_values)
-            elif text_type == 'otherwise':
-                text_to_speak = text_template.format_map(format_values)
-            else:
-                text_to_speak = text_template.format_map(format_values)
-
-            logger.debug(f"生成TTS文本: {text_to_speak}")
-            
-            try:
-                current_engine = self.parent_menu.engine_selector.currentData()
-                current_voice = None
-                if self.parent_menu.voice_selector and self.parent_menu.voice_selector.currentData():
-                    current_voice = self.parent_menu.voice_selector.currentData()
-                
-                if hasattr(self, 'tts_preview_thread') and self.tts_preview_thread and self.tts_preview_thread.isRunning():
-                    self.tts_preview_thread.requestInterruption()
-                    self.tts_preview_thread.quit()
-                    if not self.tts_preview_thread.wait(1000):
-                        logger.warning("旧TTS预览线程未能在超时时间内退出，将在后台继续运行")
-                self.tts_preview_thread = TTSPreviewThread(
-                    text=text_to_speak,
-                    engine=current_engine,
-                    voice=current_voice,
-                    parent=self
-                )
-                
-                self.tts_preview_thread.previewError.connect(self.handle_tts_preview_error)
-                self.tts_preview_thread.start()
-                
-            except Exception as e:
-                logger.error(f"启动TTS预览线程失败: {str(e)}")
-                from qfluentwidgets import MessageBox
-                MessageBox(
-                    "TTS预览失败",
-                    f"启动TTS预览时出错: {str(e)}",
-                    self
-                ).exec()
-                
-        def handle_tts_preview_error(self, error_message):
-            logger.error(f"TTS生成预览失败: {error_message}")
-            from qfluentwidgets import MessageBox
-            MessageBox(
-                "TTS生成失败",
-                f"生成或播放语音时出错: {error_message}",
-                self
-            ).exec()
-
-
-    def open_tts_settings(self):
-        if not hasattr(self, 'TTSSettingsDialog') or not self.TTSSettingsDialog:
-            self.TTSSettingsDialog = self.TTSSettings(self)
-        current_selected_engine_in_selector = self.engine_selector.currentData()
-        tts_enabled = config_center.read_conf('TTS', 'enable') == '1'
-
-        if tts_enabled:
-            self.voice_selector.clear()
-            self.voice_selector.addItem("加载中...", userData=None)
-            self.voice_selector.setEnabled(False)
-            self.switch_enable_TTS.setEnabled(True)
-        else:
-            self.voice_selector.clear()
-            self.voice_selector.addItem("未启用", userData=None)
-            self.voice_selector.setEnabled(False)
-            self.switch_enable_TTS.setEnabled(True)
-
-        self.toggle_tts_settings(tts_enabled)
-        self.TTSSettingsDialog.show()
-        self.TTSSettingsDialog.exec()
-        logger.debug(f"加载引擎: {self.current_loaded_engine},{current_selected_engine_in_selector}(选择器)")
-        if tts_enabled:
-            self.load_tts_voices_for_engine(current_selected_engine_in_selector)
-        else:
-            self.voice_selector.clear()
-            self.voice_selector.addItem("未启用", userData=None)
-            self.voice_selector.setEnabled(False)
-            self.switch_enable_TTS.setEnabled(True)
-
-    def on_engine_selected(self, engine_text):
-        selected_engine_key = self.engine_selector.currentData()
-        if selected_engine_key and selected_engine_key != self.current_loaded_engine:
-            logger.debug(f"TTS引擎被更改,尝试更新列表: {selected_engine_key}")
-            config_center.write_conf('TTS', 'engine', selected_engine_key)
-            self.current_loaded_engine = selected_engine_key # 更新当前加载的引擎
-            self.load_tts_voices_for_engine(selected_engine_key)
-        elif not selected_engine_key:
-            logger.warning("选择的TTS引擎键为空")
-
-    def load_tts_voices_for_engine(self, engine_key):
-        if config_center.read_conf('TTS', 'enable') == '0':
-            self.voice_selector.clear()
-            self.voice_selector.addItem("未启用", userData=None)
-            self.voice_selector.setEnabled(False)
-            self.switch_enable_TTS.setEnabled(True)
-            return
-        self.voice_selector.clear()
-        self.voice_selector.addItem("加载中...", userData=None)
-        self.voice_selector.setEnabled(False)
-        if hasattr(self, 'TTSSettingsDialog') and self.TTSSettingsDialog.isVisible():
-            self.switch_enable_TTS.setEnabled(False) # 临时禁用TTS开关
-
-        if self.tts_voice_loader_thread and self.tts_voice_loader_thread.isRunning():
-            self.tts_voice_loader_thread.requestInterruption()
-            self.tts_voice_loader_thread.quit()
-            if not self.tts_voice_loader_thread.wait(2000):
-                logger.warning("旧TTS加载线程未能在超时时间内退出，将在后台继续运行")
-        self.tts_voice_loader_thread = None
-
-        self.current_loaded_engine = engine_key
-        self.available_voices = None
-        self.tts_voice_loader_thread = TTSVoiceLoaderThread(engine_filter=engine_key)
-        self.tts_voice_loader_thread.voicesLoaded.connect(lambda voices: self.available_voices_cnt(voices) or self.switch_enable_TTS.setEnabled(True))
-        self.tts_voice_loader_thread.errorOccurred.connect(lambda error: self.handle_tts_load_error(error) or self.switch_enable_TTS.setEnabled(True))
-        self.tts_voice_loader_thread.start()
-
-    def populate_tts_engines(self):
-        # 填充TTS引擎选项
-        self.engine_selector.clear()
-        available_engines = generate_speech.get_available_engines() #  假设 generate_speech 有这个方法
-        logger.debug(f"可用TTS引擎: {available_engines}")
-        for engine_key, engine_name in available_engines.items():
-            if engine_key == 'pyttsx3' and platform.system() != "Windows":
-                continue
-            self.engine_selector.addItem(engine_name, userData=engine_key)
-        
-        current_engine = config_center.read_conf('TTS', 'engine')
-        if current_engine in available_engines:
-            if current_engine == 'pyttsx3' and platform.system() != "Windows":
-                if self.engine_selector.count() > 0:
-                    self.engine_selector.setCurrentIndex(0)
-                    config_center.write_conf('TTS', 'engine', self.engine_selector.currentData())
-                    logger.warning(f"当前系统不支持pyttsx3，已自动切换到引擎: {self.engine_selector.currentData()}")
-                else:
-                    logger.error("没有可用的TTS引擎!")
-            else:
-                index = self.engine_selector.findData(current_engine)
-                if index != -1:
-                    self.engine_selector.setCurrentIndex(index)
-        elif self.engine_selector.count() > 0:
-            self.engine_selector.setCurrentIndex(0)
-            config_center.write_conf('TTS', 'engine', self.engine_selector.currentData())
-
-    def show_engine_note(self):
-        if not hasattr(self, 'engine_selector') or not self.engine_selector:
-            logger.warning("引擎选择器未初始化")
-            return
-
-        current_engine_key = self.engine_selector.currentData()
-        title = "引擎小提示"
-        message = ""
-        if current_engine_key == "edge":
-            message = ("Edge TTS 需要联网才能正常发声哦~\n"
-                       "请确保网络连接,不然会说不出话来(>﹏<)\n"
-                       "* 可能会有一定的延迟,耐心等待一下~")
-            w = MessageBox(title, message, self.TTSSettingsDialog if hasattr(self, 'TTSSettingsDialog') and self.TTSSettingsDialog else self.parent_menu)
-            w.yesButton.setText('知道啦~')
-            w.cancelButton.hide()
-            w.show()
-        elif current_engine_key == "pyttsx3" and platform.system() == "Windows":
-            class CustomMessageBox(MessageBoxBase):
-                def __init__(self, parent=None):
-                    super().__init__(parent)
-                    self.titleLabel = StrongBodyLabel(title, self)
-                    self.contentLabel = BodyLabel(
-                        "系统 TTS（pyttsx3）用的是系统自带的语音服务噢~\n"
-                        "您可以在系统设置里添加更多语音(*≧▽≦)", 
-                        self)
-                    self.hyperlinkLabel = HyperlinkLabel("打开Windows语音设置", self)
-                    self.hyperlinkLabel.clicked.connect(self._open_settings)
-                    self.viewLayout.addWidget(self.titleLabel)
-                    self.viewLayout.addWidget(self.contentLabel)
-                    self.viewLayout.addWidget(self.hyperlinkLabel)
-                    self.yesButton.setText('知道啦~')
-                    self.cancelButton.hide()
-                def _open_settings(self):
-                    QDesktopServices.openUrl(QUrl("file:///C:/Windows/System32/Speech/SpeechUX/sapi.cpl"))
-            w = CustomMessageBox(self.TTSSettingsDialog if hasattr(self, 'TTSSettingsDialog') and self.TTSSettingsDialog else self.parent_menu)
-            w.exec()
-        else:
-            message = "这个语音引擎还没有提示信息呢~(・ω<)"
-            w = MessageBox(title, message, self.TTSSettingsDialog if hasattr(self, 'TTSSettingsDialog') and self.TTSSettingsDialog else self.parent_menu)
-            w.yesButton.setText('知道啦~')
-            w.cancelButton.hide()
-            w.show()
-
-
-    def toggle_tts_settings(self, checked):
-        switch_checked('TTS', 'enable', checked)
-
-        tts_dialog_widget = self.TTSSettingsDialog.widget if hasattr(self, 'TTSSettingsDialog') and self.TTSSettingsDialog else None
-        if not tts_dialog_widget:
-            return
-        card_tts_speed = tts_dialog_widget.findChild(CardWidget, 'CardWidget_7')
-        card_tts_speed.setVisible(checked)
-        if checked:
-            self.engine_selector.setEnabled(True)
-            if self.voice_selector.itemText(0) in ["未启用", "加载失败", "无可用语音"] or self.voice_selector.count() == 0:
-                self.voice_selector.clear()
-                self.voice_selector.addItem("加载中...", userData=None)
-            self.voice_selector.setEnabled(False)
-            self.switch_enable_TTS.setEnabled(False)
-            current_engine = self.engine_selector.currentData()
-            if current_engine:
-                self.load_tts_voices_for_engine(current_engine)
-            else:
-                logger.warning("TTS启用但未选择引擎，无法加载语音")
-                self.voice_selector.clear()
-                self.voice_selector.addItem("请选择引擎", userData=None)
-                self.voice_selector.setEnabled(False)
-                self.switch_enable_TTS.setEnabled(True)
-        else:
-            self.engine_selector.setEnabled(False)
-            self.voice_selector.clear()
-            self.voice_selector.addItem("未启用", userData=None)
-            self.voice_selector.setEnabled(False)
-            self.switch_enable_TTS.setEnabled(True)
-            if self.tts_voice_loader_thread and self.tts_voice_loader_thread.isRunning():
-                self.tts_voice_loader_thread.requestInterruption()
-                self.tts_voice_loader_thread.quit()
-                if not self.tts_voice_loader_thread.wait(1000):
-                    logger.warning("TTS语音加载线程未能及时停止")
-
-    def save_tts_speed(self, value):
-        config_center.write_conf('TTS', 'speed', str(value))
-
-    def update_tts_voices(self, available_voices):
-        voice_selector = self.voice_selector
-        switch_enable_TTS = self.switch_enable_TTS
-        try:
-            if voice_selector.currentTextChanged.disconnect():
-                pass
-        except TypeError:
-            pass
-        except Exception as e:
-            logger.warning(f"断开voice_selector信号连接失败: {e}")
-        voice_selector.clear()
-
-        if not available_voices:
-            logger.warning("未找到可用的TTS语音引擎或语音包")
-            if voice_selector.count() == 0 or voice_selector.itemText(0) == "加载中...":
-                voice_selector.clear()
-                voice_selector.addItem("无可用语音", userData=None)
-                voice_selector.setEnabled(False)
-            switch_enable_TTS.setEnabled(True)
-            card_tts_speed = self.findChild(CardWidget, 'CardWidget_7')
-            if card_tts_speed: card_tts_speed.setVisible(False)
-
-        for voice in available_voices:
-            voice_selector.addItem(voice['name'], userData=voice['id'])
-        current_voice_id = config_center.read_conf('TTS', 'voice_id')
-        current_voice_name = get_voice_name_by_id(current_voice_id, available_voices)
-        if current_voice_name:
-            index_to_select = -1
-            for i in range(voice_selector.count()):
-                if voice_selector.itemData(i) == current_voice_id:
-                    index_to_select = i
-                    break
-            if index_to_select != -1:
-                voice_selector.setCurrentIndex(index_to_select)
-                config_center.write_conf('TTS', 'voice_id', current_voice_id)
-            else:
-                if available_voices:
-                    voice_selector.setCurrentIndex(0)
-                    first_voice_id = available_voices[0]['id']
-                    config_center.write_conf('TTS', 'voice_id', first_voice_id)
-                else:
-                    voice_selector.setEnabled(False)
-                    switch_enable_TTS.setEnabled(False)
-        elif available_voices: # 默认选择
-            voice_selector.setCurrentIndex(0)
-            first_voice_id = available_voices[0]['id']
-            config_center.write_conf('TTS', 'voice_id', first_voice_id)
-        else: # 理论不会到这里
-             voice_selector.setEnabled(False)
-             switch_enable_TTS.setEnabled(False)
-
-        voice_selector.setEnabled(True)
-        switch_enable_TTS.setEnabled(True)
-        voice_selector.currentTextChanged.connect(lambda name: config_center.write_conf('TTS', 'voice_id', voice_selector.currentData()) if voice_selector.currentData() else None)
-
-    def handle_tts_load_error(self, error_message):
-        if not self.voice_selector or not self.switch_enable_TTS:
-            logger.warning("voice_selector 或 switch_enable_TTS 未初始化")
-            return
-            
-        voice_selector = self.voice_selector
-        switch_enable_TTS = self.switch_enable_TTS
-        voice_selector.clear()
-        voice_selector.addItem("加载失败", userData=None)
-        voice_selector.setEnabled(False)
-        logger.error(f"处理TTS语音加载错误: {error_message}")
-        if self.TTSSettingsDialog and not self.TTSSettingsDialog.isHidden():
-            parent_widget = self.TTSSettingsDialog if isinstance(self.TTSSettingsDialog, QWidget) else self
-            MessageBox("TTS语音加载失败", f"加载TTS语音时发生错误:\n{error_message}", parent_widget)
-
-    def setup_configs_interface(self):  # 配置界面
-        cf_import_schedule = self.findChild(PushButton, 'im_schedule')
-        cf_import_schedule.clicked.connect(self.cf_import_schedule)  # 导入课程表
-        cf_export_schedule = self.findChild(PushButton, 'ex_schedule')
-        cf_export_schedule.clicked.connect(self.cf_export_schedule)  # 导出课程表
-        cf_open_schedule_folder = self.findChild(PushButton, 'open_schedule_folder')  # 打开课程表文件夹
-        cf_open_schedule_folder.clicked.connect(lambda: open_dir(os.path.join(base_directory, 'config/schedule')))
-
-        cf_import_schedule_cses = self.findChild(PushButton, 'im_schedule_cses')
-        cf_import_schedule_cses.clicked.connect(self.cf_import_schedule_cses)  # 导入课程表（CSES）
-        cf_export_schedule_cses = self.findChild(PushButton, 'ex_schedule_cses')
-        cf_export_schedule_cses.clicked.connect(self.cf_export_schedule_cses)  # 导出课程表（CSES）
-        cf_what_is_cses = self.findChild(HyperlinkButton, 'what_is')
-        cf_what_is_cses.setUrl(QUrl('https://github.com/CSES-org/CSES'))
-
-    def setup_customization_interface(self):
-        ct_scroll = self.findChild(SmoothScrollArea, 'ct_scroll')  # 触摸屏适配
-        QScroller.grabGesture(ct_scroll.viewport(), QScroller.LeftMouseButtonGesture)
-
-        self.ct_update_preview()
-
-        widgets_list_widgets = self.findChild(ListWidget, 'widgets_list')
-        widgets_list = []
-        for key in list_.get_widget_config():
-            try:
-                widgets_list.append(list_.widget_name[key])
-            except KeyError:
-                logger.warning(f'未知的组件：{key}')
-            except Exception as e:
-                logger.error(f'获取组件名称时发生错误：{sys.exc_info()[0]}/{e}')
-        widgets_list_widgets.addItems(widgets_list)
-        widgets_list_widgets.sizePolicy().setVerticalPolicy(QSizePolicy.Policy.MinimumExpanding)
-
-        save_config_button = self.findChild(PrimaryPushButton, 'save_config')
-        save_config_button.clicked.connect(self.ct_save_widget_config)
-
-        set_ac_color = self.findChild(PushButton, 'set_ac_color')  # 主题色
-        set_ac_color.clicked.connect(self.ct_set_ac_color)
-        set_fc_color = self.findChild(PushButton, 'set_fc_color')
-        set_fc_color.clicked.connect(self.ct_set_fc_color)
-        set_floating_time_color = self.findChild(PushButton, 'set_fc_color_2')
-        set_floating_time_color.clicked.connect(self.ct_set_floating_time_color)
-
-        open_theme_folder = self.findChild(HyperlinkLabel, 'open_theme_folder')  # 打开主题文件夹
-        open_theme_folder.clicked.connect(lambda: open_dir(os.path.join(base_directory, 'ui')))
-
-        select_theme_combo = self.findChild(ComboBox, 'combo_theme_select')  # 主题选择
-        select_theme_combo.addItems(list_.theme_names)
-        print(list_.theme_folder, list_.theme_names, get_theme_name())
-        select_theme_combo.setCurrentIndex(list_.theme_folder.index(get_theme_name()))
-        select_theme_combo.currentIndexChanged.connect(
-            lambda: config_center.write_conf('General', 'theme',
-                                             list_.get_theme_ui_path(select_theme_combo.currentText())))
-
-        color_mode_combo = self.findChild(ComboBox, 'combo_color_mode')  # 颜色模式选择
-        color_mode_combo.addItems(list_.color_mode)
-        color_mode_combo.setCurrentIndex(int(config_center.read_conf('General', 'color_mode')))
-        color_mode_combo.currentIndexChanged.connect(self.ct_change_color_mode)
-
-        widgets_combo = self.findChild(ComboBox, 'widgets_combo')  # 组件选择
-        widgets_combo.addItems(list_.get_widget_names())
-
-        search_city_button = self.findChild(PushButton, 'select_city')  # 查找城市
-        search_city_button.clicked.connect(self.show_search_city)
-
-        add_widget_button = self.findChild(PrimaryPushButton, 'add_widget')
-        add_widget_button.clicked.connect(self.ct_add_widget)
-
-        remove_widget_button = self.findChild(PushButton, 'remove_widget')
-        remove_widget_button.clicked.connect(self.ct_remove_widget)
-
-        slider_opacity = self.findChild(Slider, 'slider_opacity')
-        slider_opacity.setValue(int(config_center.read_conf('General', 'opacity')))
-        slider_opacity.valueChanged.connect(
-            lambda: config_center.write_conf('General', 'opacity', str(slider_opacity.value()))
-        )  # 透明度
-
-        blur_countdown = self.findChild(SwitchButton, 'switch_blur_countdown')
-        blur_countdown.setChecked(int(config_center.read_conf('General', 'blur_countdown')))
-        blur_countdown.checkedChanged.connect(lambda checked: switch_checked('General', 'blur_countdown', checked))
-        # 模糊倒计时
-        switch_blur_floating = self.findChild(SwitchButton, 'switch_blur_countdown_2')
-        switch_blur_floating.setChecked(int(config_center.read_conf('General', 'blur_floating_countdown')))
-        switch_blur_floating.checkedChanged.connect(
-            lambda checked: config_center.write_conf('General', 'blur_floating_countdown', int(checked))
-        )
-
-        select_weather_api = self.findChild(ComboBox, 'select_weather_api')  # 天气API选择
-        select_weather_api.addItems(weather_db.api_config['weather_api_list_zhCN'])
-        select_weather_api.setCurrentIndex(weather_db.api_config['weather_api_list'].index(
-            config_center.read_conf('Weather', 'api')
-        ))
-        select_weather_api.currentIndexChanged.connect(
-            lambda: config_center.write_conf('Weather', 'api',
-                                             weather_db.api_config['weather_api_list'][
-                                                 select_weather_api.currentIndex()])
-        )
-
-        api_key_edit = self.findChild(LineEdit, 'api_key_edit')  # API密钥
-        api_key_edit.setText(config_center.read_conf('Weather', 'api_key'))
-        api_key_edit.textChanged.connect(lambda: config_center.write_conf('Weather', 'api_key', api_key_edit.text()))
-
-    def setup_about_interface(self):
-        ab_scroll = self.findChild(SmoothScrollArea, 'ab_scroll')  # 触摸屏适配
-        QScroller.grabGesture(ab_scroll.viewport(), QScroller.LeftMouseButtonGesture)
-
-        self.version = self.findChild(BodyLabel, 'version')
-
-        check_update_btn = self.findChild(PrimaryPushButton, 'check_update')
-        check_update_btn.setIcon(fIcon.SYNC)
-        check_update_btn.clicked.connect(self.check_update)
-
-        self.auto_check_update = self.ifInterface.findChild(SwitchButton, 'auto_check_update')
-        self.auto_check_update.setChecked(int(config_center.read_conf("Version", "auto_check_update")))
-        self.auto_check_update.checkedChanged.connect(
-            lambda checked: switch_checked("Version", "auto_check_update", checked)
-        )  # 自动检查更新
-
-        self.version_channel = self.findChild(ComboBox, 'version_channel')
-        self.version_channel.addItems(list_.version_channel)
-        self.version_channel.setCurrentIndex(int(config_center.read_conf("Version", "version_channel")))
-        self.version_channel.currentIndexChanged.connect(
-            lambda: config_center.write_conf("Version", "version_channel", self.version_channel.currentIndex())
-        )  # 版本更新通道
-
-        github_page = self.findChild(PushButton, "button_github")
-        github_page.clicked.connect(lambda: QDesktopServices.openUrl(QUrl(
-            'https://github.com/RinLit-233-shiroko/Class-Widgets')))
-
-        bilibili_page = self.findChild(PushButton, 'button_bilibili')
-        bilibili_page.clicked.connect(lambda: QDesktopServices.openUrl(QUrl(
-            'https://space.bilibili.com/569522843')))
-
-        license_button = self.findChild(PushButton, 'button_show_license')
-        license_button.clicked.connect(self.show_license)
-
-        thanks_button = self.findChild(PushButton, 'button_thanks')
-        thanks_button.clicked.connect(lambda: QDesktopServices.openUrl(QUrl(
-            'https://github.com/RinLit-233-shiroko/Class-Widgets?tab=readme-ov-file#致谢')))
-
-        self.check_update()
-
-    def setup_advance_interface(self):
-        adv_scroll = self.adInterface.findChild(SmoothScrollArea, 'adv_scroll')  # 触摸屏适配
-        QScroller.grabGesture(adv_scroll.viewport(), QScroller.LeftMouseButtonGesture)
-
-        margin_spin = self.adInterface.findChild(SpinBox, 'margin_spin')
-        margin_spin.setValue(int(config_center.read_conf('General', 'margin')))
-        margin_spin.valueChanged.connect(
-            lambda: config_center.write_conf('General', 'margin', str(margin_spin.value()))
-        )  # 保存边距设定
-
-        self.conf_combo = self.adInterface.findChild(ComboBox, 'conf_combo')
-        self.conf_combo.clear()
-        self.conf_combo.addItems(list_.get_schedule_config())
-        current_schedule = config_center.read_conf('General', 'schedule')
-        schedule_list = list_.get_schedule_config()
-        if current_schedule in schedule_list:
-            self.conf_combo.setCurrentIndex(schedule_list.index(current_schedule))
-        else:
-            self.conf_combo.setCurrentIndex(0) 
-        self.conf_combo.currentIndexChanged.connect(self.ad_change_file)  # 切换配置文件
-
-        conf_name = self.adInterface.findChild(LineEdit, 'conf_name')
-        conf_name.setText(config_center.schedule_name[:-5])
-        conf_name.textEdited.connect(self.ad_change_file_name)
-
-        window_status_combo = self.adInterface.findChild(ComboBox, 'window_status_combo')
-        window_status_combo.addItems(list_.window_status)
-        window_status_combo.setCurrentIndex(int(config_center.read_conf('General', 'pin_on_top')))
-        window_status_combo.currentIndexChanged.connect(
-            lambda: config_center.write_conf('General', 'pin_on_top', str(window_status_combo.currentIndex()))
-        )  # 窗口状态
-
-        switch_startup = self.adInterface.findChild(SwitchButton, 'switch_startup')
-        switch_startup.setChecked(int(config_center.read_conf('General', 'auto_startup')))
-        switch_startup.checkedChanged.connect(lambda checked: switch_checked('General', 'auto_startup', checked))
-        # 开机自启
-        if os.name != 'nt':
-            switch_startup.setEnabled(False)
-
-        hide_mode_combo = self.adInterface.findChild(ComboBox, 'hide_mode_combo')
-        hide_mode_combo.addItems(list_.hide_mode if os.name == 'nt' else list_.non_nt_hide_mode)
-        hide_mode_combo.setCurrentIndex(int(config_center.read_conf('General', 'hide')))
-        hide_mode_combo.currentIndexChanged.connect(
-            lambda: config_center.write_conf('General', 'hide', str(hide_mode_combo.currentIndex()))
-        )  # 隐藏模式
-
-        hide_method_default = self.adInterface.findChild(RadioButton, 'hide_method_default')
-        hide_method_default.setChecked(config_center.read_conf('General', 'hide_method') == '0')
-        hide_method_default.toggled.connect(lambda: config_center.write_conf('General', 'hide_method', '0'))
-        if os.name != 'nt':
-            hide_method_default.setEnabled(False)
-        # 默认隐藏
-
-        hide_method_all = self.adInterface.findChild(RadioButton, 'hide_method_all')
-        hide_method_all.setChecked(config_center.read_conf('General', 'hide_method') == '1')
-        hide_method_all.toggled.connect(lambda: config_center.write_conf('General', 'hide_method', '1'))
-        # 单击全部隐藏
-
-        hide_method_floating = self.adInterface.findChild(RadioButton, 'hide_method_floating')
-        hide_method_floating.setChecked(config_center.read_conf('General', 'hide_method') == '2')
-        hide_method_floating.toggled.connect(lambda: config_center.write_conf('General', 'hide_method', '2'))
-        # 最小化为浮窗
-
-        switch_enable_exclude = self.adInterface.findChild(SwitchButton, 'switch_exclude_startup')
-        switch_enable_exclude.setChecked(int(config_center.read_conf('General', 'excluded_lesson')))
-        switch_enable_exclude.checkedChanged.connect(
-            lambda checked: switch_checked('General', 'excluded_lesson', checked))
-        # 允许排除课程
-
-        exclude_lesson = self.adInterface.findChild(LineEdit, 'excluded_lessons')
-        exclude_lesson.setText(config_center.read_conf('General', 'excluded_lessons'))
-        exclude_lesson.textChanged.connect(
-            lambda: config_center.write_conf('General', 'excluded_lessons', exclude_lesson.text()))
-        # 排除课程
-
-        switch_enable_click = self.adInterface.findChild(SwitchButton, 'switch_enable_click')
-        switch_enable_click.setChecked(int(config_center.read_conf('General', 'enable_click')))
-        switch_enable_click.checkedChanged.connect(lambda checked: switch_checked('General', 'enable_click', checked))
-        # 允许点击
-
-        switch_enable_alt_schedule = self.adInterface.findChild(SwitchButton, 'switch_enable_alt_schedule')
-        switch_enable_alt_schedule.setChecked(int(config_center.read_conf('General', 'enable_alt_schedule')))
-        switch_enable_alt_schedule.checkedChanged.connect(
-            lambda checked: switch_checked('General', 'enable_alt_schedule', checked)
-        )  # 安全模式
-
-        switch_enable_safe_mode = self.adInterface.findChild(SwitchButton, 'switch_safe_mode')
-        switch_enable_safe_mode.setChecked(int(config_center.read_conf('Other', 'safe_mode')))
-        switch_enable_safe_mode.checkedChanged.connect(
-            lambda checked: switch_checked('Other', 'safe_mode', checked)
-        )
-        # 安全模式开关
-
-        switch_enable_multiple_programs = self.adInterface.findChild(SwitchButton, 'switch_multiple_programs')
-        switch_enable_multiple_programs.setChecked(int(config_center.read_conf('Other', 'multiple_programs')))
-        switch_enable_multiple_programs.checkedChanged.connect(
-            lambda checked: switch_checked('Other', 'multiple_programs', checked)
-        )  # 多开程序
-
-        switch_disable_log = self.adInterface.findChild(SwitchButton, 'switch_disable_log')
-        switch_disable_log.setChecked(int(config_center.read_conf('Other', 'do_not_log')))
-        switch_disable_log.checkedChanged.connect(
-            lambda checked: switch_checked('Other', 'do_not_log', checked)
-        )  # 禁用日志
-
-        button_clear_log = self.adInterface.findChild(PushButton, 'button_clear_log')
-        button_clear_log.clicked.connect(self.clear_log)  # 清空日志
-
-        set_start_date = self.adInterface.findChild(CalendarPicker, 'set_start_date')  # 日期
-        if config_center.read_conf('Date', 'start_date') != '':
-            set_start_date.setDate(QDate.fromString(config_center.read_conf('Date', 'start_date'), 'yyyy-M-d'))
-        set_start_date.dateChanged.connect(
-            lambda: config_center.write_conf('Date', 'start_date', set_start_date.date.toString('yyyy-M-d')))  # 开学日期
-
-        offset_spin = self.adInterface.findChild(SpinBox, 'offset_spin')
-        offset_spin.setValue(int(config_center.read_conf('General', 'time_offset')))
-        offset_spin.valueChanged.connect(
-            lambda: config_center.write_conf('General', 'time_offset', str(offset_spin.value()))
-        )  # 保存时差偏移
-
-        text_scale_factor = self.adInterface.findChild(LineEdit, 'text_scale_factor')
-        text_scale_factor.setText(str(float(config_center.read_conf('General', 'scale')) * 100) + '%')  # 初始化缩放系数显示
-
-        slider_scale_factor = self.adInterface.findChild(Slider, 'slider_scale_factor')
-        slider_scale_factor.setValue(int(float(config_center.read_conf('General', 'scale')) * 100))
-        slider_scale_factor.valueChanged.connect(
-            lambda: (config_center.write_conf('General', 'scale', str(slider_scale_factor.value() / 100)),
-                     text_scale_factor.setText(str(slider_scale_factor.value()) + '%'))
-        )  # 保存缩放系数
-
-        what_is_hide_mode_3 = self.adInterface.findChild(HyperlinkLabel, 'what_is_hide_mode_3')
-  
-        def what_is_hide_mode_3_clicked():
-            w = MessageBox('灵活模式', '灵活模式为上课时自动隐藏，可手动改变隐藏状态，当前课程状态（上课/课间）改变后会清除手动隐藏状态，重新转为自动隐藏。', self)
-            w.cancelButton.hide()
-            w.exec()
-        what_is_hide_mode_3.clicked.connect(what_is_hide_mode_3_clicked)
-
-        language_combo_view = self.adInterface.findChild(ComboBox, 'language_combo_view')
-        if language_combo_view:
-            available_languages = self.i18n_manager.get_available_languages_view()
-            language_combo_view.clear()
-            self.language_map_view = {}
-            for lang_code, lang_name in available_languages.items():
-                language_combo_view.addItem(lang_name)
-                self.language_map_view[lang_name] = lang_code
-            current_lang = self.i18n_manager.current_language_view
-            for i in range(language_combo_view.count()):
-                if self.language_map_view.get(language_combo_view.itemText(i)) == current_lang:
-                    language_combo_view.setCurrentIndex(i)
-                    break
-            language_combo_view.currentIndexChanged.connect(self.on_language_view_changed)
-
-        language_combo_widgets = self.adInterface.findChild(ComboBox, 'language_combo_widgets')
-        if language_combo_widgets:
-            available_languages = self.i18n_manager.get_available_languages_widgets()
-            language_combo_widgets.clear()
-            self.language_map_widgets = {}
-            for lang_code, lang_name in available_languages.items():
-                language_combo_widgets.addItem(lang_name)
-                self.language_map_widgets[lang_name] = lang_code
-            current_lang = self.i18n_manager.current_language_widgets
-            for i in range(language_combo_widgets.count()):
-                if self.language_map_widgets.get(language_combo_widgets.itemText(i)) == current_lang:
-                    language_combo_widgets.setCurrentIndex(i)
-                    break
-            language_combo_widgets.currentIndexChanged.connect(self.on_language_widgets_changed)
-        
-    def setup_schedule_edit(self):
-        se_load_item()
-        se_set_button = self.findChild(ToolButton, 'set_button')
-        se_set_button.setIcon(fIcon.EDIT)
-        se_set_button.setToolTip('编辑课程')
-        se_set_button.installEventFilter(ToolTipFilter(se_set_button, showDelay=300, position=ToolTipPosition.TOP))
-        se_set_button.clicked.connect(self.se_edit_item)
-
-        se_clear_button = self.findChild(ToolButton, 'clear_button')
-        se_clear_button.setIcon(fIcon.DELETE)
-        se_clear_button.setToolTip('清空课程')
-        se_clear_button.installEventFilter(ToolTipFilter(se_clear_button, showDelay=300, position=ToolTipPosition.TOP))
-        se_clear_button.clicked.connect(self.se_delete_item)
-
-        se_class_kind_combo = self.findChild(ComboBox, 'class_combo')  # 课程类型
-        se_class_kind_combo.addItems(list_.class_kind)
-
-        se_week_combo = self.findChild(ComboBox, 'week_combo')  # 星期
-        se_week_combo.addItems(list_.week)
-        se_week_combo.currentIndexChanged.connect(self.se_upload_list)
-
-        se_schedule_list = self.findChild(ListWidget, 'schedule_list')
-        se_schedule_list.addItems(schedule_dict[str(current_week)])
-        se_schedule_list.itemChanged.connect(self.se_upload_item)
-        QScroller.grabGesture(se_schedule_list.viewport(), QScroller.LeftMouseButtonGesture)  # 触摸屏适配
-
-        se_save_button = self.findChild(PrimaryPushButton, 'save_schedule')
-        se_save_button.clicked.connect(self.se_save_item)
-
-        se_week_type_combo = self.findChild(ComboBox, 'week_type_combo')
-        se_week_type_combo.addItems(list_.week_type)
-        se_week_type_combo.currentIndexChanged.connect(self.se_upload_list)
-
-        se_copy_schedule_button = self.findChild(PushButton, 'copy_schedule')
-        se_copy_schedule_button.hide()
-        se_copy_schedule_button.clicked.connect(self.se_copy_odd_schedule)
-
-        quick_set_schedule = self.findChild(ListWidget, 'subject_list')
-        quick_set_schedule.addItems(list_.class_kind[1:])
-        quick_set_schedule.itemClicked.connect(self.se_quick_set_schedule)
-
-        quick_select_week_button = self.findChild(PushButton, 'quick_select_week')
-        quick_select_week_button.clicked.connect(self.se_quick_select_week)
-
-    def setup_timeline_edit(self):  # 底层大改
-        self.te_load_item()  # 加载时段
-        # teInterface
-        te_add_button = self.findChild(ToolButton, 'add_button')  # 添加
-        te_add_button.setIcon(fIcon.ADD)
-        te_add_button.setToolTip('添加时间线')  # 增加提示
-        te_add_button.installEventFilter(ToolTipFilter(te_add_button, showDelay=300, position=ToolTipPosition.TOP))
-        te_add_button.clicked.connect(self.te_add_item)
-        te_add_button.clicked.connect(self.te_upload_item)
-
-        te_add_part_button = self.findChild(ToolButton, 'add_part_button')  # 添加节点
-        te_add_part_button.setIcon(fIcon.ADD)
-        te_add_part_button.setToolTip('添加节点')
-        te_add_part_button.installEventFilter(
-            ToolTipFilter(te_add_part_button, showDelay=300, position=ToolTipPosition.TOP))
-        te_add_part_button.clicked.connect(self.te_add_part)
-
-        te_part_type_combo = self.findChild(ComboBox, 'part_type')  # 节次类型
-        te_part_type_combo.clear()
-        te_part_type_combo.addItems(list_.part_type)
-
-        te_name_edit = self.findChild(EditableComboBox, 'name_part_combo')  # 名称
-        te_name_edit.addItems(list_.time)
-
-        te_delete_part_button = self.findChild(ToolButton, 'delete_part_button')  # 删除节点
-        te_delete_part_button.setIcon(fIcon.DELETE)
-        te_delete_part_button.setToolTip('删除节点')
-        te_delete_part_button.installEventFilter(
-            ToolTipFilter(te_delete_part_button, showDelay=300, position=ToolTipPosition.TOP))
-        te_delete_part_button.clicked.connect(self.te_delete_part)
-
-        te_edit_button = self.findChild(ToolButton, 'edit_button')  # 编辑
-        te_edit_button.setIcon(fIcon.EDIT)
-        te_edit_button.setToolTip('编辑时间线')
-        te_edit_button.installEventFilter(ToolTipFilter(te_edit_button, showDelay=300, position=ToolTipPosition.TOP))
-        te_edit_button.clicked.connect(self.te_edit_item)
-
-        te_delete_button = self.findChild(ToolButton, 'delete_button')  # 删除
-        te_delete_button.setIcon(fIcon.DELETE)
-        te_delete_button.setToolTip('删除时间线')
-        te_delete_button.installEventFilter(
-            ToolTipFilter(te_delete_button, showDelay=300, position=ToolTipPosition.TOP))
-        te_delete_button.clicked.connect(self.te_delete_item)
-        te_delete_button.clicked.connect(self.te_upload_item)
-
-        te_class_activity_combo = self.findChild(ComboBox, 'class_activity')  # 活动类型
-        te_class_activity_combo.addItems(list_.class_activity)
-        te_class_activity_combo.setToolTip('选择活动类型（“课程”或“课间”）')
-        te_class_activity_combo.currentIndexChanged.connect(self.te_sync_time)
-
-        te_select_timeline = self.findChild(ComboBox, 'select_timeline')  # 选择时间线
-        te_select_timeline.addItem('默认')
-        te_select_timeline.addItems(list_.week)
-        te_select_timeline.setToolTip('选择一周内的某一天的时间线')
-        te_select_timeline.currentIndexChanged.connect(self.te_upload_list)
-
-        te_timeline_list = self.findChild(ListWidget, 'timeline_list')  # 所选时间线列表
-        te_timeline_list.addItems(timeline_dict['default'])
-        te_timeline_list.itemChanged.connect(self.te_upload_item)
-
-        te_part_time = self.teInterface.findChild(TimeEdit, 'part_time')  # 节次时间
-        te_part_time.timeChanged.connect(
-            lambda: self.show_tip_flyout('重要提示', '请使用 24 小时制', te_part_time)
-        )
-
-        te_save_button = self.findChild(PrimaryPushButton, 'save')  # 保存
-        te_save_button.clicked.connect(self.te_save_item)
-
-        part_list = self.findChild(ListWidget, 'part_list')
-        QScroller.grabGesture(te_timeline_list.viewport(), QScroller.LeftMouseButtonGesture)  # 触摸屏适配
-        QScroller.grabGesture(part_list.viewport(), QScroller.LeftMouseButtonGesture)  # 触摸屏适配
-        self.te_detect_item()
-        self.te_update_parts_name()  # 修复在启动时无法添加时段到下拉框的问题
-
-    def setup_schedule_preview(self):
-        subtitle = self.findChild(SubtitleLabel, 'subtitle_file')
-        subtitle.setText(f'预览  -  {config_center.schedule_name[:-5]}')
-
-        schedule_view = self.findChild(TableWidget, 'schedule_view')
-        schedule_view.horizontalHeader().setSectionResizeMode(QHeaderView.ResizeMode.Stretch)  # 使列表自动等宽
-
-        sp_week_type_combo = self.findChild(ComboBox, 'pre_week_type_combo')
-        sp_week_type_combo.addItems(list_.week_type)
-        sp_week_type_combo.currentIndexChanged.connect(self.sp_fill_grid_row)
-
-        # 设置表格
-        schedule_view.setColumnCount(7)
-        schedule_view.setHorizontalHeaderLabels(list_.week[0:7])
-        schedule_view.setBorderVisible(True)
-        schedule_view.verticalHeader().hide()
-        schedule_view.setBorderRadius(8)
-        QScroller.grabGesture(schedule_view.viewport(), QScroller.LeftMouseButtonGesture)  # 触摸屏适配
-        self.sp_fill_grid_row()
-
-    def save_volume(self):
-        slider_volume = self.findChild(Slider, 'slider_volume')
-        config_center.write_conf('Audio', 'volume', str(slider_volume.value()))
-
-    def show_search_city(self):
-        search_city_dialog = selectCity(self)
-        if search_city_dialog.exec():
-            selected_city = search_city_dialog.city_list.selectedItems()
-            if selected_city:
-                config_center.write_conf('Weather', 'city', wd.search_code_by_name((selected_city[0].text(),'')))
-
-    def show_license(self):
-        license_dialog = licenseDialog(self)
-        license_dialog.exec()
-
-    def save_prepare_time(self):
-        prepare_time_spin = self.findChild(SpinBox, 'spin_prepare_class')
-        config_center.write_conf('Toast', 'prepare_minutes', str(prepare_time_spin.value()))
-
-    def clear_log(self):  # 清空日志
-        def get_directory_size(path):  # 计算目录大小
-            total_size = 0
-            for dir_path, dir_names, filenames in os.walk(path):
-                for file_name in filenames:
-                    file_path = os.path.join(dir_path, file_name)
-                    total_size += os.path.getsize(file_path)
-            total_size /= 1024
-            return round(total_size, 2)
-
-        self.button_clear_log = self.adInterface.findChild(PushButton, 'button_clear_log')
-        size = get_directory_size('log')
-
-        try:
-            if os.path.exists('log'):
-                rmtree('log')
-                Flyout.create(
-                    icon=InfoBarIcon.SUCCESS,
-                    title='已清除日志',
-                    content=f"已清空所有日志文件，约 {size} KB",
-                    target=self.button_clear_log,
-                    parent=self,
-                    isClosable=True,
-                    aniType=FlyoutAnimationType.PULL_UP
-                )
-            else:
-                Flyout.create(
-                    icon=InfoBarIcon.INFORMATION,
-                    title='未找到日志',
-                    content="日志目录下为空，已清理完成。",
-                    target=self.button_clear_log,
-                    parent=self,
-                    isClosable=True,
-                    aniType=FlyoutAnimationType.PULL_UP
-                )
-        except OSError:  # 遇到程序正在使用的log，忽略
-            Flyout.create(
-                icon=InfoBarIcon.SUCCESS,
-                title='已清除日志',
-                content=f"已清空所有日志文件，约 {size} KB",
-                target=self.button_clear_log,
-                parent=self,
-                isClosable=True,
-                aniType=FlyoutAnimationType.PULL_UP
-            )
-        except Exception as e:
-            Flyout.create(
-                icon=InfoBarIcon.ERROR,
-                title='清除日志失败！',
-                content=f"清除日志失败：{e}",
-                target=self.button_clear_log,
-                parent=self,
-                isClosable=True,
-                aniType=FlyoutAnimationType.PULL_UP
-            )
-
-    def ct_change_color_mode(self):
-        color_mode_combo = self.findChild(ComboBox, 'combo_color_mode')
-        config_center.write_conf('General', 'color_mode', str(color_mode_combo.currentIndex()))
-        if color_mode_combo.currentIndex() == 0:
-            tg_theme = Theme.LIGHT
-        elif color_mode_combo.currentIndex() == 1:
-            tg_theme = Theme.DARK
-        else:
-            tg_theme = Theme.AUTO
-        setTheme(tg_theme)
-        self.ct_update_preview()
-
-    def ct_add_widget(self):
-        widgets_list = self.findChild(ListWidget, 'widgets_list')
-        widgets_combo = self.findChild(ComboBox, 'widgets_combo')
-        if (not widgets_list.findItems(widgets_combo.currentText(), QtCore.Qt.MatchFlag.MatchExactly)) or widgets_combo.currentText() in list_.native_widget_name:
-            widgets_list.addItem(widgets_combo.currentText())
-        self.ct_update_preview()
-
-    def ct_remove_widget(self):
-        widgets_list = self.findChild(ListWidget, 'widgets_list')
-        if widgets_list.count() > 2:
-            widgets_list.takeItem(widgets_list.currentRow())
-            self.ct_update_preview()
-        else:
-            w = MessageBox('无法删除', '至少需要保留两个小组件。', self)
-            w.cancelButton.hide()  # 隐藏取消按钮
-            w.buttonLayout.insertStretch(0, 1)
-            w.exec()
-
-    def ct_set_ac_color(self):
-        current_color = QColor(f'#{config_center.read_conf("Color", "attend_class")}')
-        w = ColorDialog(current_color, "更改上课时主题色", self, enableAlpha=False)
-        w.colorChanged.connect(lambda color: config_center.write_conf('Color', 'attend_class', color.name()[1:]))
-        w.exec()
-
-    def ct_set_fc_color(self):
-        current_color = QColor(f'#{config_center.read_conf("Color", "finish_class")}')
-        w = ColorDialog(current_color, "更改课间时主题色", self, enableAlpha=False)
-        w.colorChanged.connect(lambda color: config_center.write_conf('Color', 'finish_class', color.name()[1:]))
-        w.exec()
-
-    def ct_set_floating_time_color(self):
-        current_color = QColor(f'#{config_center.read_conf("Color", "floating_time")}')
-        w = ColorDialog(current_color, "更改浮窗时间颜色", self, enableAlpha=False)
-        w.colorChanged.connect(lambda color: config_center.write_conf('Color', 'floating_time', color.name()[1:]))
-        w.exec()
-        self.ct_update_preview()
-
-    def cf_export_schedule(self):  # 导出课程表
-        file_path, _ = QFileDialog.getSaveFileName(self, "保存文件", config_center.schedule_name,
-                                                   "Json 配置文件 (*.json)")
-        if file_path:
-            if list_.export_schedule(file_path, config_center.schedule_name):
-                alert = MessageBox('您已成功导出课程表配置文件',
-                                   f'文件将导出于{file_path}', self)
-                alert.cancelButton.hide()
-                alert.buttonLayout.insertStretch(0, 1)
-                if alert.exec():
-                    return 0
-            else:
-                print('导出失败！')
-                alert = MessageBox('导出失败！',
-                                   '课程表文件导出失败，\n'
-                                   '可能为文件损坏，请将此情况反馈给开发者。', self)
-                alert.cancelButton.hide()
-                alert.buttonLayout.insertStretch(0, 1)
-                if alert.exec():
-                    return 0
-
-    def check_update(self):
-        self.version_thread = VersionThread()
-        self.version_thread.version_signal.connect(self.check_version)
-        self.version_thread.start()
-
-    def check_version(self, version):  # 检查更新
-        if 'error' in version:
-            self.version_number_label.setText(f'版本号：获取失败！')
-            self.build_commit_label.setText(f'获取失败！')
-            self.build_uuid_label.setText(f'获取失败！')
-            self.build_date_label.setText(f'获取失败！')
-
-            if utils.tray_icon:
-                utils.tray_icon.push_error_notification(
-                    "检查更新失败！",
-                    f"检查更新失败！\n{version['error']}"
-                )
-            return False
-
-        channel = int(config_center.read_conf("Version", "version_channel"))
-        new_version = version['version_release' if channel == 0 else 'version_beta']
-        local_version = config_center.read_conf("Version", "version") or "0.0.0"
-        build_commit = config_center.read_conf("Version", "build_commit")
-        build_branch = config_center.read_conf("Version", "build_branch")
-        build_runid = config_center.read_conf("Version", "build_runid")
-        build_type = config_center.read_conf("Version", "build_type")
-        build_time = config_center.read_conf("Version", "build_time")
-
-        logger.debug(f"服务端版本: {Version(new_version)}，本地版本: {Version(local_version)}")
-        if Version(new_version) <= Version(local_version):
-            self.version_number_label.setText(f'版本号：{local_version}\n已是最新版本！')
-            self.build_commit_label.setText(f'{build_commit if build_commit != "__BUILD_COMMIT__" else "Debug"}({build_branch if build_branch != "__BUILD_BRANCH__" else "Debug"})')
-            self.build_uuid_label.setText(f'{build_runid if build_runid != "__BUILD_RUNID__" else "Debug"} - {build_type if build_type != "__BUILD_TYPE__" else "Debug"}')
-            self.build_date_label.setText(f'{build_time if build_time != "__BUILD_TIME__" else "Debug"}')
-        else:
-            self.version_number_label.setText(f'版本号：{local_version}\n可更新版本: {new_version}')
-            self.build_commit_label.setText(f'{build_commit if build_commit != "__BUILD_COMMIT__" else "Debug"}({build_branch if build_branch != "__BUILD_BRANCH__" else "Debug"})')
-            self.build_uuid_label.setText(f'{build_runid if build_runid != "__BUILD_RUNID__" else "Debug"} - {build_type if build_type != "__BUILD_TYPE__" else "Debug"}')
-            self.build_date_label.setText(f'{build_time if build_time != "__BUILD_TIME__" else "Debug"}')
-
-            if utils.tray_icon:
-                utils.tray_icon.push_update_notification(f"新版本速递：{new_version}")
-
-    def cf_import_schedule_cses(self):  # 导入课程表（CSES）
-        file_path, _ = QFileDialog.getOpenFileName(self, "选择文件", "", "CSES 通用课程表交换文件 (*.yaml)")
-        if file_path:
-            file_name = file_path.split("/")[-1]
-            save_path = f"{base_directory}/config/schedule/{file_name.replace('.yaml', '.json')}"
-
-            print(save_path)
-            importer = CSES_Converter(file_path)
-            importer.load_parser()
-            cw_data = importer.convert_to_cw()
-            if not cw_data:
-                alert = MessageBox('转换失败！',
-                                   '课程表文件转换失败！\n'
-                                   '可能为格式错误或文件损坏，请检查此文件是否为正确的 CSES 课程表文件。\n'
-                                   '详情请查看Log日志，日志位于./log/下。', self)
-                alert.cancelButton.hide()  # 隐藏取消按钮
-                alert.buttonLayout.insertStretch(0, 1)
-                alert.exec()
-            try:
-                with open(save_path, 'w', encoding='utf-8') as f:
-                    json.dump(cw_data, f, ensure_ascii=False, indent=4)
-                    self.conf_combo.addItem(file_name.replace('.yaml', '.json'))
-                    alert = MessageBox('您已成功导入 CSES 课程表配置文件',
-                                       '请在“高级选项”中手动切换您的配置文件。', self)
-                    alert.cancelButton.hide()
-                    alert.buttonLayout.insertStretch(0, 1)
-                    alert.exec()
-            except Exception as e:
-                logger.error(f'导入课程表时发生错误：{e}')
-                alert = MessageBox('导入失败！',
-                                   '课程表文件导入失败！\n'
-                                   '可能为格式错误或文件损坏，请检查此文件是否为正确的 CSES 课程表文件。\n'
-                                   '详情请查看Log日志，日志位于./log/下。', self)
-                alert.cancelButton.hide()  # 隐藏取消按钮
-                alert.buttonLayout.insertStretch(0, 1)
-                alert.exec()
-
-    def cf_export_schedule_cses(self):  # 导出课程表（CSES）
-        file_path, _ = QFileDialog.getSaveFileName(
-            self, "保存文件", config_center.schedule_name.replace('.json', '.yaml'), "CSES 通用课程表交换文件 (*.yaml)")
-        if file_path:
-            exporter = CSES_Converter(file_path)
-            exporter.load_generator()
-            if exporter.convert_to_cses(cw_path=f'{base_directory}/config/schedule/{config_center.schedule_name}'):
-                alert = MessageBox('您已成功导出课程表配置文件',
-                                   f'文件将导出于{file_path}', self)
-                alert.cancelButton.hide()
-                alert.buttonLayout.insertStretch(0, 1)
-                if alert.exec():
-                    return 0
-            else:
-                print('导出失败！')
-                alert = MessageBox('导出失败！',
-                                   '课程表文件导出失败，\n'
-                                   '可能为文件损坏，请将此情况反馈给开发者。', self)
-                alert.cancelButton.hide()
-                alert.buttonLayout.insertStretch(0, 1)
-                if alert.exec():
-                    return 0
-
-    def cf_import_schedule(self):  # 导入课程表
-        file_path, _ = QFileDialog.getOpenFileName(self, "选择文件", "", "Json 配置文件 (*.json)")
-        if file_path:
-            file_name = file_path.split("/")[-1]
-            if list_.import_schedule(file_path, file_name):
-                self.conf_combo.addItem(file_name)
-                alert = MessageBox('您已成功导入课程表配置文件',
-                                   '请在“高级选项”中手动切换您的配置文件。', self)
-                alert.cancelButton.hide()  # 隐藏取消按钮，必须重启
-                alert.buttonLayout.insertStretch(0, 1)
-            else:
-                print('导入失败！')
-                alert = MessageBox('导入失败！',
-                                   '课程表文件导入失败！\n'
-                                   '可能为格式错误或文件损坏，请检查此文件是否为 Class Widgets 课程表文件。\n'
-                                   '详情请查看Log日志，日志位于./log/下。', self)
-                alert.cancelButton.hide()  # 隐藏取消按钮
-                alert.buttonLayout.insertStretch(0, 1)
-                if alert.exec():
-                    return 0
-
-    def ct_save_widget_config(self):
-        widgets_list = self.findChild(ListWidget, 'widgets_list')
-        widget_config = {'widgets': []}
-        for i in range(widgets_list.count()):
-            widget_config['widgets'].append(list_.widget_conf[widgets_list.item(i).text()])
-        if conf.save_widget_conf_to_json(widget_config):
-            self.ct_update_preview()
-            Flyout.create(
-                icon=InfoBarIcon.SUCCESS,
-                title='保存成功',
-                content=f"已保存至 ./config/widget.json",
-                target=self.findChild(PrimaryPushButton, 'save_config'),
-                parent=self,
-                isClosable=True,
-                aniType=FlyoutAnimationType.PULL_UP
-            )
-
-    def ct_update_preview(self):
-        try:
-            widgets_preview = self.findChild(QHBoxLayout, 'widgets_preview')
-            # 获取配置列表
-            widget_config = list_.get_widget_config()
-            while widgets_preview.count() > 0:  # 清空预览界面
-                item = widgets_preview.itemAt(0)
-                if item:
-                    widget = item.widget()
-                    if widget:
-                        widget.deleteLater()
-                    widgets_preview.removeItem(item)
-
-            left_spacer = QSpacerItem(20, 20, QSizePolicy.Policy.Expanding, QSizePolicy.Policy.Minimum)
-            widgets_preview.addItem(left_spacer)
-
-            theme_folder = config_center.read_conf("General", "theme")
-            if not os.path.exists(f'{base_directory}/ui/{theme_folder}/theme.json'):
-                theme_folder = 'default'  # 主题文件夹不存在，使用默认主题
-                logger.warning(f'主题文件夹不存在，使用默认主题：{theme_folder}')
-
-            for i in range(len(widget_config)):
-                widget_name = widget_config[i]
-                if isDarkTheme() and conf.load_theme_config(theme_folder)['support_dark_mode']:
-                    if os.path.exists(f'{base_directory}/ui/{theme_folder}/dark/preview/{widget_name[:-3]}.png'):
-                        path = f'{base_directory}/ui/{theme_folder}/dark/preview/{widget_name[:-3]}.png'
-                    else:
-                        path = f'{base_directory}/ui/{theme_folder}/dark/preview/widget-custom.png'
-                else:
-                    if os.path.exists(f'ui/{theme_folder}/preview/{widget_name[:-3]}.png'):
-                        path = f'{base_directory}/ui/{theme_folder}/preview/{widget_name[:-3]}.png'
-                    else:
-                        path = f'{base_directory}/ui/{theme_folder}/preview/widget-custom.png'
-
-                label = ImageLabel()
-                label.setImage(path)
-                widgets_preview.addWidget(label)
-                widget_config[i] = label
-            right_spacer = QSpacerItem(20, 20, QSizePolicy.Policy.Expanding, QSizePolicy.Policy.Minimum)
-            widgets_preview.addItem(right_spacer)
-        except Exception as e:
-            logger.error(f'更新预览界面时发生错误：{e}')
-
-    def ad_change_file_name(self):
-        try:
-            conf_name = self.findChild(LineEdit, 'conf_name')
-            old_name = config_center.schedule_name
-            new_name = conf_name.text()
-            os.rename(f'{base_directory}/config/schedule/{old_name}',
-                      f'{base_directory}/config/schedule/{new_name}.json')  # 重命名
-            config_center.write_conf('General', 'schedule', f'{new_name}.json')
-            config_center.schedule_name = new_name + '.json'
-            conf_combo = self.findChild(ComboBox, 'conf_combo')
-            conf_combo.clear()
-            conf_combo.addItems(list_.get_schedule_config())
-            conf_combo.setCurrentIndex(list_.get_schedule_config().index(f'{new_name}.json'))
-        except Exception as e:
-            print(f'修改课程文件名称时发生错误：{e}')
-            logger.error(f'修改课程文件名称时发生错误：{e}')
-
-    def ad_change_file(self):  # 切换课程文件
-        try:
-            conf_name = self.findChild(LineEdit, 'conf_name')
-            # 添加新课表
-            if self.conf_combo.currentText() == '添加新课表':
-                self.conf_combo.setCurrentIndex(-1)  # 取消
-                # new_name = f'新课表 - {list.return_default_schedule_number() + 1}'
-                n2_dialog = TextFieldMessageBox(
-                    self, '请输入新课表名称',
-                    '请命名您的课程表计划：', '新课表 - 1', list_.get_schedule_config()
-                )
-                if not n2_dialog.exec():
-                    return
-
-                new_name = n2_dialog.textField.text()
-                list_.create_new_profile(f'{new_name}.json')
-                self.conf_combo.clear()
-                self.conf_combo.addItems(list_.get_schedule_config())
-                config_center.write_conf('General', 'schedule', f'{new_name}.json')
-                self.conf_combo.setCurrentIndex(
-                    list_.get_schedule_config().index(config_center.read_conf('General', 'schedule')))
-                conf_name.setText(new_name)
-                update_tray_tooltip()
-
-            elif self.conf_combo.currentText().endswith('.json'):
-                new_name = self.conf_combo.currentText()
-                config_center.write_conf('General', 'schedule', new_name)
-                conf_name.setText(new_name[:-5])
-                update_tray_tooltip()
-
-            else:
-                logger.error(f'切换课程文件时列表选择异常：{self.conf_combo.currentText()}')
-                Flyout.create(
-                    icon=InfoBarIcon.ERROR,
-                    title='错误！',
-                    content=f"列表选项异常！{self.conf_combo.currentText()}",
-                    target=self.conf_combo,
-                    parent=self,
-                    isClosable=True,
-                    aniType=FlyoutAnimationType.PULL_UP
-                )
-                return
-            global loaded_data
-
-            config_center.schedule_name = config_center.read_conf('General', 'schedule')
-            schedule_center.update_schedule()
-            loaded_data = schedule_center.schedule_data
-            self.te_load_item()
-            self.te_upload_list()
-            self.te_update_parts_name()
-            se_load_item()
-            self.se_upload_list()
-            self.sp_fill_grid_row()
-        except Exception as e:
-            print(f'切换配置文件时发生错误：{e}')
-            logger.error(f'切换配置文件时发生错误：{e}')
-
-    def check_and_disable_schedule_edit(self):
-        """检查是否存在调休状态，如果存在则禁用课程表编辑功能"""
-        adjusted_classes = schedule_center.schedule_data.get('adjusted_classes', {})
-        is_adjusted = bool(adjusted_classes)
-
-        if is_adjusted:
-            se_set_button = self.findChild(ToolButton, 'set_button')
-            se_clear_button = self.findChild(ToolButton, 'clear_button')
-            se_class_kind_combo = self.findChild(ComboBox, 'class_combo')
-            se_custom_class_text = self.findChild(LineEdit, 'custom_class')
-            se_save_button = self.findChild(PrimaryPushButton, 'save_schedule')
-            se_copy_schedule_button = self.findChild(PushButton, 'copy_schedule')
-            quick_set_schedule = self.findChild(ListWidget, 'subject_list')
-            quick_select_week_button = self.findChild(PushButton, 'quick_select_week')
-            se_set_button.setEnabled(False)
-            se_clear_button.setEnabled(False)
-            se_class_kind_combo.setEnabled(False)
-            se_custom_class_text.setEnabled(False)
-            se_save_button.setEnabled(False)
-            se_copy_schedule_button.setEnabled(False)
-            quick_set_schedule.setEnabled(False)
-            quick_select_week_button.setEnabled(False)
-
-    def check_and_disable_timeline_edit(self):
-        """检查是否存在调休状态，如果存在则禁用时间线编辑功能"""
-        adjusted_classes = schedule_center.schedule_data.get('adjusted_classes', {})
-        is_adjusted = bool(adjusted_classes)
-        if is_adjusted:
-            te_add_button = self.findChild(ToolButton, 'add_button')
-            te_add_part_button = self.findChild(ToolButton, 'add_part_button')
-            te_delete_part_button = self.findChild(ToolButton, 'delete_part_button')
-            te_edit_button = self.findChild(ToolButton, 'edit_button')
-            te_delete_button = self.findChild(ToolButton, 'delete_button')
-            te_save_button = self.findChild(PrimaryPushButton, 'save')
-            te_add_button.setEnabled(False)
-            te_add_part_button.setEnabled(False)
-            te_delete_part_button.setEnabled(False)
-            te_edit_button.setEnabled(False)
-            te_delete_button.setEnabled(False)
-            te_save_button.setEnabled(False)
-
-    def sp_fill_grid_row(self):  # 填充预览表格
-        subtitle = self.findChild(SubtitleLabel, 'subtitle_file')
-        adjusted_classes = schedule_center.schedule_data.get('adjusted_classes', {})
-
-        sp_week_type_combo = self.findChild(ComboBox, 'pre_week_type_combo')
-        if sp_week_type_combo.currentIndex() == 1:
-            schedule_dict_sp = schedule_even_dict
-            week_type = 'even'
-        else:
-            schedule_dict_sp = schedule_dict
-            week_type = 'odd'
-        is_adjusted = any(adjusted_classes.get(f'{week_type}_{i}', False) for i in range(len(schedule_dict_sp)))
-        schedule_name = config_center.schedule_name[:-5]
-        if is_adjusted:
-            subtitle.setText(f'预览  -  [调休] {schedule_name}')
-        else:
-            subtitle.setText(f'预览  -  {schedule_name}')
-        schedule_view = self.findChild(TableWidget, 'schedule_view')
-        schedule_view.setRowCount(sp_get_class_num())
-
-        for i in range(len(schedule_dict_sp)):  # 周数
-            for j in range(len(schedule_dict_sp[str(i)])):  # 一天内全部课程
-                item_text = schedule_dict_sp[str(i)][j].split('-')[0]
-                if item_text != '未添加':
-                    if adjusted_classes.get(f'{week_type}_{i}', False):
-                        item = QTableWidgetItem(f'{item_text}')
-                        color = themeColor()
-                        color.setAlpha(64)
-                        item.setBackground(color)
-                    else:
-                        item = QTableWidgetItem(item_text)
-                else:
-                    item = QTableWidgetItem('')
-                schedule_view.setItem(j, i, item)
-                item.setTextAlignment(Qt.AlignmentFlag.AlignCenter)
-
-    # 加载时间线
-    def te_load_item(self):
-        global morning_st, afternoon_st, loaded_data, timeline_dict
-        loaded_data = schedule_center.schedule_data
-        part = loaded_data.get('part')
-        part_name = loaded_data.get('part_name')
-        timeline = get_timeline()
-        # 找控件
-        te_timeline_list = self.findChild(ListWidget, 'timeline_list')
-        te_timeline_list.clear()
-        part_list = self.findChild(ListWidget, 'part_list')
-        part_list.clear()
-
-        for part_num, part_time in part.items():  # 加载节点
-            prefix = part_name[part_num]
-            time = QTime(int(part_time[0]), int(part_time[1])).toString('h:mm')
-            period = time
-            try:
-                part_type = part_time[2]
-            except IndexError:
-                part_type = 'part'
-
-            part_type = list_.part_type[part_type == 'break']
-            text = f'{prefix} - {period} - {part_type}'
-            part_list.addItem(text)
-
-        for week, _ in timeline.items():  # 加载节点
-            all_line = []
-            for item_name, time in timeline[week].items():  # 加载时间线
-                prefix = ''
-                item_time = f'{timeline[week][item_name]}分钟'
-                # 判断前缀和时段
-                if item_name.startswith('a'):
-                    prefix = '课程'
-                elif item_name.startswith('f'):
-                    prefix = '课间'
-                period = part_name[item_name[1]]
-
-                # 还原 item_text
-                item_text = f"{prefix} - {item_time} - {period}"
-                all_line.append(item_text)
-            timeline_dict[week] = all_line
-
-    def se_copy_odd_schedule(self):
-        logger.info('复制单周课表')
-        global schedule_dict, schedule_even_dict
-        schedule_even_dict = deepcopy(schedule_dict)
-        self.se_upload_list()
-
-    def te_upload_list(self):  # 更新时间线到列表组件
-        logger.info('更新列表：时间线编辑')
-        te_timeline_list = self.findChild(ListWidget, 'timeline_list')
-        te_select_timeline = self.findChild(ComboBox, 'select_timeline')
-        try:
-            if te_select_timeline.currentIndex() == 0:
-                te_timeline_list.clear()
-                te_timeline_list.addItems(timeline_dict['default'])
-            else:
-                te_timeline_list.clear()
-                te_timeline_list.addItems(timeline_dict[str(te_select_timeline.currentIndex() - 1)])
-            self.te_detect_item()
-        except Exception as e:
-            print(f'加载时间线时发生错误：{e}')
-
-    def show_tip_flyout(self, title, content, target):
-        Flyout.create(
-            icon=InfoBarIcon.WARNING,
-            title=title,
-            content=content,
-            target=target,
-            parent=self,
-            isClosable=True,
-            aniType=FlyoutAnimationType.PULL_UP
-        )
-
-    # 上传课表到列表组件
-    def se_upload_list(self):  # 更新课表到列表组件
-        logger.info('更新列表：课程表编辑')
-        se_schedule_list = self.findChild(ListWidget, 'schedule_list')
-        se_schedule_list.clearSelection()
-        se_week_combo = self.findChild(ComboBox, 'week_combo')
-        se_week_type_combo = self.findChild(ComboBox, 'week_type_combo')
-        se_copy_schedule_button = self.findChild(PushButton, 'copy_schedule')
-        global current_week
-        try:
-            if se_week_type_combo.currentIndex() == 1:
-                se_copy_schedule_button.show()
-                current_week = se_week_combo.currentIndex()
-                se_schedule_list.clear()
-                se_schedule_list.addItems(schedule_even_dict[str(current_week)])
-            else:
-                se_copy_schedule_button.hide()
-                current_week = se_week_combo.currentIndex()
-                se_schedule_list.clear()
-                se_schedule_list.addItems(schedule_dict[str(current_week)])
-        except Exception as e:
-            print(f'加载课表时发生错误：{e}')
-
-    def se_upload_item(self):  # 保存列表内容到课表文件
-        se_schedule_list = self.findChild(ListWidget, 'schedule_list')
-        se_week_type_combo = self.findChild(ComboBox, 'week_type_combo')
-        if se_week_type_combo.currentIndex() == 1:
-            global schedule_even_dict
-            try:
-                cache_list = []
-                for i in range(se_schedule_list.count()):
-                    item_text = se_schedule_list.item(i).text()
-                    cache_list.append(item_text)
-                schedule_even_dict[str(current_week)][:] = cache_list
-            except Exception as e:
-                print(f'加载双周课表时发生错误：{e}')
-        else:
-            global schedule_dict
-            cache_list = []
-            for i in range(se_schedule_list.count()):
-                item_text = se_schedule_list.item(i).text()
-                cache_list.append(item_text)
-            schedule_dict[str(current_week)][:] = cache_list
-
-    # 保存课程
-    def se_save_item(self):
-        try:
-            data_dict = deepcopy(schedule_dict)
-            data_dict_even = deepcopy(schedule_even_dict)  # 单双周保存
-
-            data_dict = convert_to_dict(data_dict)
-            data_dict_even = convert_to_dict(data_dict_even)
-
-            # 写入
-            data_dict_even = {"schedule_even": data_dict_even}
-            schedule_center.save_data(data_dict_even, config_center.schedule_name)
-            data_dict = {"schedule": data_dict}
-            schedule_center.save_data(data_dict, config_center.schedule_name)
-            Flyout.create(
-                icon=InfoBarIcon.SUCCESS,
-                title='保存成功',
-                content=f"已保存至 ./config/schedule/{config_center.schedule_name}",
-                target=self.findChild(PrimaryPushButton, 'save_schedule'),
-                parent=self,
-                isClosable=True,
-                aniType=FlyoutAnimationType.PULL_UP
-            )
-            self.sp_fill_grid_row()
-        except Exception as e:
-            logger.error(f'保存课表时发生错误: {e}')
-
-    def te_upload_item(self):  # 上传时间线到列表组件
-        te_timeline_list = self.findChild(ListWidget, 'timeline_list')
-        te_select_timeline = self.findChild(ComboBox, 'select_timeline')
-        global timeline_dict
-        cache_list = []
-        for i in range(te_timeline_list.count()):
-            item_text = te_timeline_list.item(i).text()
-            cache_list.append(item_text)
-        if te_select_timeline.currentIndex() == 0:
-            timeline_dict['default'] = cache_list
-        else:
-            timeline_dict[str(te_select_timeline.currentIndex() - 1)] = cache_list
-
-    # 保存时间线
-    def te_save_item(self):
-        te_part_list = self.findChild(ListWidget, 'part_list')
-        data_dict = {"part": {}, "part_name": {}, "timeline": {'default': {}, **{str(w): {} for w in range(7)}}}
-        data_timeline_dict = deepcopy(timeline_dict)
-        # 逐条把列表里的信息整理保存
-        for i in range(te_part_list.count()):
-            item_text = te_part_list.item(i).text()
-            item_info = item_text.split(' - ')
-            time_tostring = item_info[1].split(':')
-            if len(item_info) == 3:
-                part_type = ['part', 'break'][item_info[2] == '休息段']
-            else:
-                part_type = 'part'
-            data_dict['part'][str(i)] = [int(time_tostring[0]), int(time_tostring[1]), part_type]
-            data_dict['part_name'][str(i)] = item_info[0]
-
-        try:
-            for week, _ in data_timeline_dict.items():
-                counter = []  # 初始化计数器
-                for i in range(len(data_dict['part'])):
-                    counter.append(0)
-                counter_key = 0
-                lesson_num = 0
-                for i in range(len(data_timeline_dict[week])):
-                    item_text = data_timeline_dict[week][i]
-                    item_info = item_text.split(' - ')
-                    item_name = ''
-                    if item_info[0] == '课程':
-                        item_name += 'a'
-                        lesson_num += 1
-                    if item_info[0] == '课间':
-                        item_name += 'f'
-
-                    for key, value in data_dict['part_name'].items():  # 节点计数
-                        if value == item_info[2]:
-                            item_name += str(key)  # +节点序数
-                            counter_key = int(key)  # 记录节点序数
-                            break
-
-                    if item_name.startswith('a'):
-                        counter[counter_key] += 1
-
-                    item_name += str(lesson_num - sum(counter[:counter_key]))  # 课程序数
-                    item_time = item_info[1][0:len(item_info[1]) - 2]
-                    data_dict['timeline'][str(week)][item_name] = item_time
-
-            schedule_center.save_data(data_dict, config_center.schedule_name)
-            self.te_detect_item()
-            se_load_item()
-            self.se_upload_list()
-            self.se_upload_item()
-            self.te_upload_item()
-            self.sp_fill_grid_row()
-            Flyout.create(
-                icon=InfoBarIcon.SUCCESS,
-                title='保存成功',
-                content=f"已保存至 ./config/schedule/{config_center.schedule_name}",
-                target=self.findChild(PrimaryPushButton, 'save'),
-                parent=self,
-                isClosable=True,
-                aniType=FlyoutAnimationType.PULL_UP
-            )
-        except Exception as e:
-            logger.error(f'保存时间线时发生错误: {e}')
-            Flyout.create(
-                icon=InfoBarIcon.ERROR,
-                title='保存失败!',
-                content=f"{e}\n保存失败，请将 ./log/ 中的日志提交给开发者以反馈问题。",
-                target=self.findChild(PrimaryPushButton, 'save'),
-                parent=self,
-                isClosable=True,
-                aniType=FlyoutAnimationType.PULL_UP
-            )
-
-    def te_sync_time(self):
-        te_class_activity_combo = self.findChild(ComboBox, 'class_activity')
-        spin_time = self.findChild(SpinBox, 'spin_time')
-        if te_class_activity_combo.currentIndex() == 0:
-            spin_time.setValue(40)
-        if te_class_activity_combo.currentIndex() == 1:
-            spin_time.setValue(10)
-
-    def te_detect_item(self):
-        timeline_list = self.findChild(ListWidget, 'timeline_list')
-        part_list = self.findChild(ListWidget, 'part_list')
-        tips = self.findChild(CaptionLabel, 'tips_2')
-        tips_part = self.findChild(CaptionLabel, 'tips_1')
-        if part_list.count() > 0:
-            tips_part.hide()
-        else:
-            tips_part.show()
-        if timeline_list.count() > 0:
-            tips.hide()
-        else:
-            tips.show()
-
-    def te_add_item(self):
-        te_timeline_list = self.findChild(ListWidget, 'timeline_list')
-        class_activity = self.findChild(ComboBox, 'class_activity')
-        spin_time = self.findChild(SpinBox, 'spin_time')
-        time_period = self.findChild(ComboBox, 'time_period')
-        if time_period.currentText() == "":  # 时间段不能为空 修复 #184
-            Flyout.create(
-                icon=InfoBarIcon.WARNING,
-                title='无法添加时间线 o(TヘTo)',
-                content='在添加时间线前，先任意添加一个节点',
-                target=self.findChild(ToolButton, 'add_button'),
-                parent=self,
-                isClosable=True,
-                aniType=FlyoutAnimationType.PULL_UP
-            )
-            return  # 时间段不能为空
-        te_timeline_list.addItem(
-            f'{class_activity.currentText()} - {spin_time.value()}分钟 - {time_period.currentText()}'
-        )
-        self.te_detect_item()
-
-    def te_add_part(self):
-        te_part_list = self.findChild(ListWidget, 'part_list')
-        te_name_part = self.findChild(EditableComboBox, 'name_part_combo')
-        te_part_time = self.findChild(TimeEdit, 'part_time')
-        te_part_type = self.findChild(ComboBox, 'part_type')
-        if te_part_list.count() < 10:
-            te_part_list.addItem(
-                f'{te_name_part.currentText()} - {te_part_time.time().toString("h:mm")} - {te_part_type.currentText()}'
-            )
-        else:  # 最多只能添加9个节点
-            Flyout.create(
-                icon=InfoBarIcon.WARNING,
-                title='没办法继续添加了 o(TヘTo)',
-                content='Class Widgets 最多只能添加10个“节点”！',
-                target=self.findChild(ToolButton, 'add_part_button'),
-                parent=self,
-                isClosable=True,
-                aniType=FlyoutAnimationType.PULL_UP
-            )
-        self.te_detect_item()
-        self.te_update_parts_name()
-
-    def te_delete_part(self):
-        alert = MessageBox("您确定要删除这个时段吗？", "删除该节点后，将一并删除该节点下所有课程安排，且无法恢复。", self)
-        alert.yesButton.setText('删除')
-        alert.yesButton.setStyleSheet("""
-        PushButton{
-            border-radius: 5px;
-            padding: 5px 12px 6px 12px;
-            outline: none;
-        }
-        PrimaryPushButton{
-            color: white;
-            background-color: #FF6167;
-            border: 1px solid #FF8585;
-            border-bottom: 1px solid #943333;
-        }
-        PrimaryPushButton:hover{
-            background-color: #FF7E83;
-            border: 1px solid #FF8084;
-            border-bottom: 1px solid #B13939;
-        }
-        PrimaryPushButton:pressed{
-            color: rgba(255, 255, 255, 0.63);
-            background-color: #DB5359;
-            border: 1px solid #DB5359;
-        }
-    """)
-        alert.cancelButton.setText('取消')
-        if alert.exec():
-            global timeline_dict, schedule_dict
-            te_part_list = self.findChild(ListWidget, 'part_list')
-            selected_items = te_part_list.selectedItems()
-            if not selected_items:
-                return
-
-            deleted_part_name = selected_items[0].text().split(' - ')[0]
-            for item in selected_items:
-                te_part_list.takeItem(te_part_list.row(item))
-
-            # 修复了删除时段没能同步删除时间线的Bug #123
-            for day in timeline_dict:  # 删除时间线
-                count = 0
-                break_count = 0
-                delete_schedule_list = []
-                delete_schedule_even_list = []
-                delete_part_list = []
-                for i in range(len(timeline_dict[day])):
-                    act = timeline_dict[day][i]
-                    count += 1
-                    item_info = act.split(' - ')
-
-                    if item_info[0] == '课间':
-                        break_count += 1
-
-                    if item_info[2] == deleted_part_name:
-                        delete_part_list.append(act)
-                        if item_info[0] != '课间':
-                            if day != 'default':
-                                delete_schedule_list.append(schedule_dict[day][count - break_count - 1])
-                                delete_schedule_even_list.append(schedule_even_dict[day][count - break_count - 1])
-                            else:
-                                for j in range(7):
-                                    try:
-                                        for item in schedule_dict[str(j)]:
-                                            if item.split('-')[1] == deleted_part_name:
-                                                delete_schedule_list.append(
-                                                    schedule_dict[str(j)][count - break_count - 1])
-                                        for item in schedule_even_dict[str(j)]:
-                                            if item.split('-')[1] == deleted_part_name:
-                                                delete_schedule_even_list.append(
-                                                    schedule_dict[str(j)][count - break_count - 1])
-                                    except Exception as e:
-                                        logger.warning(f'删除时段时发生错误：{e}')
-
-                for item in delete_part_list:  # 删除时间线
-                    timeline_dict[day].remove(item)
-                if day != 'default':  # 删除课表
-                    for item in delete_schedule_list:
-                        schedule_dict[day].remove(item)
-
-            for day in range(7):  # 删除默认课程表
-                delete_schedule_list = []
-                delete_schedule_even_list = []
-                for item in schedule_dict[str(day)]:  # 单周
-                    if item.split('-')[1] == deleted_part_name:
-                        delete_schedule_list.append(item)
-                for item in delete_schedule_list:
-                    schedule_dict[str(day)].remove(item)
-
-                for item in schedule_even_dict[str(day)]:  # 双周
-                    if item.split('-')[1] == deleted_part_name:
-                        delete_schedule_even_list.append(item)
-                for item in delete_schedule_even_list:
-                    schedule_even_dict[str(day)].remove(item)
-
-            self.te_upload_list()
-            self.se_upload_list()
-            self.te_update_parts_name()
-        else:
-            return
-
-    def te_update_parts_name(self):
-        rl = []
-        te_time_combo = self.findChild(ComboBox, 'time_period')  # 时段
-        te_time_combo.clear()
-        part_list = self.findChild(ListWidget, 'part_list')
-        for i in range(part_list.count()):
-            info = part_list.item(i).text().split(' - ')
-            rl.append(info[0])
-        te_time_combo.addItems(rl)
-
-    def te_edit_item(self):
-        te_timeline_list = self.findChild(ListWidget, 'timeline_list')
-        class_activity = self.findChild(ComboBox, 'class_activity')
-        spin_time = self.findChild(SpinBox, 'spin_time')
-        time_period = self.findChild(ComboBox, 'time_period')
-        selected_items = te_timeline_list.selectedItems()
-
-        if selected_items:
-            selected_item = selected_items[0]  # 取第一个选中的项目
-            selected_item.setText(
-                f'{class_activity.currentText()} - {spin_time.value()}分钟 - {time_period.currentText()}'
-            )
-
-    def se_edit_item(self):
-        se_schedule_list = self.findChild(ListWidget, 'schedule_list')
-        se_class_combo = self.findChild(ComboBox, 'class_combo')
-        se_custom_class_text = self.findChild(LineEdit, 'custom_class')
-        selected_items = se_schedule_list.selectedItems()
-
-        if selected_items:
-            selected_item = selected_items[0]
-            name_list = selected_item.text().split('-')
-            if se_class_combo.currentIndex() != 0:
-                selected_item.setText(
-                    f'{se_class_combo.currentText()}-{name_list[1]}'
-                )
-            else:
-                if se_custom_class_text.text() != '':
-                    selected_item.setText(
-                        f'{se_custom_class_text.text()}-{name_list[1]}'
-                    )
-                    se_class_combo.addItem(se_custom_class_text.text())
-
-    def se_quick_set_schedule(self):  # 快速设置课表
-        se_schedule_list = self.findChild(ListWidget, 'schedule_list')
-        quick_set_schedule = self.findChild(ListWidget, 'subject_list')
-        selected_items = se_schedule_list.selectedItems()
-        selected_subject = quick_set_schedule.currentItem().text()
-        if se_schedule_list.count() > 0:
-            if not selected_items:
-                se_schedule_list.setCurrentRow(0)
-
-            selected_row = se_schedule_list.currentRow()
-            selected_item = se_schedule_list.item(selected_row)
-            name_list = selected_item.text().split('-')
-            selected_item.setText(
-                f'{selected_subject}-{name_list[1]}'
-            )
-
-            if se_schedule_list.count() > selected_row + 1:  # 选择下一行
-                se_schedule_list.setCurrentRow(selected_row + 1)
-
-    def se_quick_select_week(self):  # 快速选择周
-        se_week_combo = self.findChild(ComboBox, 'week_combo')
-        if se_week_combo.currentIndex() != 6:
-            se_week_combo.setCurrentIndex(se_week_combo.currentIndex() + 1)
-
-    def te_delete_item(self):
-        te_timeline_list = self.findChild(ListWidget, 'timeline_list')
-        selected_items = te_timeline_list.selectedItems()
-        for item in selected_items:
-            te_timeline_list.takeItem(te_timeline_list.row(item))
-        self.te_detect_item()
-
-    def se_delete_item(self):
-        se_schedule_list = self.findChild(ListWidget, 'schedule_list')
-        selected_items = se_schedule_list.selectedItems()
-        if selected_items:
-            selected_item = selected_items[0]
-            name_list = selected_item.text().split('-')
-            selected_item.setText(
-                f'未添加-{name_list[1]}'
-            )
-
-    def cd_edit_item(self):
-        cd_countdown_list = self.findChild(ListWidget, 'countdown_list')
-        cd_text_cd = self.findChild(LineEdit, 'text_cd')
-        cd_set_countdown_date = self.findChild(CalendarPicker, 'set_countdown_date')
-        selected_items = cd_countdown_list.selectedItems()
-        if selected_items:
-            selected_item = selected_items[0]
-            selected_item.setText(
-                f"{cd_set_countdown_date.date.toString('yyyy-M-d')} - {cd_text_cd.text()}"
-            )
-
-    def cd_delete_item(self):
-        cd_countdown_list = self.findChild(ListWidget, 'countdown_list')
-        selected_items = cd_countdown_list.selectedItems()
-        if selected_items:
-            item = selected_items[0]
-            cd_countdown_list.takeItem(cd_countdown_list.row(item))
-
-    def cd_add_item(self):
-        cd_countdown_list = self.findChild(ListWidget, 'countdown_list')
-        cd_text_cd = self.findChild(LineEdit, 'text_cd')
-        cd_set_countdown_date = self.findChild(CalendarPicker, 'set_countdown_date')
-        cd_countdown_list.addItem(
-            f"{cd_set_countdown_date.date.toString('yyyy-M-d')} - {cd_text_cd.text()}"
-        )
-
-    def cd_save_item(self):
-        cd_countdown_list = self.findChild(ListWidget, 'countdown_list')
-        countdown_date = []
-        cd_text_custom = []
-
-        for i in range(cd_countdown_list.count()):
-            item = cd_countdown_list.item(i)
-            text = item.text().split(' - ')
-            countdown_date.append(text[0])
-            cd_text_custom.append(text[1])
-
-        Flyout.create(
-            icon=InfoBarIcon.SUCCESS,
-            title='保存成功',
-            content=f"已保存至 ./config.ini",
-            target=self.findChild(PrimaryPushButton, 'save_countdown'),
-            parent=self,
-            isClosable=True,
-            aniType=FlyoutAnimationType.PULL_UP
-        )
-
-        config_center.write_conf('Date', 'countdown_date', ','.join(countdown_date))
-        config_center.write_conf('Date', 'cd_text_custom', ','.join(cd_text_custom))
-
-    def setup_countdown_edit(self):
-        cd_load_item()
-        logger.debug(f"{countdown_dict}")
-        cd_set_button = self.findChild(ToolButton, 'set_button_cd')
-        cd_set_button.setIcon(fIcon.EDIT)
-        cd_set_button.setToolTip('编辑倒计日')
-        cd_set_button.installEventFilter(ToolTipFilter(cd_set_button, showDelay=300, position=ToolTipPosition.TOP))
-        cd_set_button.clicked.connect(self.cd_edit_item)
-
-        cd_clear_button = self.findChild(ToolButton, 'clear_button_cd')
-        cd_clear_button.setIcon(fIcon.DELETE)
-        cd_clear_button.setToolTip('删除倒计日')
-        cd_clear_button.installEventFilter(ToolTipFilter(cd_clear_button, showDelay=300, position=ToolTipPosition.TOP))
-        cd_clear_button.clicked.connect(self.cd_delete_item)
-
-        cd_add_button = self.findChild(ToolButton, 'add_button_cd')
-        cd_add_button.setIcon(fIcon.ADD)
-        cd_add_button.setToolTip('添加倒计日')
-        cd_add_button.installEventFilter(ToolTipFilter(cd_add_button, showDelay=300, position=ToolTipPosition.TOP))
-        cd_add_button.clicked.connect(self.cd_add_item)
-
-        cd_schedule_list = self.findChild(ListWidget, 'countdown_list')
-        cd_schedule_list.addItems([f"{date} - {countdown_dict[date]}" for date in countdown_dict])
-
-        cd_save_button = self.findChild(PrimaryPushButton, 'save_countdown')
-        cd_save_button.clicked.connect(self.cd_save_item)
-
-        cd_mode = self.findChild(ComboBox, 'countdown_mode')
-        cd_mode.addItems(list_.countdown_modes)
-        cd_mode.setCurrentIndex(int(config_center.read_conf('Date', 'countdown_custom_mode')))
-        cd_mode.currentIndexChanged.connect(
-            lambda: config_center.write_conf('Date', 'countdown_custom_mode', str(cd_mode.currentIndex())))
-
-        cd_upd_cd = self.findChild(SpinBox, 'countdown_upd_cd')
-        cd_upd_cd.setValue(int(config_center.read_conf('Date', 'countdown_upd_cd')))
-        cd_upd_cd.valueChanged.connect(
-            lambda: config_center.write_conf('Date', 'countdown_upd_cd', str(cd_upd_cd.value())))
-
-    def m_start_time_changed(self):
-        global morning_st
-        te_m_start_time = self.findChild(TimeEdit, 'morningStartTime')
-        unformatted_time = te_m_start_time.time()
-        h = unformatted_time.hour()
-        m = unformatted_time.minute()
-        morning_st = (h, m)
-
-    def a_start_time_changed(self):
-        global afternoon_st
-        te_m_start_time = self.findChild(TimeEdit, 'afternoonStartTime')
-        unformatted_time = te_m_start_time.time()
-        h = unformatted_time.hour()
-        m = unformatted_time.minute()
-        afternoon_st = (h, m)
-
-    def init_nav(self):
-        self.addSubInterface(self.spInterface, fIcon.HOME, '课表预览')
-        self.addSubInterface(self.teInterface, fIcon.DATE_TIME, '时间线编辑')
-        self.addSubInterface(self.seInterface, fIcon.EDUCATION, '课程表编辑')
-        self.addSubInterface(self.cdInterface, fIcon.CALENDAR, '倒计日编辑')
-        self.addSubInterface(self.cfInterface, fIcon.FOLDER, '配置文件')
-        self.navigationInterface.addSeparator()
-        self.addSubInterface(self.hdInterface, fIcon.QUESTION, '帮助')
-        self.addSubInterface(self.plInterface, fIcon.APPLICATION, '插件', NavigationItemPosition.BOTTOM)
-        self.navigationInterface.addSeparator(NavigationItemPosition.BOTTOM)
-        self.addSubInterface(self.ctInterface, fIcon.BRUSH, '自定义', NavigationItemPosition.BOTTOM)
-        self.addSubInterface(self.sdInterface, fIcon.RINGER, '提醒', NavigationItemPosition.BOTTOM)
-        self.addSubInterface(self.adInterface, fIcon.SETTING, '高级选项', NavigationItemPosition.BOTTOM)
-        self.addSubInterface(self.ifInterface, fIcon.INFO, '关于本产品', NavigationItemPosition.BOTTOM)
-
-    def init_window(self):
-        self.stackedWidget.setCurrentIndex(0)  # 设置初始页面
-        self.load_all_item()
-        self.check_and_disable_schedule_edit()
-        self.check_and_disable_timeline_edit()
-        self.setMinimumWidth(700)
-        self.setMinimumHeight(400)
-        self.navigationInterface.setExpandWidth(250)
-        self.navigationInterface.setCollapsible(False)
-        self.setMicaEffectEnabled(True)
-
-        # 修复设置窗口在各个屏幕分辨率DPI下的窗口大小
-        screen_geometry = QApplication.primaryScreen().geometry()
-        screen_width = screen_geometry.width()
-        screen_height = screen_geometry.height()
-
-        width = int(screen_width * 0.6)
-        height = int(screen_height * 0.7)
-
-        self.move(int(screen_width / 2 - width / 2), 150)
-        self.resize(width, height)
-
-        self.setWindowTitle('Class Widgets - 设置')
-        self.setWindowIcon(QIcon(f'{base_directory}/img/logo/favicon-settings.ico'))
-
-        self.init_font()  # 设置字体
-
-    def on_language_view_changed(self):
-        """界面语言切换"""
-        try:
-            language_combo_view = self.adInterface.findChild(ComboBox, 'language_combo_view')
-            if language_combo_view:
-                selected_lang_name = language_combo_view.currentText()
-                selected_lang_code = self.language_map_view.get(selected_lang_name)
-                if selected_lang_code and selected_lang_code != self.i18n_manager.current_language_view:
-                    success = self.i18n_manager.load_language_view(selected_lang_code)
-                    if success:
-                        config_center.write_conf('General', 'language_view', selected_lang_code)
-                        title = '界面语言切换成功 ♪(´▽｀)'
-                        content = f'界面语言已切换为 {selected_lang_name}\n' \
-                                f'新语言将在重启程序后完全生效'
-                        flyout = Flyout.create(title=title,
-                                               content=content,
-                                               target=language_combo_view,
-                                               parent=self.window(),
-                                               isClosable=True,
-                                               aniType=FlyoutAnimationType.FADE_IN)
-                        if flyout:
-                            if hasattr(flyout, 'widget') and flyout.widget() and isinstance(flyout.widget(), FlyoutView):
-                                view = flyout.widget()
-                                content_label = view.findChild(QLabel)
-                                if content_label:
-                                    content_label.linkActivated.connect(self.handle_restart_link)
-                            flyout.show()
-                    else:
-                        current_lang = self.i18n_manager.current_language_view
-                        for i in range(language_combo_view.count()):
-                            if self.language_map_view.get(language_combo_view.itemText(i)) == current_lang:
-                                language_combo_view.setCurrentIndex(i)
-                                break
-                        msg_box = MessageBox(
-                            '界面语言切换失败 (＃°Д°)',
-                            '无法加载选定的界面语言包，请检查翻译文件是否存在',
-                            self
-                        )
-                        msg_box.yesButton.setText('确定')
-                        msg_box.cancelButton.hide()
-                        msg_box.exec()
-        except Exception as e:
-            logger.error(f"界面语言切换时出错: {e}")
-            msg_box = MessageBox(
-                '界面语言切换出错 (＃°Д°)',
-                f'切换界面语言时发生错误: {e}',
-                self
-            )
-            msg_box.yesButton.setText('确定')
-            msg_box.cancelButton.hide()
-            msg_box.exec()
-
-    def on_language_widgets_changed(self):
-        """组件语言切换"""
-        try:
-            language_combo_widgets = self.adInterface.findChild(ComboBox, 'language_combo_widgets')
-            if language_combo_widgets:
-                selected_lang_name = language_combo_widgets.currentText()
-                selected_lang_code = self.language_map_widgets.get(selected_lang_name)
-                if selected_lang_code and selected_lang_code != self.i18n_manager.current_language_widgets:
-                    success = self.i18n_manager.load_language_widgets(selected_lang_code)
-                    if success:
-                        config_center.write_conf('General', 'language_widgets', selected_lang_code)
-                        title = '组件语言切换成功 ♪(´▽｀)'
-                        content = f'组件语言已切换为 {selected_lang_name}\n' \
-                                f'新语言将在重启程序后完全生效'
-                        flyout = Flyout.create(title=title,
-                                               content=content,
-                                               target=language_combo_widgets,
-                                               parent=self.window(),
-                                               isClosable=True,
-                                               aniType=FlyoutAnimationType.FADE_IN)
-                        if flyout:
-                            if hasattr(flyout, 'widget') and flyout.widget() and isinstance(flyout.widget(), FlyoutView):
-                                view = flyout.widget()
-                                content_label = view.findChild(QLabel)
-                                if content_label:
-                                    content_label.linkActivated.connect(self.handle_restart_link)
-                            flyout.show()
-                    else:
-                        current_lang = self.i18n_manager.current_language_widgets
-                        for i in range(language_combo_widgets.count()):
-                            if self.language_map_widgets.get(language_combo_widgets.itemText(i)) == current_lang:
-                                language_combo_widgets.setCurrentIndex(i)
-                                break
-                        msg_box = MessageBox(
-                            '组件语言切换失败 (｡•́︿•̀｡)',
-                            '无法加载选定的组件语言包，请检查翻译文件是否存在',
-                            self
-                        )
-                        msg_box.yesButton.setText('确定')
-                        msg_box.cancelButton.hide()
-                        msg_box.exec()
-        except Exception as e:
-            logger.error(f"组件语言切换时出错: {e}")
-            msg_box = MessageBox(
-                '组件语言切换出错 (｡•́︿•̀｡)',
-                f'切换组件语言时发生错误: {e}',
-                self
-            )
-            msg_box.yesButton.setText('确定')
-            msg_box.cancelButton.hide()
-            msg_box.exec()
-    def closeEvent(self, event):
-        self.closed.emit()
-        event.accept()
-
-
-def sp_get_class_num():  # 获取当前周课程数（未完成）
-    highest_count = 0
-    for timeline_ in get_timeline().keys():
-        timeline = get_timeline()[timeline_]
-        count = 0
-        for item_name, item_time in timeline.items():
-            if item_name.startswith('a'):
-                count += 1
-        if count > highest_count:
-            highest_count = count
-    return highest_count
-
-
-if __name__ == '__main__':
-    app = QApplication(sys.argv)
-    settings = SettingsMenu()
-    settings.show()
-    # settings.setMicaEffectEnabled(True)
-    sys.exit(app.exec())
+import datetime as dt
+import json
+import os
+import platform
+import subprocess
+import sys
+from copy import deepcopy
+from pathlib import Path
+from shutil import rmtree
+import asyncio
+
+from PyQt5 import uic, QtCore
+from PyQt5.QtCore import Qt, QTime, QUrl, QDate, pyqtSignal, QThread, QTranslator, QLocale, QCoreApplication
+from PyQt5.QtGui import QIcon, QDesktopServices, QColor
+from PyQt5.QtWidgets import QApplication, QHeaderView, QTableWidgetItem, QLabel, QHBoxLayout, QSizePolicy, \
+    QSpacerItem, QFileDialog, QVBoxLayout, QScroller, QWidget
+from packaging.version import Version
+from loguru import logger
+from qfluentwidgets import (
+    Theme, setTheme, FluentWindow, FluentIcon as fIcon, ToolButton, ListWidget, ComboBox, CaptionLabel,
+    SpinBox, LineEdit, PrimaryPushButton, TableWidget, Flyout, InfoBarIcon, InfoBar, InfoBarPosition,
+    FlyoutAnimationType, NavigationItemPosition, MessageBox, SubtitleLabel, PushButton, SwitchButton,
+    CalendarPicker, BodyLabel, ColorDialog, isDarkTheme, TimeEdit, EditableComboBox, MessageBoxBase,
+    SearchLineEdit, Slider, PlainTextEdit, ToolTipFilter, ToolTipPosition, RadioButton, HyperlinkLabel,
+    PrimaryDropDownPushButton, Action, RoundMenu, CardWidget, ImageLabel, StrongBodyLabel,
+    TransparentDropDownToolButton, Dialog, SmoothScrollArea, TransparentToolButton, HyperlinkButton, FlyoutView, HyperlinkLabel, themeColor
+)
+
+import conf
+import list_ as list_
+import tip_toast
+import utils
+from utils import update_tray_tooltip
+import weather_db
+import weather_db as wd
+from conf import base_directory
+from cses_mgr import CSES_Converter
+from generate_speech import get_tts_voices, get_voice_id_by_name, get_voice_name_by_id, get_available_engines
+import generate_speech
+from file import config_center, schedule_center
+from network_thread import VersionThread
+from plugin import p_loader
+from plugin_plaza import PluginPlaza
+
+class I18nManager:
+    """i18n"""
+    def __init__(self):
+        self.translators = []
+        self.available_languages_view = {}
+        self.available_languages_widgets = {}
+        self.current_language_view = 'zh_CN'
+        self.current_language_widgets = 'zh_CN'
+        self.scan_available_languages()
+
+    def init_from_config(self):
+        """从配置文件初始化语言设置"""
+        try:
+            view_lang = config_center.read_conf('General', 'language_view')
+            if view_lang and view_lang in self.available_languages_view:
+                self.current_language_view = view_lang
+                self.load_language_view(view_lang)
+            widgets_lang = config_center.read_conf('General', 'language_widgets')
+            if widgets_lang and widgets_lang in self.available_languages_widgets:
+                self.current_language_widgets = widgets_lang
+                self.load_language_widgets(widgets_lang)
+            logger.info(f"从配置加载语言设置 - 界面: {self.current_language_view}, 组件: {self.current_language_widgets}")
+        except Exception as e:
+            logger.error(f"从配置加载语言设置时出错: {e}")
+            self.load_language_view('zh_CN')
+            self.load_language_widgets('zh_CN')
+        
+    def scan_available_languages(self):
+        try:
+            from pathlib import Path
+            main_i18n_dir = Path(conf.base_directory) / 'view' / 'i18n'
+            if main_i18n_dir.exists():
+                for ts_file in main_i18n_dir.glob('*.ts'):
+                    lang_code = ts_file.stem
+                    self.available_languages_view[lang_code] = self._get_language_display_name(lang_code)
+
+            ui_dir = Path(conf.base_directory) / 'ui'
+            if ui_dir.exists():
+                for theme_dir in ui_dir.iterdir():
+                    if theme_dir.is_dir():
+                        theme_i18n_dir = theme_dir / 'i18n'
+                        if theme_i18n_dir.exists():
+                            for ts_file in theme_i18n_dir.glob('*.ts'):
+                                lang_code = ts_file.stem
+                                if lang_code not in self.available_languages_widgets:
+                                    self.available_languages_widgets[lang_code] = self._get_language_display_name(lang_code)
+                                    
+            logger.info(f"可用界面语言: {list(self.available_languages_view.keys())}")
+            logger.info(f"可用组件语言: {list(self.available_languages_widgets.keys())}")
+            
+        except Exception as e:
+            logger.error(f"扫描语言包时出错: {e}")
+            if not self.available_languages_view:
+                self.available_languages_view['zh_CN'] = '简体中文'
+            if not self.available_languages_widgets:
+                self.available_languages_widgets['zh_CN'] = '简体中文'
+                
+    def _get_language_display_name(self, lang_code):
+        """todo:获取的优化修正"""
+        language_names = {
+            'zh_CN': '简体中文',
+            'zh_TW': '繁體中文',
+            'en_US': 'English',
+            'ja_JP': '日本語',
+            'ko_KR': '한국어',
+            'fr_FR': 'Français',
+            'de_DE': 'Deutsch',
+            'es_ES': 'Español',
+            'ru_RU': 'Русский',
+            'pt_BR': 'Português (Brasil)',
+            'it_IT': 'Italiano',
+            'ar_SA': 'العربية'
+        }
+        return language_names.get(lang_code, lang_code)
+        
+    def get_available_languages_view(self):
+        """获取可用界面语言列表"""
+        return self.available_languages_view.copy()
+        
+    def get_available_languages_widgets(self):
+        """获取可用组件语言列表"""
+        return self.available_languages_widgets.copy()
+
+    def get_current_language_view_name(self):
+        """获取当前界面语言名称"""
+        return self._get_language_display_name(self.current_language_view)
+
+    def get_current_language_widgets_name(self):
+        """获取当前组件语言名称"""
+        return self._get_language_display_name(self.current_language_widgets)
+
+    def clear_translators(self):
+        """清理所有翻译器"""
+        app = QApplication.instance()
+        if app:
+            for translator in self.translators:
+                app.removeTranslator(translator)
+        self.translators.clear()
+        
+    def load_language_view(self, lang_code):
+        """加载界面语言文件"""
+        try:
+            from pathlib import Path
+            app = QApplication.instance()
+            if not app:
+                return False
+
+            main_translator = self._load_translation_file(
+                Path(conf.base_directory) / 'view' / 'i18n' / f'{lang_code}.qm'
+            )
+            if main_translator:
+                self.translators.append(main_translator)
+                app.installTranslator(main_translator)
+                self.current_language_view = lang_code
+                config_center.write_conf('General', 'language_view', lang_code)
+                logger.info(f"成功加载界面语言包: {lang_code} ({self.available_languages_view.get(lang_code, lang_code)})")
+                return True
+            return False
+
+        except Exception as e:
+            logger.error(f"加载界面语言包 {lang_code} 时出错: {e}")
+            return False
+            
+    def load_language_widgets(self, lang_code):
+        """加载组件语言文件"""
+        try:
+            from pathlib import Path
+            app = QApplication.instance()
+            if not app:
+                return False
+            current_theme = config_center.read_conf('General', 'theme')
+            theme_translator = self._load_translation_file(
+                Path(conf.base_directory) / 'ui' / current_theme / 'i18n' / f'{lang_code}.qm'
+            )
+            if theme_translator:
+                self.translators.append(theme_translator)
+                app.installTranslator(theme_translator)
+            dark_translator = self._load_translation_file(
+                Path(conf.base_directory) / 'ui' / current_theme / 'dark' / 'i18n' / f'{lang_code}.qm'
+            )
+            if dark_translator:
+                self.translators.append(dark_translator)
+                app.installTranslator(dark_translator)
+            self.current_language_widgets = lang_code
+            config_center.write_conf('General', 'language_widgets', lang_code)
+            logger.success(f"加载组件语言: {lang_code} ({self.available_languages_widgets.get(lang_code, lang_code)})")
+            return True
+
+        except Exception as e:
+            logger.error(f"加载组件语言 {lang_code} 时出错: {e}")
+            return False
+
+    def _load_translation_file(self, qm_path):
+        """加载翻译"""
+        try:
+            if not qm_path.exists():
+                # 编译,仅开发用(不应该在这编译)
+                ts_path = qm_path.with_suffix('.ts')
+                if ts_path.exists():
+                    self._compile_ts_to_qm(ts_path, qm_path)
+
+            if qm_path.exists():
+                translator = QTranslator()
+                if translator.load(str(qm_path)):
+                    logger.debug(f"成功加载文件: {qm_path}")
+                    return translator
+                else:
+                    logger.warning(f"无法加载文件: {qm_path}")
+            else:
+                logger.warning(f"文件不存在: {qm_path}")
+                
+        except Exception as e:
+            logger.error(f"加载文件 {qm_path} 时出错: {e}")
+            
+        return None
+        
+    def _compile_ts_to_qm(self, ts_path, qm_path):
+        try:
+            import subprocess
+            
+            result = subprocess.run(
+                ['lrelease', str(ts_path), '-qm', str(qm_path)],
+                capture_output=True,
+                text=True
+            )
+            
+            if result.returncode == 0:
+                logger.info(f"成功编译翻译文件: {ts_path} -> {qm_path}")
+                return True
+            else:
+                logger.warning(f"编译翻译文件失败: {result.stderr}")
+                
+        except FileNotFoundError:
+            logger.warning("未找到lrelease工具，无法编译翻译文件")
+        except Exception as e:
+            logger.error(f"编译翻译文件时出错: {e}")
+            
+        return False
+        
+    def clear_translators(self):
+        """清除翻译器"""
+        app = QApplication.instance()
+        if app:
+            for translator in self.translators:
+                app.removeTranslator(translator)
+        self.translators.clear()
+        
+        
+    def get_current_language_view_name(self):
+        return self.available_languages_view.get(self.current_language_view, self.current_language_view)
+        
+    def get_current_language_widgets_name(self):
+        return self.available_languages_widgets.get(self.current_language_widgets, self.current_language_widgets)
+        
+    def init_from_config(self):
+        """初始化设置"""
+        try:
+            saved_language_view = config_center.read_conf('General', 'language_view', 'zh_CN')
+            if saved_language_view in self.available_languages_view:
+                self.load_language_view(saved_language_view)
+            else:
+                logger.warning(f"配置的界面语言 {saved_language_view} 不可用")
+                self.load_language_view('zh_CN')
+            saved_language_widgets = config_center.read_conf('General', 'language_widgets', 'zh_CN')
+            if saved_language_widgets in self.available_languages_widgets:
+                self.load_language_widgets(saved_language_widgets)
+            else:
+                logger.warning(f"配置的组件语言 {saved_language_widgets} 不可用")
+                self.load_language_widgets('zh_CN')
+        except Exception as e:
+            logger.error(f"从配置初始化语言时出错: {e}")
+            self.load_language_view('zh_CN')
+            self.load_language_widgets('zh_CN')
+
+
+# 适配高DPI缩放
+QApplication.setHighDpiScaleFactorRoundingPolicy(
+    Qt.HighDpiScaleFactorRoundingPolicy.PassThrough)
+QApplication.setAttribute(Qt.AA_EnableHighDpiScaling)
+QApplication.setAttribute(Qt.AA_UseHighDpiPixmaps)
+
+global_i18n_manager = None
+
+today = dt.date.today()
+plugin_plaza = None
+
+plugin_dict = {}  # 插件字典
+enabled_plugins = {}  # 启用的插件列表
+
+morning_st = 0
+afternoon_st = 0
+
+current_week = 0
+
+loaded_data = schedule_center.schedule_data
+
+schedule_dict = {}  # 对应时间线的课程表
+schedule_even_dict = {}  # 对应时间线的课程表（双周）
+
+timeline_dict = {}  # 时间线字典
+
+countdown_dict = {}
+
+
+def open_plaza():
+    global plugin_plaza
+    if plugin_plaza is None or not plugin_plaza.isVisible():
+        plugin_plaza = PluginPlaza()
+        plugin_plaza.show()
+        plugin_plaza.closed.connect(cleanup_plaza)
+        logger.info('打开“插件广场”')
+    else:
+        plugin_plaza.raise_()
+        plugin_plaza.activateWindow()
+
+
+def cleanup_plaza():
+    global plugin_plaza
+    logger.info('关闭“插件广场”')
+    del plugin_plaza
+    plugin_plaza = None
+
+
+def get_timeline():
+    global loaded_data
+    loaded_data = schedule_center.schedule_data
+    return loaded_data['timeline']
+
+
+def open_dir(path: str):
+    if sys.platform.startswith('win32'):
+        os.startfile(path)
+    elif sys.platform.startswith('linux'):
+        subprocess.run(['xdg-open', path])
+    else:
+        msg_box = Dialog(
+            '无法打开文件夹', f'Class Widgets 在您的系统下不支持自动打开文件夹，请手动打开以下地址：\n{path}'
+        )
+        msg_box.yesButton.setText('好')
+        msg_box.cancelButton.hide()
+        msg_box.buttonLayout.insertStretch(0, 1)
+        msg_box.setFixedWidth(550)
+        msg_box.exec()
+
+
+def switch_checked(section, key, checked):
+    if checked:
+        config_center.write_conf(section, key, '1')
+    else:
+        config_center.write_conf(section, key, '0')
+    if key == 'auto_startup':
+        if checked:
+            conf.add_to_startup()
+        else:
+            conf.remove_from_startup()
+
+
+def get_theme_name():
+    theme = config_center.read_conf('General', 'theme')
+    if os.path.exists(f'{base_directory}/ui/{theme}/theme.json'):
+        return theme
+    else:
+        return 'default'
+
+
+def load_schedule_dict(schedule, part, part_name):
+    """
+    加载课表字典
+    """
+    schedule_dict_ = {}
+    for week, item in schedule.items():
+        all_class = []
+        count = []  # 初始化计数器
+        for i in range(len(part)):
+            count.append(0)
+        if str(week) in loaded_data['timeline'] and loaded_data['timeline'][str(week)]:
+            timeline = get_timeline()[str(week)]
+        else:
+            timeline = get_timeline()['default']
+
+        for item_name, item_time in timeline.items():
+            if item_name.startswith('a'):
+                try:
+                    if int(item_name[1]) == 0:
+                        count_num = 0
+                    else:
+                        count_num = sum(count[:int(item_name[1])])
+
+                    prefix = item[int(item_name[2:]) - 1 + count_num]
+                    period = part_name[str(item_name[1])]
+                    all_class.append(f'{prefix}-{period}')
+                except IndexError or ValueError:  # 未设置值
+                    prefix = '未添加'
+                    period = part_name[str(item_name[1])]
+                    all_class.append(f'{prefix}-{period}')
+                count[int(item_name[1])] += 1
+        schedule_dict_[week] = all_class
+    return schedule_dict_
+
+
+def convert_to_dict(data_dict_):
+    data_dict = {}
+    for week, item in data_dict_.items():
+        cache_list = item
+        replace_list = []
+        for activity_num in range(len(cache_list)):
+            item_info = cache_list[int(activity_num)].split('-')
+            replace_list.append(item_info[0])
+        data_dict[str(week)] = replace_list
+    return data_dict
+
+
+def se_load_item():
+    global schedule_dict
+    global schedule_even_dict
+    global loaded_data
+    loaded_data = schedule_center.schedule_data
+    part_name = loaded_data.get('part_name')
+    part = loaded_data.get('part')
+    schedule = loaded_data.get('schedule')
+    schedule_even = loaded_data.get('schedule_even')
+
+    schedule_dict = load_schedule_dict(schedule, part, part_name)
+    schedule_even_dict = load_schedule_dict(schedule_even, part, part_name)
+
+
+def cd_load_item():
+    global countdown_dict
+    text = config_center.read_conf('Date', 'cd_text_custom').split(',')
+    date = config_center.read_conf('Date', 'countdown_date').split(',')
+    if len(text) != len(date):
+        countdown_dict = {"Err": f"len(cd_text_custom) (={len(text)}) != len(countdown_date) (={len(date)})"}
+        raise Exception(
+            f"len(cd_text_custom) (={len(text)}) != len(countdown_date) (={len(date)})"f"len(cd_text_custom) (={len(text)}) != len(countdown_date) (={len(date)}) \n 请检查 config.ini [Date] 项！！")
+    countdown_dict = dict(zip(date, text))
+
+
+class selectCity(MessageBoxBase):  # 选择城市
+    def __init__(self, parent=None):
+        super().__init__(parent)
+        title_label = SubtitleLabel()
+        subtitle_label = BodyLabel()
+        self.search_edit = SearchLineEdit()
+
+        title_label.setText('搜索城市')
+        subtitle_label.setText('请输入当地城市名进行搜索')
+        self.yesButton.setText('选择此城市')  # 按钮组件汉化
+        self.cancelButton.setText('取消')
+
+        self.search_edit.setPlaceholderText('输入城市名')
+        self.search_edit.setClearButtonEnabled(True)
+        self.search_edit.textChanged.connect(self.search_city)
+
+        self.city_list = ListWidget()
+        self.city_list.addItems(wd.search_by_name(''))
+        self.get_selected_city()
+
+        # 将组件添加到布局中
+        self.viewLayout.addWidget(title_label)
+        self.viewLayout.addWidget(subtitle_label)
+        self.viewLayout.addWidget(self.search_edit)
+        self.viewLayout.addWidget(self.city_list)
+        self.widget.setMinimumWidth(500)
+        self.widget.setMinimumHeight(600)
+
+    def search_city(self):
+        self.city_list.clear()
+        self.city_list.addItems(wd.search_by_name(self.search_edit.text()))
+        self.city_list.clearSelection()  # 清除选中项
+
+    def get_selected_city(self):
+        selected_city = self.city_list.findItems(
+            wd.search_by_num(str(config_center.read_conf('Weather', 'city'))), QtCore.Qt.MatchFlag.MatchExactly
+        )
+        if selected_city:  # 若找到该城市
+            item = selected_city[0]
+            # 选中该项
+            self.city_list.setCurrentItem(item)
+            # 聚焦该项
+            self.city_list.scrollToItem(item)
+
+
+class licenseDialog(MessageBoxBase):  # 显示软件许可协议
+    def __init__(self, parent=None):
+        super().__init__(parent)
+        title_label = SubtitleLabel()
+        subtitle_label = BodyLabel()
+        self.license_text = PlainTextEdit()
+
+        title_label.setText('软件许可协议')
+        subtitle_label.setText('此项目 (Class Widgets) 基于 GPL-3.0 许可证授权发布，详情请参阅：')
+        self.yesButton.setText('好')  # 按钮组件汉化
+        self.cancelButton.hide()
+        self.buttonLayout.insertStretch(0, 1)
+        self.license_text.setPlainText(open('LICENSE', 'r', encoding='utf-8').read())
+        self.license_text.setReadOnly(True)
+
+        # 将组件添加到布局中
+        self.viewLayout.addWidget(title_label)
+        self.viewLayout.addWidget(subtitle_label)
+        self.viewLayout.addWidget(self.license_text)
+        self.widget.setMinimumWidth(600)
+        self.widget.setMinimumHeight(500)
+
+
+class PluginSettingsDialog(MessageBoxBase):  # 插件设置对话框
+    def __init__(self, plugin_dir=None, parent=None):
+        super().__init__(parent)
+        self.plugin_widget = None
+        self.plugin_dir = plugin_dir
+        self.parent = parent
+        self.init_ui()
+
+    def init_ui(self):
+        # 加载已定义的UI
+        self.plugin_widget = p_loader.plugins_settings[self.plugin_dir]
+        self.viewLayout.addWidget(self.plugin_widget)
+        self.viewLayout.setContentsMargins(0, 0, 0, 0)
+
+        self.cancelButton.hide()
+        self.buttonLayout.insertStretch(0, 1)
+
+        self.widget.setMinimumWidth(875)
+        self.widget.setMinimumHeight(625)
+
+
+class PluginCard(CardWidget):  # 插件卡片
+    def __init__(
+            self, icon, title='Unknown', content='Unknown', version='1.0.0', plugin_dir='', author=None, parent=None,
+            enable_settings=None
+    ):
+        super().__init__(parent)
+        icon_radius = 5
+        self.plugin_dir = plugin_dir
+        self.title = title
+        self.parent = parent
+
+        self.iconWidget = ImageLabel(icon)  # 插件图标
+        self.titleLabel = StrongBodyLabel(title, self)  # 插件名
+        self.versionLabel = BodyLabel(version, self)  # 插件版本
+        self.authorLabel = BodyLabel(author, self)  # 插件作者
+        self.contentLabel = CaptionLabel(content, self)  # 插件描述
+        self.enableButton = SwitchButton()
+        self.moreButton = TransparentDropDownToolButton()
+        self.moreMenu = RoundMenu(parent=self.moreButton)
+        self.settingsBtn = TransparentToolButton()  # 设置按钮
+        self.settingsBtn.hide()
+
+        self.hBoxLayout = QHBoxLayout(self)
+        self.hBoxLayout_Title = QHBoxLayout(self)
+        self.vBoxLayout = QVBoxLayout(self)
+
+        self.moreMenu.addActions([
+            Action(
+                fIcon.FOLDER, f'打开“{title}”插件文件夹',
+                triggered=lambda: open_dir(os.path.join(base_directory, conf.PLUGINS_DIR, self.plugin_dir))
+            ),
+            Action(
+                fIcon.DELETE, f'卸载“{title}”插件',
+                triggered=self.remove_plugin
+            )
+        ])
+
+        if plugin_dir in enabled_plugins['enabled_plugins']:  # 插件是否启用
+            self.enableButton.setChecked(True)
+            if enable_settings:
+                self.moreMenu.addSeparator()
+                self.moreMenu.addAction(Action(fIcon.SETTING, f'“{title}”插件设置', triggered=self.show_settings))
+                self.settingsBtn.show()
+
+        self.setFixedHeight(73)
+        self.iconWidget.setFixedSize(48, 48)
+        self.moreButton.setFixedSize(34, 34)
+        self.iconWidget.setBorderRadius(icon_radius, icon_radius, icon_radius, icon_radius)  # 圆角
+        self.contentLabel.setTextColor("#606060", "#d2d2d2")
+        self.contentLabel.setMaximumWidth(500)
+        self.contentLabel.setWordWrap(True)  # 自动换行
+        self.versionLabel.setTextColor("#999999", "#999999")
+        self.authorLabel.setTextColor("#606060", "#d2d2d2")
+        self.enableButton.checkedChanged.connect(self.set_enable)
+        self.enableButton.setOffText('禁用')
+        self.enableButton.setOnText('启用')
+        self.moreButton.setMenu(self.moreMenu)
+        self.settingsBtn.setIcon(fIcon.SETTING)
+        self.settingsBtn.clicked.connect(self.show_settings)
+
+        self.hBoxLayout.setContentsMargins(20, 11, 11, 11)
+        self.hBoxLayout.setSpacing(15)
+        self.hBoxLayout.addWidget(self.iconWidget)
+
+        # 内容
+        self.vBoxLayout.setContentsMargins(0, 0, 0, 0)
+        self.vBoxLayout.setSpacing(0)
+        self.vBoxLayout.addLayout(self.hBoxLayout_Title)
+        self.vBoxLayout.addWidget(self.contentLabel, 0, Qt.AlignmentFlag.AlignVCenter)
+        self.vBoxLayout.setAlignment(Qt.AlignmentFlag.AlignVCenter)
+        self.hBoxLayout.addLayout(self.vBoxLayout, 1)  # !!!
+
+        # 标题栏
+        self.hBoxLayout_Title.setSpacing(12)
+        self.hBoxLayout_Title.setAlignment(Qt.AlignmentFlag.AlignLeft)
+        self.hBoxLayout_Title.addWidget(self.titleLabel, 0, Qt.AlignmentFlag.AlignVCenter)
+        self.hBoxLayout_Title.addWidget(self.authorLabel, 0, Qt.AlignmentFlag.AlignVCenter)
+        self.hBoxLayout_Title.addWidget(self.versionLabel, 0, Qt.AlignmentFlag.AlignVCenter)
+
+        self.hBoxLayout.addStretch(1)
+        self.hBoxLayout.addWidget(self.settingsBtn, 0, Qt.AlignmentFlag.AlignRight)
+        self.hBoxLayout.addWidget(self.enableButton, 0, Qt.AlignmentFlag.AlignRight)
+        self.hBoxLayout.addWidget(self.moreButton, 0, Qt.AlignmentFlag.AlignRight)
+
+    def set_enable(self):
+        global enabled_plugins
+        if self.enableButton.isChecked():
+            enabled_plugins['enabled_plugins'].append(self.plugin_dir)
+            conf.save_plugin_config(enabled_plugins)
+        else:
+            enabled_plugins['enabled_plugins'].remove(self.plugin_dir)
+            conf.save_plugin_config(enabled_plugins)
+
+    def show_settings(self):
+        w = PluginSettingsDialog(self.plugin_dir, self.parent)
+        w.exec()
+
+    def remove_plugin(self):
+        alert = MessageBox(f"您确定要删除插件“{self.title}”吗？", "删除此插件后，将无法恢复。", self.parent)
+        alert.yesButton.setText('永久删除')
+        alert.yesButton.setStyleSheet("""
+                PushButton{
+                    border-radius: 5px;
+                    padding: 5px 12px 6px 12px;
+                    outline: none;
+                }
+                PrimaryPushButton{
+                    color: white;
+                    background-color: #FF6167;
+                    border: 1px solid #FF8585;
+                    border-bottom: 1px solid #943333;
+                }
+                PrimaryPushButton:hover{
+                    background-color: #FF7E83;
+                    border: 1px solid #FF8084;
+                    border-bottom: 1px solid #B13939;
+                }
+                PrimaryPushButton:pressed{
+                    color: rgba(255, 255, 255, 0.63);
+                    background-color: #DB5359;
+                    border: 1px solid #DB5359;
+                }
+            """)
+        alert.cancelButton.setText('我再想想……')
+        if alert.exec():
+            success = p_loader.delete_plugin(self.plugin_dir)
+            if success:
+                try:
+                    with open(f'{base_directory}/plugins/plugins_from_pp.json', 'r', encoding='utf-8') as f:
+                        installed_data = json.load(f)
+                    installed_plugins = installed_data.get('plugins', [])
+                    if self.plugin_dir in installed_plugins:
+                        installed_plugins.remove(self.plugin_dir)
+                        conf.save_installed_plugin(installed_plugins)
+                except Exception as e:
+                    logger.error(f"更新已安装插件列表失败: {e}")
+
+                InfoBar.success(
+                    title='卸载成功',
+                    content=f'插件 “{self.title}” 已卸载。请重启 Class Widgets 以完全移除。',
+                    orient=Qt.Horizontal,
+                    isClosable=True,
+                    position=InfoBarPosition.BOTTOM_RIGHT,
+                    duration=5000,
+                    parent=self.window()
+                )
+                self.deleteLater()  # 删除卡片
+            else:
+                InfoBar.error(
+                    title='卸载失败',
+                    content=f'卸载插件 “{self.title}” 时出错，请查看日志获取详细信息。',
+                    orient=Qt.Horizontal,
+                    isClosable=True,
+                    position=InfoBarPosition.BOTTOM_RIGHT,
+                    duration=5000,
+                    parent=self.window()
+                )
+
+
+class TextFieldMessageBox(MessageBoxBase):
+    """ Custom message box """
+
+    def __init__(
+            self, parent=None, title='标题', text='请输入内容', default_text='', enable_check=False):
+        super().__init__(parent)
+        self.fail_color = (QColor('#c42b1c'), QColor('#ff99a4'))
+        self.success_color = (QColor('#0f7b0f'), QColor('#6ccb5f'))
+        self.check_list = enable_check
+
+        self.titleLabel = SubtitleLabel()
+        self.titleLabel.setText(title)
+        self.subtitleLabel = BodyLabel()
+        self.subtitleLabel.setText(text)
+        self.textField = LineEdit()
+        self.tipsLabel = CaptionLabel()
+        self.tipsLabel.setText('')
+        self.yesButton.setText('确定')
+
+        self.fieldLayout = QVBoxLayout()
+        self.textField.setPlaceholderText(default_text)
+        self.textField.setClearButtonEnabled(True)
+        if enable_check:
+            self.textField.textChanged.connect(self.check_text)
+            self.yesButton.setEnabled(False)
+
+        # 将组件添加到布局中
+        self.viewLayout.addWidget(self.titleLabel)
+        self.viewLayout.addWidget(self.subtitleLabel)
+        self.viewLayout.addLayout(self.fieldLayout)
+        self.fieldLayout.addWidget(self.textField)
+        self.fieldLayout.addWidget(self.tipsLabel)
+
+        # 设置对话框的最小宽度
+        self.widget.setMinimumWidth(350)
+
+    def check_text(self):
+        self.tipsLabel.setTextColor(self.fail_color[0], self.fail_color[1])
+        self.yesButton.setEnabled(False)
+        if self.textField.text() == '':
+            self.tipsLabel.setText('不能为空值啊 ( •̀ ω •́ )✧')
+            return
+        if f'{self.textField.text()}.json' in self.check_list:
+            self.tipsLabel.setText('不可以和之前的课程名重复哦 o(TヘTo)')
+            return
+
+        self.yesButton.setEnabled(True)
+        self.tipsLabel.setTextColor(self.success_color[0], self.success_color[1])
+        self.tipsLabel.setText('很好！就这样！ヾ(≧▽≦*)o')
+
+
+class TTSVoiceLoaderThread(QThread):
+    voicesLoaded = pyqtSignal(list)
+    errorOccurred = pyqtSignal(str)
+    previewFinished = pyqtSignal(bool)
+
+    def __init__(self, engine_filter=None, parent=None):
+        super().__init__(parent)
+        self.engine_filter = engine_filter
+
+    def run(self):
+        try:
+            if self.engine_filter == "pyttsx3" and platform.system() != "Windows":
+                logger.warning("当前系统不是Windows,跳过pyttsx3 TTS预览")
+                self.previewFinished.emit(False)
+                return
+            if self.isInterruptionRequested():
+                return
+            if self.engine_filter == "pyttsx3" and platform.system() != "Windows":
+                logger.warning("当前系统不是Windows,跳过pyttsx3语音加载")
+                self.voicesLoaded.emit([])
+                return
+            loop = asyncio.new_event_loop()
+            asyncio.set_event_loop(loop)
+            available_voices, error_message = loop.run_until_complete(get_tts_voices(engine_filter=self.engine_filter))
+            loop.close()
+            if self.isInterruptionRequested():
+                return
+
+            if error_message:
+                self.errorOccurred.emit(error_message)
+            else:
+                self.voicesLoaded.emit(available_voices)
+        except Exception as e:
+            logger.error(f"加载TTS语音列表时出错: {e}")
+            self.errorOccurred.emit(str(e))
+
+
+class TTSPreviewThread(QThread):
+    previewFinished = pyqtSignal(bool)
+    previewError = pyqtSignal(str)
+
+    def __init__(self, text, engine, voice, parent=None):
+        super().__init__(parent)
+        self.text = text
+        self.engine = engine
+        self.voice = voice
+
+    def run(self):
+        try:
+            if self.engine == "pyttsx3" and platform.system() != "Windows":
+                logger.warning("当前系统不是Windows，跳过pyttsx3 TTS预览。")
+                self.previewFinished.emit(False)
+                return
+            if self.isInterruptionRequested():
+                logger.info("TTS预览线程收到中断请求，正在退出...")
+                return
+                
+            from generate_speech import generate_speech_sync, TTSEngine
+            from play_audio import play_audio
+            import os
+            
+            logger.info(f"使用引擎 {self.engine} 生成预览语音")
+            audio_file = generate_speech_sync(
+                text=self.text,
+                engine=self.engine,
+                voice=self.voice,
+                auto_fallback=True,
+                timeout=10.0
+            )
+            
+            # 再次检查是否有中断请求
+            if self.isInterruptionRequested():
+                logger.info("TTS预览线程收到中断请求，正在退出...")
+                # 删除已生成的音频文件
+                TTSEngine.delete_audio_file(audio_file)
+                return
+            
+            # 检查文件是否存在且有效
+            if not os.path.exists(audio_file):
+                raise FileNotFoundError(f"生成的音频文件不存在: {audio_file}")
+                
+            # 检查文件大小是否正常（小于10字节的文件可能是损坏的）
+            file_size = os.path.getsize(audio_file)
+            if file_size < 10:
+                logger.warning(f"生成的音频文件可能无效，大小仅为 {file_size} 字节: {audio_file}")
+                # 删除可能损坏的文件
+                TTSEngine.delete_audio_file(audio_file)
+                raise ValueError(f"生成的音频文件可能无效，大小仅为 {file_size} 字节")
+                
+            play_audio(audio_file, tts_delete_after=True)
+            self.previewFinished.emit(True)
+        except Exception as e:
+            logger.error(f"TTS预览生成失败: {str(e)}")
+            self.previewError.emit(str(e))
+
+
+class SettingsMenu(FluentWindow):
+    closed = pyqtSignal()
+
+    def __init__(self):
+        super().__init__()
+        self.tts_voice_loader_thread = None
+        self.button_clear_log = None
+        self.version_thread = None
+        self.engine_selector = None # TTS引擎选择器
+        self.current_loaded_engine = config_center.read_conf('TTS', 'engine') # 加载的TTS引擎
+
+        # 创建子页面
+        self.spInterface = uic.loadUi(f'{base_directory}/view/menu/preview.ui')  # 预览
+        self.spInterface.setObjectName("spInterface")
+        self.teInterface = uic.loadUi(f'{base_directory}/view/menu/timeline_edit.ui')  # 时间线编辑
+        self.teInterface.setObjectName("teInterface")
+        self.seInterface = uic.loadUi(f'{base_directory}/view/menu/schedule_edit.ui')  # 课程表编辑
+        self.seInterface.setObjectName("seInterface")
+        self.cdInterface = uic.loadUi(f'{base_directory}/view/menu/countdown_custom_edit.ui')  # 倒计日编辑
+        self.cdInterface.setObjectName("cdInterface")
+        self.adInterface = uic.loadUi(f'{base_directory}/view/menu/advance.ui')  # 高级选项
+        self.adInterface.setObjectName("adInterface")
+        self.ifInterface = uic.loadUi(f'{base_directory}/view/menu/about.ui')  # 关于
+        self.ifInterface.setObjectName("ifInterface")
+        self.ctInterface = uic.loadUi(f'{base_directory}/view/menu/custom.ui')  # 自定义
+        self.ctInterface.setObjectName("ctInterface")
+        self.cfInterface = uic.loadUi(f'{base_directory}/view/menu/configs.ui')  # 配置文件
+        self.cfInterface.setObjectName("cfInterface")
+        self.sdInterface = uic.loadUi(f'{base_directory}/view/menu/sound.ui')  # 通知
+        self.sdInterface.setObjectName("sdInterface")
+        self.hdInterface = uic.loadUi(f'{base_directory}/view/menu/help.ui')  # 帮助
+        self.hdInterface.setObjectName("hdInterface")
+        self.plInterface = uic.loadUi(f'{base_directory}/view/menu/plugin_mgr.ui')  # 插件
+        self.plInterface.setObjectName("plInterface")
+        self.version_number_label = self.ifInterface.findChild(QLabel, 'version_number_label')
+        self.build_commit_label = self.ifInterface.findChild(QLabel, 'build_commit_label')
+        self.build_uuid_label = self.ifInterface.findChild(QLabel, 'build_uuid_label')
+        self.build_date_label = self.ifInterface.findChild(QLabel, 'build_date_label')
+
+        # 向后兼容
+        global global_i18n_manager
+        if global_i18n_manager:
+            self.i18n_manager = global_i18n_manager
+            logger.info(f"复用i18n旧例,界面语言: {self.i18n_manager.get_current_language_view_name()}, 组件语言: {self.i18n_manager.get_current_language_widgets_name()}")
+        else:
+            self.i18n_manager = I18nManager()
+            self.i18n_manager.init_from_config()
+            logger.info(f"创建新i18n管理,界面语言: {self.i18n_manager.get_current_language_view_name()}, 组件语言: {self.i18n_manager.get_current_language_widgets_name()}")
+
+        self.init_nav()
+        self.init_window()
+
+    def init_font(self):  # 设置字体
+        self.setStyleSheet("""QLabel {
+                    font-family: 'Microsoft YaHei';
+                }""")
+
+    def load_all_item(self):
+        self.setup_timeline_edit()
+        self.setup_schedule_edit()
+        self.setup_schedule_preview()
+        self.setup_advance_interface()
+        self.setup_about_interface()
+        self.setup_customization_interface()
+        self.setup_configs_interface()
+        self.setup_sound_interface()
+        self.setup_help_interface()
+        self.setup_plugin_mgr_interface()
+        self.setup_countdown_edit()
+
+    # 初始化界面
+    def setup_plugin_mgr_interface(self):
+        pm_scroll = self.findChild(SmoothScrollArea, 'pm_scroll')
+        QScroller.grabGesture(pm_scroll.viewport(), QScroller.LeftMouseButtonGesture)  # 触摸屏适配
+
+        global plugin_dict, enabled_plugins
+        enabled_plugins = conf.load_plugin_config()  # 加载启用的插件
+        plugin_dict = (conf.load_plugins())  # 加载插件信息
+
+        open_pp = self.findChild(PushButton, 'open_plugin_plaza')
+        open_pp.clicked.connect(open_plaza)  # 打开插件广场
+
+        open_pp2 = self.findChild(PushButton, 'open_plugin_plaza_2')
+        open_pp2.clicked.connect(open_plaza)  # 打开插件广场
+
+        auto_delay = self.findChild(SpinBox, 'auto_delay')
+        auto_delay.setValue(int(config_center.read_conf('Plugin', 'auto_delay')))
+        auto_delay.valueChanged.connect(
+            lambda: config_center.write_conf('Plugin', 'auto_delay', str(auto_delay.value())))
+        # 设置自动化延迟
+
+        plugin_card_layout = self.findChild(QVBoxLayout, 'plugin_card_layout')
+        open_plugin_folder = self.findChild(PushButton, 'open_plugin_folder')
+        open_plugin_folder.clicked.connect(lambda: open_dir(os.path.join(base_directory, conf.PLUGINS_DIR)))  # 打开插件目录
+
+        if not p_loader.plugins_settings:  # 若插件设置为空
+            p_loader.load_plugins()  # 加载插件设置
+
+        for plugin in plugin_dict:
+            if (Path(conf.PLUGINS_DIR) / plugin / 'icon.png').exists():  # 若插件目录存在icon.png
+                icon_path = f'{base_directory}/plugins/{plugin}/icon.png'
+            else:
+                icon_path = f'{base_directory}/img/settings/plugin-icon.png'
+            card = PluginCard(
+                icon=icon_path,
+                title=plugin_dict[plugin]['name'],
+                version=plugin_dict[plugin]['version'],
+                author=plugin_dict[plugin]['author'],
+                plugin_dir=plugin,
+                content=plugin_dict[plugin]['description'],
+                enable_settings=plugin_dict[plugin]['settings'],
+                parent=self
+            )
+            plugin_card_layout.addWidget(card)
+
+        tips_plugin_empty = self.findChild(QLabel, 'tips_plugin_empty')
+        if plugin_dict:
+            tips_plugin_empty.hide()
+
+    def setup_help_interface(self):
+        open_by_browser = self.findChild(PushButton, 'open_by_browser')
+        open_by_browser.setIcon(fIcon.LINK)
+        open_by_browser.clicked.connect(lambda: QDesktopServices.openUrl(QUrl(
+            'https://classwidgets.rinlit.cn/docs-user/'
+        )))
+
+    def setup_sound_interface(self):
+        sd_scroll = self.findChild(SmoothScrollArea, 'sd_scroll')  # 触摸屏适配
+        QScroller.grabGesture(sd_scroll.viewport(), QScroller.LeftMouseButtonGesture)
+
+        switch_enable_toast = self.findChild(SwitchButton, 'switch_enable_attend')
+        switch_enable_toast.setChecked(int(config_center.read_conf('Toast', 'attend_class')))
+        switch_enable_toast.checkedChanged.connect(lambda checked: switch_checked('Toast', 'attend_class', checked))
+        # 上课提醒开关
+
+        switch_enable_finish = self.findChild(SwitchButton, 'switch_enable_finish')
+        switch_enable_finish.setChecked(int(config_center.read_conf('Toast', 'finish_class')))
+        switch_enable_finish.checkedChanged.connect(lambda checked: switch_checked('Toast', 'finish_class', checked))
+        # 下课提醒开关
+
+        switch_enable_finish = self.findChild(SwitchButton, 'switch_enable_schoolout')
+        switch_enable_finish.setChecked(int(config_center.read_conf('Toast', 'after_school')))
+        switch_enable_finish.checkedChanged.connect(lambda checked: switch_checked('Toast', 'after_school', checked))
+        # 放学提醒开关
+
+        switch_enable_prepare = self.findChild(SwitchButton, 'switch_enable_prepare')
+        switch_enable_prepare.setChecked(int(config_center.read_conf('Toast', 'prepare_class')))
+        switch_enable_prepare.checkedChanged.connect(lambda checked: switch_checked('Toast', 'prepare_class', checked))
+        # 预备铃开关
+
+        switch_enable_pin_toast = self.findChild(SwitchButton, 'switch_enable_pin_toast')
+        switch_enable_pin_toast.setChecked(int(config_center.read_conf('Toast', 'pin_on_top')))
+        switch_enable_pin_toast.checkedChanged.connect(lambda checked: switch_checked('Toast', 'pin_on_top', checked))
+        # 置顶开关
+
+        slider_volume = self.findChild(Slider, 'slider_volume')
+        slider_volume.setValue(int(config_center.read_conf('Audio', 'volume')))
+        slider_volume.valueChanged.connect(self.save_volume)  # 音量滑块
+
+        preview_toast_button = self.findChild(PrimaryDropDownPushButton, 'preview')
+
+        pre_toast_menu = RoundMenu(parent=preview_toast_button)
+        pre_toast_menu.addActions([
+            Action(fIcon.EDUCATION, '上课提醒',
+                   triggered=lambda: tip_toast.push_notification(1, lesson_name='信息技术')),
+            Action(fIcon.CAFE, '下课提醒',
+                   triggered=lambda: tip_toast.push_notification(0, lesson_name='信息技术')),
+            Action(fIcon.BOOK_SHELF, '预备提醒',
+                   triggered=lambda: tip_toast.push_notification(3, lesson_name='信息技术')),
+            Action(fIcon.CODE, '其他提醒',
+                   triggered=lambda: tip_toast.push_notification(4, title='通知', subtitle='测试通知示例',
+                                                                 content='这是一条测试通知ヾ(≧▽≦*)o'))
+        ])
+        preview_toast_button.setMenu(pre_toast_menu)  # 预览通知栏
+
+        switch_wave_effect = self.findChild(SwitchButton, 'switch_enable_wave')
+        switch_wave_effect.setChecked(int(config_center.read_conf('Toast', 'wave')))
+        switch_wave_effect.checkedChanged.connect(lambda checked: switch_checked('Toast', 'wave', checked))  # 波纹开关
+
+        spin_prepare_time = self.findChild(SpinBox, 'spin_prepare_class')
+        spin_prepare_time.setValue(int(config_center.read_conf('Toast', 'prepare_minutes')))
+        spin_prepare_time.valueChanged.connect(self.save_prepare_time)  # 准备时间
+
+        # TTS
+        tts_settings = self.findChild(PushButton, 'TTS_PushButton')
+        tts_settings.clicked.connect(self.open_tts_settings)
+        self.available_voices = None
+        self.current_loaded_engine = config_center.read_conf('TTS', 'engine') # 加载的TTS引擎
+
+        self.voice_selector = None
+        self.switch_enable_TTS = None
+
+    def available_voices_cnt(self, voices):
+        self.available_voices = voices
+        if hasattr(self, 'voice_selector') and self.voice_selector and hasattr(self, 'update_tts_voices') and self.TTSSettingsDialog and not self.TTSSettingsDialog.isHidden():
+            self.update_tts_voices(self.available_voices)
+        self.switch_enable_TTS.setEnabled(True if voices else False)
+        self.voice_selector.setEnabled(True if voices else False)
+
+    class TTSSettings(MessageBoxBase): # TTS设置页
+        def __init__(self, parent=None):
+            super().__init__(parent)
+            self.parent_menu = parent # 保存父菜单的引用
+            self.temp_widget = QWidget()
+            ui_path = f'{base_directory}/view/menu/tts_settings.ui'
+            uic.loadUi(ui_path, self.temp_widget)
+            self.viewLayout.addWidget(self.temp_widget)
+
+            self.viewLayout.setContentsMargins(0, 0, 0, 0)
+            self.cancelButton.hide()
+            self.widget.setMinimumWidth(parent.width()//3*2)
+            self.widget.setMinimumHeight(parent.height())
+            switch_enable_TTS = self.widget.findChild(SwitchButton, 'switch_enable_tts')
+            slider_speed_tts = self.widget.findChild(Slider, 'slider_tts_speed')
+            tts_enabled = int(config_center.read_conf('TTS', 'enable'))
+            switch_enable_TTS.setChecked(tts_enabled)
+            slider_speed_tts.setValue(int(config_center.read_conf('TTS', 'speed')))
+
+            switch_enable_TTS.checkedChanged.connect(parent.toggle_tts_settings)
+            slider_speed_tts.valueChanged.connect(parent.save_tts_speed)
+
+            voice_selector = self.widget.findChild(ComboBox, 'voice_selector')
+            voice_selector.clear()
+            voice_selector.addItem("加载中...", userData=None)
+            voice_selector.setEnabled(False)
+            switch_enable_TTS.setEnabled(False)
+
+            # TTS引擎选择器
+            parent.engine_selector = self.widget.findChild(ComboBox, 'engine_selector')
+            if not parent.engine_selector:
+                parent.engine_selector = ComboBox(self.widget)
+            parent.populate_tts_engines()
+            parent.engine_selector.currentTextChanged.connect(parent.on_engine_selected)
+            parent.engine_note_label = self.widget.findChild(HyperlinkLabel, 'engine_note')
+            parent.engine_note_label.clicked.connect(parent.show_engine_note)
+
+            parent.voice_selector = self.widget.findChild(ComboBox, 'voice_selector')
+            parent.switch_enable_TTS = self.widget.findChild(SwitchButton, 'switch_enable_tts')
+            self.tts_vocab_button = self.widget.findChild(PushButton, 'tts_vocab_button')
+            def show_vocab_note():
+                w = MessageBox('小语法?',
+                               '可以使用以下占位符来动态插入信息：\n'\
+                               '- `{lesson_name}`: 开始&结束&下节的课程名(例如：信息技术)\n'\
+                               '- `{minutes}`: 分钟数 (例如：5) *其他\n'\
+                               '- `{title}`: 通知标题 (例如：重要通知) *其他\n'\
+                               '- `{content}`: 通知内容 (例如：这是一条测试通知) *其他\n', self)
+                w.cancelButton.hide()
+                w.exec()
+            self.tts_vocab_button.clicked.connect(show_vocab_note)
+
+            if parent.available_voices is not None and parent.current_loaded_engine == parent.engine_selector.currentData():
+                parent.update_tts_voices(parent.available_voices)
+            else:
+                # 启动由 open_tts_settings 处理
+                voice_selector.clear()
+                voice_selector.addItem("加载中...", userData=None)
+                voice_selector.setEnabled(False)
+
+            text_attend_class = self.widget.findChild(LineEdit, 'text_attend_class')
+            text_attend_class.setText(config_center.read_conf('TTS', 'attend_class'))
+            text_attend_class.textChanged.connect(lambda: config_center.write_conf('TTS', 'attend_class', text_attend_class.text()))
+
+            text_prepare_class = self.widget.findChild(LineEdit, 'text_prepare_class')
+            text_prepare_class.setText(config_center.read_conf('TTS', 'prepare_class'))
+            text_prepare_class.textChanged.connect(lambda: config_center.write_conf('TTS', 'prepare_class', text_prepare_class.text()))
+
+            text_finish_class = self.widget.findChild(LineEdit, 'text_finish_class')
+            text_finish_class.setText(config_center.read_conf('TTS', 'finish_class'))
+            text_finish_class.textChanged.connect(lambda: config_center.write_conf('TTS', 'finish_class', text_finish_class.text()))
+
+            text_after_school = self.widget.findChild(LineEdit, 'text_after_school')
+            text_after_school.setText(config_center.read_conf('TTS', 'after_school'))
+            text_after_school.textChanged.connect(lambda: config_center.write_conf('TTS', 'after_school', text_after_school.text()))
+
+            text_notification = self.widget.findChild(LineEdit, 'text_notification')
+            text_notification.setText(config_center.read_conf('TTS', 'otherwise'))
+            text_notification.textChanged.connect(lambda: config_center.write_conf('TTS', 'otherwise', text_notification.text()))
+
+            # 预览
+            preview_tts_button = self.widget.findChild(PrimaryDropDownPushButton, 'preview')
+            preview_tts_menu = RoundMenu(parent=preview_tts_button)
+            preview_tts_menu.addActions([
+                Action(fIcon.EDUCATION, '上课提醒', triggered=lambda: self.play_tts_preview('attend_class')),
+                Action(fIcon.CAFE, '下课提醒', triggered=lambda: self.play_tts_preview('finish_class')),
+                Action(fIcon.BOOK_SHELF, '预备提醒', triggered=lambda: self.play_tts_preview('prepare_class')),
+                Action(fIcon.EMBED, '放学提醒', triggered=lambda: self.play_tts_preview('after_school')),
+                Action(fIcon.CODE, '其他提醒', triggered=lambda: self.play_tts_preview('otherwise'))
+            ])
+            preview_tts_button.setMenu(preview_tts_menu)
+
+        def play_tts_preview(self, text_type):
+            text_template = config_center.read_conf('TTS', text_type)
+            from collections import defaultdict
+            format_values = defaultdict(str, {
+                'lesson_name': '信息技术',
+                'minutes': '5',
+                'title': '通知',
+                'content': '这是一条测试通知ヾ(≧▽≦*)o'
+            })
+            if text_type == 'attend_class':
+                text_to_speak = text_template.format_map(format_values)
+            elif text_type == 'finish_class':
+                text_to_speak = text_template.format_map(format_values)
+            elif text_type == 'prepare_class':
+                text_to_speak = text_template.format_map(format_values)
+            elif text_type == 'after_school':
+                text_to_speak = text_template.format_map(format_values)
+            elif text_type == 'otherwise':
+                text_to_speak = text_template.format_map(format_values)
+            else:
+                text_to_speak = text_template.format_map(format_values)
+
+            logger.debug(f"生成TTS文本: {text_to_speak}")
+            
+            try:
+                current_engine = self.parent_menu.engine_selector.currentData()
+                current_voice = None
+                if self.parent_menu.voice_selector and self.parent_menu.voice_selector.currentData():
+                    current_voice = self.parent_menu.voice_selector.currentData()
+                
+                if hasattr(self, 'tts_preview_thread') and self.tts_preview_thread and self.tts_preview_thread.isRunning():
+                    self.tts_preview_thread.requestInterruption()
+                    self.tts_preview_thread.quit()
+                    if not self.tts_preview_thread.wait(1000):
+                        logger.warning("旧TTS预览线程未能在超时时间内退出，将在后台继续运行")
+                self.tts_preview_thread = TTSPreviewThread(
+                    text=text_to_speak,
+                    engine=current_engine,
+                    voice=current_voice,
+                    parent=self
+                )
+                
+                self.tts_preview_thread.previewError.connect(self.handle_tts_preview_error)
+                self.tts_preview_thread.start()
+                
+            except Exception as e:
+                logger.error(f"启动TTS预览线程失败: {str(e)}")
+                from qfluentwidgets import MessageBox
+                MessageBox(
+                    "TTS预览失败",
+                    f"启动TTS预览时出错: {str(e)}",
+                    self
+                ).exec()
+                
+        def handle_tts_preview_error(self, error_message):
+            logger.error(f"TTS生成预览失败: {error_message}")
+            from qfluentwidgets import MessageBox
+            MessageBox(
+                "TTS生成失败",
+                f"生成或播放语音时出错: {error_message}",
+                self
+            ).exec()
+
+
+    def open_tts_settings(self):
+        if not hasattr(self, 'TTSSettingsDialog') or not self.TTSSettingsDialog:
+            self.TTSSettingsDialog = self.TTSSettings(self)
+        current_selected_engine_in_selector = self.engine_selector.currentData()
+        tts_enabled = config_center.read_conf('TTS', 'enable') == '1'
+
+        if tts_enabled:
+            self.voice_selector.clear()
+            self.voice_selector.addItem("加载中...", userData=None)
+            self.voice_selector.setEnabled(False)
+            self.switch_enable_TTS.setEnabled(True)
+        else:
+            self.voice_selector.clear()
+            self.voice_selector.addItem("未启用", userData=None)
+            self.voice_selector.setEnabled(False)
+            self.switch_enable_TTS.setEnabled(True)
+
+        self.toggle_tts_settings(tts_enabled)
+        self.TTSSettingsDialog.show()
+        self.TTSSettingsDialog.exec()
+        logger.debug(f"加载引擎: {self.current_loaded_engine},{current_selected_engine_in_selector}(选择器)")
+        if tts_enabled:
+            self.load_tts_voices_for_engine(current_selected_engine_in_selector)
+        else:
+            self.voice_selector.clear()
+            self.voice_selector.addItem("未启用", userData=None)
+            self.voice_selector.setEnabled(False)
+            self.switch_enable_TTS.setEnabled(True)
+
+    def on_engine_selected(self, engine_text):
+        selected_engine_key = self.engine_selector.currentData()
+        if selected_engine_key and selected_engine_key != self.current_loaded_engine:
+            logger.debug(f"TTS引擎被更改,尝试更新列表: {selected_engine_key}")
+            config_center.write_conf('TTS', 'engine', selected_engine_key)
+            self.current_loaded_engine = selected_engine_key # 更新当前加载的引擎
+            self.load_tts_voices_for_engine(selected_engine_key)
+        elif not selected_engine_key:
+            logger.warning("选择的TTS引擎键为空")
+
+    def load_tts_voices_for_engine(self, engine_key):
+        if config_center.read_conf('TTS', 'enable') == '0':
+            self.voice_selector.clear()
+            self.voice_selector.addItem("未启用", userData=None)
+            self.voice_selector.setEnabled(False)
+            self.switch_enable_TTS.setEnabled(True)
+            return
+        self.voice_selector.clear()
+        self.voice_selector.addItem("加载中...", userData=None)
+        self.voice_selector.setEnabled(False)
+        if hasattr(self, 'TTSSettingsDialog') and self.TTSSettingsDialog.isVisible():
+            self.switch_enable_TTS.setEnabled(False) # 临时禁用TTS开关
+
+        if self.tts_voice_loader_thread and self.tts_voice_loader_thread.isRunning():
+            self.tts_voice_loader_thread.requestInterruption()
+            self.tts_voice_loader_thread.quit()
+            if not self.tts_voice_loader_thread.wait(2000):
+                logger.warning("旧TTS加载线程未能在超时时间内退出，将在后台继续运行")
+        self.tts_voice_loader_thread = None
+
+        self.current_loaded_engine = engine_key
+        self.available_voices = None
+        self.tts_voice_loader_thread = TTSVoiceLoaderThread(engine_filter=engine_key)
+        self.tts_voice_loader_thread.voicesLoaded.connect(lambda voices: self.available_voices_cnt(voices) or self.switch_enable_TTS.setEnabled(True))
+        self.tts_voice_loader_thread.errorOccurred.connect(lambda error: self.handle_tts_load_error(error) or self.switch_enable_TTS.setEnabled(True))
+        self.tts_voice_loader_thread.start()
+
+    def populate_tts_engines(self):
+        # 填充TTS引擎选项
+        self.engine_selector.clear()
+        available_engines = generate_speech.get_available_engines() #  假设 generate_speech 有这个方法
+        logger.debug(f"可用TTS引擎: {available_engines}")
+        for engine_key, engine_name in available_engines.items():
+            if engine_key == 'pyttsx3' and platform.system() != "Windows":
+                continue
+            self.engine_selector.addItem(engine_name, userData=engine_key)
+        
+        current_engine = config_center.read_conf('TTS', 'engine')
+        if current_engine in available_engines:
+            if current_engine == 'pyttsx3' and platform.system() != "Windows":
+                if self.engine_selector.count() > 0:
+                    self.engine_selector.setCurrentIndex(0)
+                    config_center.write_conf('TTS', 'engine', self.engine_selector.currentData())
+                    logger.warning(f"当前系统不支持pyttsx3，已自动切换到引擎: {self.engine_selector.currentData()}")
+                else:
+                    logger.error("没有可用的TTS引擎!")
+            else:
+                index = self.engine_selector.findData(current_engine)
+                if index != -1:
+                    self.engine_selector.setCurrentIndex(index)
+        elif self.engine_selector.count() > 0:
+            self.engine_selector.setCurrentIndex(0)
+            config_center.write_conf('TTS', 'engine', self.engine_selector.currentData())
+
+    def show_engine_note(self):
+        if not hasattr(self, 'engine_selector') or not self.engine_selector:
+            logger.warning("引擎选择器未初始化")
+            return
+
+        current_engine_key = self.engine_selector.currentData()
+        title = "引擎小提示"
+        message = ""
+        if current_engine_key == "edge":
+            message = ("Edge TTS 需要联网才能正常发声哦~\n"
+                       "请确保网络连接,不然会说不出话来(>﹏<)\n"
+                       "* 可能会有一定的延迟,耐心等待一下~")
+            w = MessageBox(title, message, self.TTSSettingsDialog if hasattr(self, 'TTSSettingsDialog') and self.TTSSettingsDialog else self.parent_menu)
+            w.yesButton.setText('知道啦~')
+            w.cancelButton.hide()
+            w.show()
+        elif current_engine_key == "pyttsx3" and platform.system() == "Windows":
+            class CustomMessageBox(MessageBoxBase):
+                def __init__(self, parent=None):
+                    super().__init__(parent)
+                    self.titleLabel = StrongBodyLabel(title, self)
+                    self.contentLabel = BodyLabel(
+                        "系统 TTS（pyttsx3）用的是系统自带的语音服务噢~\n"
+                        "您可以在系统设置里添加更多语音(*≧▽≦)", 
+                        self)
+                    self.hyperlinkLabel = HyperlinkLabel("打开Windows语音设置", self)
+                    self.hyperlinkLabel.clicked.connect(self._open_settings)
+                    self.viewLayout.addWidget(self.titleLabel)
+                    self.viewLayout.addWidget(self.contentLabel)
+                    self.viewLayout.addWidget(self.hyperlinkLabel)
+                    self.yesButton.setText('知道啦~')
+                    self.cancelButton.hide()
+                def _open_settings(self):
+                    QDesktopServices.openUrl(QUrl("file:///C:/Windows/System32/Speech/SpeechUX/sapi.cpl"))
+            w = CustomMessageBox(self.TTSSettingsDialog if hasattr(self, 'TTSSettingsDialog') and self.TTSSettingsDialog else self.parent_menu)
+            w.exec()
+        else:
+            message = "这个语音引擎还没有提示信息呢~(・ω<)"
+            w = MessageBox(title, message, self.TTSSettingsDialog if hasattr(self, 'TTSSettingsDialog') and self.TTSSettingsDialog else self.parent_menu)
+            w.yesButton.setText('知道啦~')
+            w.cancelButton.hide()
+            w.show()
+
+
+    def toggle_tts_settings(self, checked):
+        switch_checked('TTS', 'enable', checked)
+
+        tts_dialog_widget = self.TTSSettingsDialog.widget if hasattr(self, 'TTSSettingsDialog') and self.TTSSettingsDialog else None
+        if not tts_dialog_widget:
+            return
+        card_tts_speed = tts_dialog_widget.findChild(CardWidget, 'CardWidget_7')
+        card_tts_speed.setVisible(checked)
+        if checked:
+            self.engine_selector.setEnabled(True)
+            if self.voice_selector.itemText(0) in ["未启用", "加载失败", "无可用语音"] or self.voice_selector.count() == 0:
+                self.voice_selector.clear()
+                self.voice_selector.addItem("加载中...", userData=None)
+            self.voice_selector.setEnabled(False)
+            self.switch_enable_TTS.setEnabled(False)
+            current_engine = self.engine_selector.currentData()
+            if current_engine:
+                self.load_tts_voices_for_engine(current_engine)
+            else:
+                logger.warning("TTS启用但未选择引擎，无法加载语音")
+                self.voice_selector.clear()
+                self.voice_selector.addItem("请选择引擎", userData=None)
+                self.voice_selector.setEnabled(False)
+                self.switch_enable_TTS.setEnabled(True)
+        else:
+            self.engine_selector.setEnabled(False)
+            self.voice_selector.clear()
+            self.voice_selector.addItem("未启用", userData=None)
+            self.voice_selector.setEnabled(False)
+            self.switch_enable_TTS.setEnabled(True)
+            if self.tts_voice_loader_thread and self.tts_voice_loader_thread.isRunning():
+                self.tts_voice_loader_thread.requestInterruption()
+                self.tts_voice_loader_thread.quit()
+                if not self.tts_voice_loader_thread.wait(1000):
+                    logger.warning("TTS语音加载线程未能及时停止")
+
+    def save_tts_speed(self, value):
+        config_center.write_conf('TTS', 'speed', str(value))
+
+    def update_tts_voices(self, available_voices):
+        voice_selector = self.voice_selector
+        switch_enable_TTS = self.switch_enable_TTS
+        try:
+            if voice_selector.currentTextChanged.disconnect():
+                pass
+        except TypeError:
+            pass
+        except Exception as e:
+            logger.warning(f"断开voice_selector信号连接失败: {e}")
+        voice_selector.clear()
+
+        if not available_voices:
+            logger.warning("未找到可用的TTS语音引擎或语音包")
+            if voice_selector.count() == 0 or voice_selector.itemText(0) == "加载中...":
+                voice_selector.clear()
+                voice_selector.addItem("无可用语音", userData=None)
+                voice_selector.setEnabled(False)
+            switch_enable_TTS.setEnabled(True)
+            card_tts_speed = self.findChild(CardWidget, 'CardWidget_7')
+            if card_tts_speed: card_tts_speed.setVisible(False)
+
+        for voice in available_voices:
+            voice_selector.addItem(voice['name'], userData=voice['id'])
+        current_voice_id = config_center.read_conf('TTS', 'voice_id')
+        current_voice_name = get_voice_name_by_id(current_voice_id, available_voices)
+        if current_voice_name:
+            index_to_select = -1
+            for i in range(voice_selector.count()):
+                if voice_selector.itemData(i) == current_voice_id:
+                    index_to_select = i
+                    break
+            if index_to_select != -1:
+                voice_selector.setCurrentIndex(index_to_select)
+                config_center.write_conf('TTS', 'voice_id', current_voice_id)
+            else:
+                if available_voices:
+                    voice_selector.setCurrentIndex(0)
+                    first_voice_id = available_voices[0]['id']
+                    config_center.write_conf('TTS', 'voice_id', first_voice_id)
+                else:
+                    voice_selector.setEnabled(False)
+                    switch_enable_TTS.setEnabled(False)
+        elif available_voices: # 默认选择
+            voice_selector.setCurrentIndex(0)
+            first_voice_id = available_voices[0]['id']
+            config_center.write_conf('TTS', 'voice_id', first_voice_id)
+        else: # 理论不会到这里
+             voice_selector.setEnabled(False)
+             switch_enable_TTS.setEnabled(False)
+
+        voice_selector.setEnabled(True)
+        switch_enable_TTS.setEnabled(True)
+        voice_selector.currentTextChanged.connect(lambda name: config_center.write_conf('TTS', 'voice_id', voice_selector.currentData()) if voice_selector.currentData() else None)
+
+    def handle_tts_load_error(self, error_message):
+        if not self.voice_selector or not self.switch_enable_TTS:
+            logger.warning("voice_selector 或 switch_enable_TTS 未初始化")
+            return
+            
+        voice_selector = self.voice_selector
+        switch_enable_TTS = self.switch_enable_TTS
+        voice_selector.clear()
+        voice_selector.addItem("加载失败", userData=None)
+        voice_selector.setEnabled(False)
+        logger.error(f"处理TTS语音加载错误: {error_message}")
+        if self.TTSSettingsDialog and not self.TTSSettingsDialog.isHidden():
+            parent_widget = self.TTSSettingsDialog if isinstance(self.TTSSettingsDialog, QWidget) else self
+            MessageBox("TTS语音加载失败", f"加载TTS语音时发生错误:\n{error_message}", parent_widget)
+
+    def setup_configs_interface(self):  # 配置界面
+        cf_import_schedule = self.findChild(PushButton, 'im_schedule')
+        cf_import_schedule.clicked.connect(self.cf_import_schedule)  # 导入课程表
+        cf_export_schedule = self.findChild(PushButton, 'ex_schedule')
+        cf_export_schedule.clicked.connect(self.cf_export_schedule)  # 导出课程表
+        cf_open_schedule_folder = self.findChild(PushButton, 'open_schedule_folder')  # 打开课程表文件夹
+        cf_open_schedule_folder.clicked.connect(lambda: open_dir(os.path.join(base_directory, 'config/schedule')))
+
+        cf_import_schedule_cses = self.findChild(PushButton, 'im_schedule_cses')
+        cf_import_schedule_cses.clicked.connect(self.cf_import_schedule_cses)  # 导入课程表（CSES）
+        cf_export_schedule_cses = self.findChild(PushButton, 'ex_schedule_cses')
+        cf_export_schedule_cses.clicked.connect(self.cf_export_schedule_cses)  # 导出课程表（CSES）
+        cf_what_is_cses = self.findChild(HyperlinkButton, 'what_is')
+        cf_what_is_cses.setUrl(QUrl('https://github.com/CSES-org/CSES'))
+
+    def setup_customization_interface(self):
+        ct_scroll = self.findChild(SmoothScrollArea, 'ct_scroll')  # 触摸屏适配
+        QScroller.grabGesture(ct_scroll.viewport(), QScroller.LeftMouseButtonGesture)
+
+        self.ct_update_preview()
+
+        widgets_list_widgets = self.findChild(ListWidget, 'widgets_list')
+        widgets_list = []
+        for key in list_.get_widget_config():
+            try:
+                widgets_list.append(list_.widget_name[key])
+            except KeyError:
+                logger.warning(f'未知的组件：{key}')
+            except Exception as e:
+                logger.error(f'获取组件名称时发生错误：{sys.exc_info()[0]}/{e}')
+        widgets_list_widgets.addItems(widgets_list)
+        widgets_list_widgets.sizePolicy().setVerticalPolicy(QSizePolicy.Policy.MinimumExpanding)
+
+        save_config_button = self.findChild(PrimaryPushButton, 'save_config')
+        save_config_button.clicked.connect(self.ct_save_widget_config)
+
+        set_ac_color = self.findChild(PushButton, 'set_ac_color')  # 主题色
+        set_ac_color.clicked.connect(self.ct_set_ac_color)
+        set_fc_color = self.findChild(PushButton, 'set_fc_color')
+        set_fc_color.clicked.connect(self.ct_set_fc_color)
+        set_floating_time_color = self.findChild(PushButton, 'set_fc_color_2')
+        set_floating_time_color.clicked.connect(self.ct_set_floating_time_color)
+
+        open_theme_folder = self.findChild(HyperlinkLabel, 'open_theme_folder')  # 打开主题文件夹
+        open_theme_folder.clicked.connect(lambda: open_dir(os.path.join(base_directory, 'ui')))
+
+        select_theme_combo = self.findChild(ComboBox, 'combo_theme_select')  # 主题选择
+        select_theme_combo.addItems(list_.theme_names)
+        print(list_.theme_folder, list_.theme_names, get_theme_name())
+        select_theme_combo.setCurrentIndex(list_.theme_folder.index(get_theme_name()))
+        select_theme_combo.currentIndexChanged.connect(
+            lambda: config_center.write_conf('General', 'theme',
+                                             list_.get_theme_ui_path(select_theme_combo.currentText())))
+
+        color_mode_combo = self.findChild(ComboBox, 'combo_color_mode')  # 颜色模式选择
+        color_mode_combo.addItems(list_.color_mode)
+        color_mode_combo.setCurrentIndex(int(config_center.read_conf('General', 'color_mode')))
+        color_mode_combo.currentIndexChanged.connect(self.ct_change_color_mode)
+
+        widgets_combo = self.findChild(ComboBox, 'widgets_combo')  # 组件选择
+        widgets_combo.addItems(list_.get_widget_names())
+
+        search_city_button = self.findChild(PushButton, 'select_city')  # 查找城市
+        search_city_button.clicked.connect(self.show_search_city)
+
+        add_widget_button = self.findChild(PrimaryPushButton, 'add_widget')
+        add_widget_button.clicked.connect(self.ct_add_widget)
+
+        remove_widget_button = self.findChild(PushButton, 'remove_widget')
+        remove_widget_button.clicked.connect(self.ct_remove_widget)
+
+        slider_opacity = self.findChild(Slider, 'slider_opacity')
+        slider_opacity.setValue(int(config_center.read_conf('General', 'opacity')))
+        slider_opacity.valueChanged.connect(
+            lambda: config_center.write_conf('General', 'opacity', str(slider_opacity.value()))
+        )  # 透明度
+
+        blur_countdown = self.findChild(SwitchButton, 'switch_blur_countdown')
+        blur_countdown.setChecked(int(config_center.read_conf('General', 'blur_countdown')))
+        blur_countdown.checkedChanged.connect(lambda checked: switch_checked('General', 'blur_countdown', checked))
+        # 模糊倒计时
+        switch_blur_floating = self.findChild(SwitchButton, 'switch_blur_countdown_2')
+        switch_blur_floating.setChecked(int(config_center.read_conf('General', 'blur_floating_countdown')))
+        switch_blur_floating.checkedChanged.connect(
+            lambda checked: config_center.write_conf('General', 'blur_floating_countdown', int(checked))
+        )
+
+        select_weather_api = self.findChild(ComboBox, 'select_weather_api')  # 天气API选择
+        select_weather_api.addItems(weather_db.api_config['weather_api_list_zhCN'])
+        select_weather_api.setCurrentIndex(weather_db.api_config['weather_api_list'].index(
+            config_center.read_conf('Weather', 'api')
+        ))
+        select_weather_api.currentIndexChanged.connect(
+            lambda: config_center.write_conf('Weather', 'api',
+                                             weather_db.api_config['weather_api_list'][
+                                                 select_weather_api.currentIndex()])
+        )
+
+        api_key_edit = self.findChild(LineEdit, 'api_key_edit')  # API密钥
+        api_key_edit.setText(config_center.read_conf('Weather', 'api_key'))
+        api_key_edit.textChanged.connect(lambda: config_center.write_conf('Weather', 'api_key', api_key_edit.text()))
+
+    def setup_about_interface(self):
+        ab_scroll = self.findChild(SmoothScrollArea, 'ab_scroll')  # 触摸屏适配
+        QScroller.grabGesture(ab_scroll.viewport(), QScroller.LeftMouseButtonGesture)
+
+        self.version = self.findChild(BodyLabel, 'version')
+
+        check_update_btn = self.findChild(PrimaryPushButton, 'check_update')
+        check_update_btn.setIcon(fIcon.SYNC)
+        check_update_btn.clicked.connect(self.check_update)
+
+        self.auto_check_update = self.ifInterface.findChild(SwitchButton, 'auto_check_update')
+        self.auto_check_update.setChecked(int(config_center.read_conf("Version", "auto_check_update")))
+        self.auto_check_update.checkedChanged.connect(
+            lambda checked: switch_checked("Version", "auto_check_update", checked)
+        )  # 自动检查更新
+
+        self.version_channel = self.findChild(ComboBox, 'version_channel')
+        self.version_channel.addItems(list_.version_channel)
+        self.version_channel.setCurrentIndex(int(config_center.read_conf("Version", "version_channel")))
+        self.version_channel.currentIndexChanged.connect(
+            lambda: config_center.write_conf("Version", "version_channel", self.version_channel.currentIndex())
+        )  # 版本更新通道
+
+        github_page = self.findChild(PushButton, "button_github")
+        github_page.clicked.connect(lambda: QDesktopServices.openUrl(QUrl(
+            'https://github.com/RinLit-233-shiroko/Class-Widgets')))
+
+        bilibili_page = self.findChild(PushButton, 'button_bilibili')
+        bilibili_page.clicked.connect(lambda: QDesktopServices.openUrl(QUrl(
+            'https://space.bilibili.com/569522843')))
+
+        license_button = self.findChild(PushButton, 'button_show_license')
+        license_button.clicked.connect(self.show_license)
+
+        thanks_button = self.findChild(PushButton, 'button_thanks')
+        thanks_button.clicked.connect(lambda: QDesktopServices.openUrl(QUrl(
+            'https://github.com/RinLit-233-shiroko/Class-Widgets?tab=readme-ov-file#致谢')))
+
+        self.check_update()
+
+    def setup_advance_interface(self):
+        adv_scroll = self.adInterface.findChild(SmoothScrollArea, 'adv_scroll')  # 触摸屏适配
+        QScroller.grabGesture(adv_scroll.viewport(), QScroller.LeftMouseButtonGesture)
+
+        margin_spin = self.adInterface.findChild(SpinBox, 'margin_spin')
+        margin_spin.setValue(int(config_center.read_conf('General', 'margin')))
+        margin_spin.valueChanged.connect(
+            lambda: config_center.write_conf('General', 'margin', str(margin_spin.value()))
+        )  # 保存边距设定
+
+        self.conf_combo = self.adInterface.findChild(ComboBox, 'conf_combo')
+        self.conf_combo.clear()
+        self.conf_combo.addItems(list_.get_schedule_config())
+        current_schedule = config_center.read_conf('General', 'schedule')
+        schedule_list = list_.get_schedule_config()
+        if current_schedule in schedule_list:
+            self.conf_combo.setCurrentIndex(schedule_list.index(current_schedule))
+        else:
+            self.conf_combo.setCurrentIndex(0) 
+        self.conf_combo.currentIndexChanged.connect(self.ad_change_file)  # 切换配置文件
+
+        conf_name = self.adInterface.findChild(LineEdit, 'conf_name')
+        conf_name.setText(config_center.schedule_name[:-5])
+        conf_name.textEdited.connect(self.ad_change_file_name)
+
+        window_status_combo = self.adInterface.findChild(ComboBox, 'window_status_combo')
+        window_status_combo.addItems(list_.window_status)
+        window_status_combo.setCurrentIndex(int(config_center.read_conf('General', 'pin_on_top')))
+        window_status_combo.currentIndexChanged.connect(
+            lambda: config_center.write_conf('General', 'pin_on_top', str(window_status_combo.currentIndex()))
+        )  # 窗口状态
+
+        switch_startup = self.adInterface.findChild(SwitchButton, 'switch_startup')
+        switch_startup.setChecked(int(config_center.read_conf('General', 'auto_startup')))
+        switch_startup.checkedChanged.connect(lambda checked: switch_checked('General', 'auto_startup', checked))
+        # 开机自启
+        if os.name != 'nt':
+            switch_startup.setEnabled(False)
+
+        hide_mode_combo = self.adInterface.findChild(ComboBox, 'hide_mode_combo')
+        hide_mode_combo.addItems(list_.hide_mode if os.name == 'nt' else list_.non_nt_hide_mode)
+        hide_mode_combo.setCurrentIndex(int(config_center.read_conf('General', 'hide')))
+        hide_mode_combo.currentIndexChanged.connect(
+            lambda: config_center.write_conf('General', 'hide', str(hide_mode_combo.currentIndex()))
+        )  # 隐藏模式
+
+        hide_method_default = self.adInterface.findChild(RadioButton, 'hide_method_default')
+        hide_method_default.setChecked(config_center.read_conf('General', 'hide_method') == '0')
+        hide_method_default.toggled.connect(lambda: config_center.write_conf('General', 'hide_method', '0'))
+        if os.name != 'nt':
+            hide_method_default.setEnabled(False)
+        # 默认隐藏
+
+        hide_method_all = self.adInterface.findChild(RadioButton, 'hide_method_all')
+        hide_method_all.setChecked(config_center.read_conf('General', 'hide_method') == '1')
+        hide_method_all.toggled.connect(lambda: config_center.write_conf('General', 'hide_method', '1'))
+        # 单击全部隐藏
+
+        hide_method_floating = self.adInterface.findChild(RadioButton, 'hide_method_floating')
+        hide_method_floating.setChecked(config_center.read_conf('General', 'hide_method') == '2')
+        hide_method_floating.toggled.connect(lambda: config_center.write_conf('General', 'hide_method', '2'))
+        # 最小化为浮窗
+
+        switch_enable_exclude = self.adInterface.findChild(SwitchButton, 'switch_exclude_startup')
+        switch_enable_exclude.setChecked(int(config_center.read_conf('General', 'excluded_lesson')))
+        switch_enable_exclude.checkedChanged.connect(
+            lambda checked: switch_checked('General', 'excluded_lesson', checked))
+        # 允许排除课程
+
+        exclude_lesson = self.adInterface.findChild(LineEdit, 'excluded_lessons')
+        exclude_lesson.setText(config_center.read_conf('General', 'excluded_lessons'))
+        exclude_lesson.textChanged.connect(
+            lambda: config_center.write_conf('General', 'excluded_lessons', exclude_lesson.text()))
+        # 排除课程
+
+        switch_enable_click = self.adInterface.findChild(SwitchButton, 'switch_enable_click')
+        switch_enable_click.setChecked(int(config_center.read_conf('General', 'enable_click')))
+        switch_enable_click.checkedChanged.connect(lambda checked: switch_checked('General', 'enable_click', checked))
+        # 允许点击
+
+        switch_enable_alt_schedule = self.adInterface.findChild(SwitchButton, 'switch_enable_alt_schedule')
+        switch_enable_alt_schedule.setChecked(int(config_center.read_conf('General', 'enable_alt_schedule')))
+        switch_enable_alt_schedule.checkedChanged.connect(
+            lambda checked: switch_checked('General', 'enable_alt_schedule', checked)
+        )  # 安全模式
+
+        switch_enable_safe_mode = self.adInterface.findChild(SwitchButton, 'switch_safe_mode')
+        switch_enable_safe_mode.setChecked(int(config_center.read_conf('Other', 'safe_mode')))
+        switch_enable_safe_mode.checkedChanged.connect(
+            lambda checked: switch_checked('Other', 'safe_mode', checked)
+        )
+        # 安全模式开关
+
+        switch_enable_multiple_programs = self.adInterface.findChild(SwitchButton, 'switch_multiple_programs')
+        switch_enable_multiple_programs.setChecked(int(config_center.read_conf('Other', 'multiple_programs')))
+        switch_enable_multiple_programs.checkedChanged.connect(
+            lambda checked: switch_checked('Other', 'multiple_programs', checked)
+        )  # 多开程序
+
+        switch_disable_log = self.adInterface.findChild(SwitchButton, 'switch_disable_log')
+        switch_disable_log.setChecked(int(config_center.read_conf('Other', 'do_not_log')))
+        switch_disable_log.checkedChanged.connect(
+            lambda checked: switch_checked('Other', 'do_not_log', checked)
+        )  # 禁用日志
+
+        button_clear_log = self.adInterface.findChild(PushButton, 'button_clear_log')
+        button_clear_log.clicked.connect(self.clear_log)  # 清空日志
+
+        set_start_date = self.adInterface.findChild(CalendarPicker, 'set_start_date')  # 日期
+        if config_center.read_conf('Date', 'start_date') != '':
+            set_start_date.setDate(QDate.fromString(config_center.read_conf('Date', 'start_date'), 'yyyy-M-d'))
+        set_start_date.dateChanged.connect(
+            lambda: config_center.write_conf('Date', 'start_date', set_start_date.date.toString('yyyy-M-d')))  # 开学日期
+
+        offset_spin = self.adInterface.findChild(SpinBox, 'offset_spin')
+        offset_spin.setValue(int(config_center.read_conf('General', 'time_offset')))
+        offset_spin.valueChanged.connect(
+            lambda: config_center.write_conf('General', 'time_offset', str(offset_spin.value()))
+        )  # 保存时差偏移
+
+        text_scale_factor = self.adInterface.findChild(LineEdit, 'text_scale_factor')
+        text_scale_factor.setText(str(float(config_center.read_conf('General', 'scale')) * 100) + '%')  # 初始化缩放系数显示
+
+        slider_scale_factor = self.adInterface.findChild(Slider, 'slider_scale_factor')
+        slider_scale_factor.setValue(int(float(config_center.read_conf('General', 'scale')) * 100))
+        slider_scale_factor.valueChanged.connect(
+            lambda: (config_center.write_conf('General', 'scale', str(slider_scale_factor.value() / 100)),
+                     text_scale_factor.setText(str(slider_scale_factor.value()) + '%'))
+        )  # 保存缩放系数
+
+        what_is_hide_mode_3 = self.adInterface.findChild(HyperlinkLabel, 'what_is_hide_mode_3')
+  
+        def what_is_hide_mode_3_clicked():
+            w = MessageBox('灵活模式', '灵活模式为上课时自动隐藏，可手动改变隐藏状态，当前课程状态（上课/课间）改变后会清除手动隐藏状态，重新转为自动隐藏。', self)
+            w.cancelButton.hide()
+            w.exec()
+        what_is_hide_mode_3.clicked.connect(what_is_hide_mode_3_clicked)
+
+        language_combo_view = self.adInterface.findChild(ComboBox, 'language_combo_view')
+        if language_combo_view:
+            available_languages = self.i18n_manager.get_available_languages_view()
+            language_combo_view.clear()
+            self.language_map_view = {}
+            for lang_code, lang_name in available_languages.items():
+                language_combo_view.addItem(lang_name)
+                self.language_map_view[lang_name] = lang_code
+            current_lang = self.i18n_manager.current_language_view
+            for i in range(language_combo_view.count()):
+                if self.language_map_view.get(language_combo_view.itemText(i)) == current_lang:
+                    language_combo_view.setCurrentIndex(i)
+                    break
+            language_combo_view.currentIndexChanged.connect(self.on_language_view_changed)
+
+        language_combo_widgets = self.adInterface.findChild(ComboBox, 'language_combo_widgets')
+        if language_combo_widgets:
+            available_languages = self.i18n_manager.get_available_languages_widgets()
+            language_combo_widgets.clear()
+            self.language_map_widgets = {}
+            for lang_code, lang_name in available_languages.items():
+                language_combo_widgets.addItem(lang_name)
+                self.language_map_widgets[lang_name] = lang_code
+            current_lang = self.i18n_manager.current_language_widgets
+            for i in range(language_combo_widgets.count()):
+                if self.language_map_widgets.get(language_combo_widgets.itemText(i)) == current_lang:
+                    language_combo_widgets.setCurrentIndex(i)
+                    break
+            language_combo_widgets.currentIndexChanged.connect(self.on_language_widgets_changed)
+        
+    def setup_schedule_edit(self):
+        se_load_item()
+        se_set_button = self.findChild(ToolButton, 'set_button')
+        se_set_button.setIcon(fIcon.EDIT)
+        se_set_button.setToolTip('编辑课程')
+        se_set_button.installEventFilter(ToolTipFilter(se_set_button, showDelay=300, position=ToolTipPosition.TOP))
+        se_set_button.clicked.connect(self.se_edit_item)
+
+        se_clear_button = self.findChild(ToolButton, 'clear_button')
+        se_clear_button.setIcon(fIcon.DELETE)
+        se_clear_button.setToolTip('清空课程')
+        se_clear_button.installEventFilter(ToolTipFilter(se_clear_button, showDelay=300, position=ToolTipPosition.TOP))
+        se_clear_button.clicked.connect(self.se_delete_item)
+
+        se_class_kind_combo = self.findChild(ComboBox, 'class_combo')  # 课程类型
+        se_class_kind_combo.addItems(list_.class_kind)
+
+        se_week_combo = self.findChild(ComboBox, 'week_combo')  # 星期
+        se_week_combo.addItems(list_.week)
+        se_week_combo.currentIndexChanged.connect(self.se_upload_list)
+
+        se_schedule_list = self.findChild(ListWidget, 'schedule_list')
+        se_schedule_list.addItems(schedule_dict[str(current_week)])
+        se_schedule_list.itemChanged.connect(self.se_upload_item)
+        QScroller.grabGesture(se_schedule_list.viewport(), QScroller.LeftMouseButtonGesture)  # 触摸屏适配
+
+        se_save_button = self.findChild(PrimaryPushButton, 'save_schedule')
+        se_save_button.clicked.connect(self.se_save_item)
+
+        se_week_type_combo = self.findChild(ComboBox, 'week_type_combo')
+        se_week_type_combo.addItems(list_.week_type)
+        se_week_type_combo.currentIndexChanged.connect(self.se_upload_list)
+
+        se_copy_schedule_button = self.findChild(PushButton, 'copy_schedule')
+        se_copy_schedule_button.hide()
+        se_copy_schedule_button.clicked.connect(self.se_copy_odd_schedule)
+
+        quick_set_schedule = self.findChild(ListWidget, 'subject_list')
+        quick_set_schedule.addItems(list_.class_kind[1:])
+        quick_set_schedule.itemClicked.connect(self.se_quick_set_schedule)
+
+        quick_select_week_button = self.findChild(PushButton, 'quick_select_week')
+        quick_select_week_button.clicked.connect(self.se_quick_select_week)
+
+    def setup_timeline_edit(self):  # 底层大改
+        self.te_load_item()  # 加载时段
+        # teInterface
+        te_add_button = self.findChild(ToolButton, 'add_button')  # 添加
+        te_add_button.setIcon(fIcon.ADD)
+        te_add_button.setToolTip('添加时间线')  # 增加提示
+        te_add_button.installEventFilter(ToolTipFilter(te_add_button, showDelay=300, position=ToolTipPosition.TOP))
+        te_add_button.clicked.connect(self.te_add_item)
+        te_add_button.clicked.connect(self.te_upload_item)
+
+        te_add_part_button = self.findChild(ToolButton, 'add_part_button')  # 添加节点
+        te_add_part_button.setIcon(fIcon.ADD)
+        te_add_part_button.setToolTip('添加节点')
+        te_add_part_button.installEventFilter(
+            ToolTipFilter(te_add_part_button, showDelay=300, position=ToolTipPosition.TOP))
+        te_add_part_button.clicked.connect(self.te_add_part)
+
+        te_part_type_combo = self.findChild(ComboBox, 'part_type')  # 节次类型
+        te_part_type_combo.clear()
+        te_part_type_combo.addItems(list_.part_type)
+
+        te_name_edit = self.findChild(EditableComboBox, 'name_part_combo')  # 名称
+        te_name_edit.addItems(list_.time)
+
+        te_delete_part_button = self.findChild(ToolButton, 'delete_part_button')  # 删除节点
+        te_delete_part_button.setIcon(fIcon.DELETE)
+        te_delete_part_button.setToolTip('删除节点')
+        te_delete_part_button.installEventFilter(
+            ToolTipFilter(te_delete_part_button, showDelay=300, position=ToolTipPosition.TOP))
+        te_delete_part_button.clicked.connect(self.te_delete_part)
+
+        te_edit_button = self.findChild(ToolButton, 'edit_button')  # 编辑
+        te_edit_button.setIcon(fIcon.EDIT)
+        te_edit_button.setToolTip('编辑时间线')
+        te_edit_button.installEventFilter(ToolTipFilter(te_edit_button, showDelay=300, position=ToolTipPosition.TOP))
+        te_edit_button.clicked.connect(self.te_edit_item)
+
+        te_delete_button = self.findChild(ToolButton, 'delete_button')  # 删除
+        te_delete_button.setIcon(fIcon.DELETE)
+        te_delete_button.setToolTip('删除时间线')
+        te_delete_button.installEventFilter(
+            ToolTipFilter(te_delete_button, showDelay=300, position=ToolTipPosition.TOP))
+        te_delete_button.clicked.connect(self.te_delete_item)
+        te_delete_button.clicked.connect(self.te_upload_item)
+
+        te_class_activity_combo = self.findChild(ComboBox, 'class_activity')  # 活动类型
+        te_class_activity_combo.addItems(list_.class_activity)
+        te_class_activity_combo.setToolTip('选择活动类型（“课程”或“课间”）')
+        te_class_activity_combo.currentIndexChanged.connect(self.te_sync_time)
+
+        te_select_timeline = self.findChild(ComboBox, 'select_timeline')  # 选择时间线
+        te_select_timeline.addItem('默认')
+        te_select_timeline.addItems(list_.week)
+        te_select_timeline.setToolTip('选择一周内的某一天的时间线')
+        te_select_timeline.currentIndexChanged.connect(self.te_upload_list)
+
+        te_timeline_list = self.findChild(ListWidget, 'timeline_list')  # 所选时间线列表
+        te_timeline_list.addItems(timeline_dict['default'])
+        te_timeline_list.itemChanged.connect(self.te_upload_item)
+
+        te_part_time = self.teInterface.findChild(TimeEdit, 'part_time')  # 节次时间
+        te_part_time.timeChanged.connect(
+            lambda: self.show_tip_flyout('重要提示', '请使用 24 小时制', te_part_time)
+        )
+
+        te_save_button = self.findChild(PrimaryPushButton, 'save')  # 保存
+        te_save_button.clicked.connect(self.te_save_item)
+
+        part_list = self.findChild(ListWidget, 'part_list')
+        QScroller.grabGesture(te_timeline_list.viewport(), QScroller.LeftMouseButtonGesture)  # 触摸屏适配
+        QScroller.grabGesture(part_list.viewport(), QScroller.LeftMouseButtonGesture)  # 触摸屏适配
+        self.te_detect_item()
+        self.te_update_parts_name()  # 修复在启动时无法添加时段到下拉框的问题
+
+    def setup_schedule_preview(self):
+        subtitle = self.findChild(SubtitleLabel, 'subtitle_file')
+        subtitle.setText(f'预览  -  {config_center.schedule_name[:-5]}')
+
+        schedule_view = self.findChild(TableWidget, 'schedule_view')
+        schedule_view.horizontalHeader().setSectionResizeMode(QHeaderView.ResizeMode.Stretch)  # 使列表自动等宽
+
+        sp_week_type_combo = self.findChild(ComboBox, 'pre_week_type_combo')
+        sp_week_type_combo.addItems(list_.week_type)
+        sp_week_type_combo.currentIndexChanged.connect(self.sp_fill_grid_row)
+
+        # 设置表格
+        schedule_view.setColumnCount(7)
+        schedule_view.setHorizontalHeaderLabels(list_.week[0:7])
+        schedule_view.setBorderVisible(True)
+        schedule_view.verticalHeader().hide()
+        schedule_view.setBorderRadius(8)
+        QScroller.grabGesture(schedule_view.viewport(), QScroller.LeftMouseButtonGesture)  # 触摸屏适配
+        self.sp_fill_grid_row()
+
+    def save_volume(self):
+        slider_volume = self.findChild(Slider, 'slider_volume')
+        config_center.write_conf('Audio', 'volume', str(slider_volume.value()))
+
+    def show_search_city(self):
+        search_city_dialog = selectCity(self)
+        if search_city_dialog.exec():
+            selected_city = search_city_dialog.city_list.selectedItems()
+            if selected_city:
+                config_center.write_conf('Weather', 'city', wd.search_code_by_name((selected_city[0].text(),'')))
+
+    def show_license(self):
+        license_dialog = licenseDialog(self)
+        license_dialog.exec()
+
+    def save_prepare_time(self):
+        prepare_time_spin = self.findChild(SpinBox, 'spin_prepare_class')
+        config_center.write_conf('Toast', 'prepare_minutes', str(prepare_time_spin.value()))
+
+    def clear_log(self):  # 清空日志
+        def get_directory_size(path):  # 计算目录大小
+            total_size = 0
+            for dir_path, dir_names, filenames in os.walk(path):
+                for file_name in filenames:
+                    file_path = os.path.join(dir_path, file_name)
+                    total_size += os.path.getsize(file_path)
+            total_size /= 1024
+            return round(total_size, 2)
+
+        self.button_clear_log = self.adInterface.findChild(PushButton, 'button_clear_log')
+        size = get_directory_size('log')
+
+        try:
+            if os.path.exists('log'):
+                rmtree('log')
+                Flyout.create(
+                    icon=InfoBarIcon.SUCCESS,
+                    title='已清除日志',
+                    content=f"已清空所有日志文件，约 {size} KB",
+                    target=self.button_clear_log,
+                    parent=self,
+                    isClosable=True,
+                    aniType=FlyoutAnimationType.PULL_UP
+                )
+            else:
+                Flyout.create(
+                    icon=InfoBarIcon.INFORMATION,
+                    title='未找到日志',
+                    content="日志目录下为空，已清理完成。",
+                    target=self.button_clear_log,
+                    parent=self,
+                    isClosable=True,
+                    aniType=FlyoutAnimationType.PULL_UP
+                )
+        except OSError:  # 遇到程序正在使用的log，忽略
+            Flyout.create(
+                icon=InfoBarIcon.SUCCESS,
+                title='已清除日志',
+                content=f"已清空所有日志文件，约 {size} KB",
+                target=self.button_clear_log,
+                parent=self,
+                isClosable=True,
+                aniType=FlyoutAnimationType.PULL_UP
+            )
+        except Exception as e:
+            Flyout.create(
+                icon=InfoBarIcon.ERROR,
+                title='清除日志失败！',
+                content=f"清除日志失败：{e}",
+                target=self.button_clear_log,
+                parent=self,
+                isClosable=True,
+                aniType=FlyoutAnimationType.PULL_UP
+            )
+
+    def ct_change_color_mode(self):
+        color_mode_combo = self.findChild(ComboBox, 'combo_color_mode')
+        config_center.write_conf('General', 'color_mode', str(color_mode_combo.currentIndex()))
+        if color_mode_combo.currentIndex() == 0:
+            tg_theme = Theme.LIGHT
+        elif color_mode_combo.currentIndex() == 1:
+            tg_theme = Theme.DARK
+        else:
+            tg_theme = Theme.AUTO
+        setTheme(tg_theme)
+        self.ct_update_preview()
+
+    def ct_add_widget(self):
+        widgets_list = self.findChild(ListWidget, 'widgets_list')
+        widgets_combo = self.findChild(ComboBox, 'widgets_combo')
+        if (not widgets_list.findItems(widgets_combo.currentText(), QtCore.Qt.MatchFlag.MatchExactly)) or widgets_combo.currentText() in list_.native_widget_name:
+            widgets_list.addItem(widgets_combo.currentText())
+        self.ct_update_preview()
+
+    def ct_remove_widget(self):
+        widgets_list = self.findChild(ListWidget, 'widgets_list')
+        if widgets_list.count() > 2:
+            widgets_list.takeItem(widgets_list.currentRow())
+            self.ct_update_preview()
+        else:
+            w = MessageBox('无法删除', '至少需要保留两个小组件。', self)
+            w.cancelButton.hide()  # 隐藏取消按钮
+            w.buttonLayout.insertStretch(0, 1)
+            w.exec()
+
+    def ct_set_ac_color(self):
+        current_color = QColor(f'#{config_center.read_conf("Color", "attend_class")}')
+        w = ColorDialog(current_color, "更改上课时主题色", self, enableAlpha=False)
+        w.colorChanged.connect(lambda color: config_center.write_conf('Color', 'attend_class', color.name()[1:]))
+        w.exec()
+
+    def ct_set_fc_color(self):
+        current_color = QColor(f'#{config_center.read_conf("Color", "finish_class")}')
+        w = ColorDialog(current_color, "更改课间时主题色", self, enableAlpha=False)
+        w.colorChanged.connect(lambda color: config_center.write_conf('Color', 'finish_class', color.name()[1:]))
+        w.exec()
+
+    def ct_set_floating_time_color(self):
+        current_color = QColor(f'#{config_center.read_conf("Color", "floating_time")}')
+        w = ColorDialog(current_color, "更改浮窗时间颜色", self, enableAlpha=False)
+        w.colorChanged.connect(lambda color: config_center.write_conf('Color', 'floating_time', color.name()[1:]))
+        w.exec()
+        self.ct_update_preview()
+
+    def cf_export_schedule(self):  # 导出课程表
+        file_path, _ = QFileDialog.getSaveFileName(self, "保存文件", config_center.schedule_name,
+                                                   "Json 配置文件 (*.json)")
+        if file_path:
+            if list_.export_schedule(file_path, config_center.schedule_name):
+                alert = MessageBox('您已成功导出课程表配置文件',
+                                   f'文件将导出于{file_path}', self)
+                alert.cancelButton.hide()
+                alert.buttonLayout.insertStretch(0, 1)
+                if alert.exec():
+                    return 0
+            else:
+                print('导出失败！')
+                alert = MessageBox('导出失败！',
+                                   '课程表文件导出失败，\n'
+                                   '可能为文件损坏，请将此情况反馈给开发者。', self)
+                alert.cancelButton.hide()
+                alert.buttonLayout.insertStretch(0, 1)
+                if alert.exec():
+                    return 0
+
+    def check_update(self):
+        self.version_thread = VersionThread()
+        self.version_thread.version_signal.connect(self.check_version)
+        self.version_thread.start()
+
+    def check_version(self, version):  # 检查更新
+        if 'error' in version:
+            self.version_number_label.setText(f'版本号：获取失败！')
+            self.build_commit_label.setText(f'获取失败！')
+            self.build_uuid_label.setText(f'获取失败！')
+            self.build_date_label.setText(f'获取失败！')
+
+            if utils.tray_icon:
+                utils.tray_icon.push_error_notification(
+                    "检查更新失败！",
+                    f"检查更新失败！\n{version['error']}"
+                )
+            return False
+
+        channel = int(config_center.read_conf("Version", "version_channel"))
+        new_version = version['version_release' if channel == 0 else 'version_beta']
+        local_version = config_center.read_conf("Version", "version") or "0.0.0"
+        build_commit = config_center.read_conf("Version", "build_commit")
+        build_branch = config_center.read_conf("Version", "build_branch")
+        build_runid = config_center.read_conf("Version", "build_runid")
+        build_type = config_center.read_conf("Version", "build_type")
+        build_time = config_center.read_conf("Version", "build_time")
+
+        logger.debug(f"服务端版本: {Version(new_version)}，本地版本: {Version(local_version)}")
+        if Version(new_version) <= Version(local_version):
+            self.version_number_label.setText(f'版本号：{local_version}\n已是最新版本！')
+            self.build_commit_label.setText(f'{build_commit if build_commit != "__BUILD_COMMIT__" else "Debug"}({build_branch if build_branch != "__BUILD_BRANCH__" else "Debug"})')
+            self.build_uuid_label.setText(f'{build_runid if build_runid != "__BUILD_RUNID__" else "Debug"} - {build_type if build_type != "__BUILD_TYPE__" else "Debug"}')
+            self.build_date_label.setText(f'{build_time if build_time != "__BUILD_TIME__" else "Debug"}')
+        else:
+            self.version_number_label.setText(f'版本号：{local_version}\n可更新版本: {new_version}')
+            self.build_commit_label.setText(f'{build_commit if build_commit != "__BUILD_COMMIT__" else "Debug"}({build_branch if build_branch != "__BUILD_BRANCH__" else "Debug"})')
+            self.build_uuid_label.setText(f'{build_runid if build_runid != "__BUILD_RUNID__" else "Debug"} - {build_type if build_type != "__BUILD_TYPE__" else "Debug"}')
+            self.build_date_label.setText(f'{build_time if build_time != "__BUILD_TIME__" else "Debug"}')
+
+            if utils.tray_icon:
+                utils.tray_icon.push_update_notification(f"新版本速递：{new_version}")
+
+    def cf_import_schedule_cses(self):  # 导入课程表（CSES）
+        file_path, _ = QFileDialog.getOpenFileName(self, "选择文件", "", "CSES 通用课程表交换文件 (*.yaml)")
+        if file_path:
+            file_name = file_path.split("/")[-1]
+            save_path = f"{base_directory}/config/schedule/{file_name.replace('.yaml', '.json')}"
+
+            print(save_path)
+            importer = CSES_Converter(file_path)
+            importer.load_parser()
+            cw_data = importer.convert_to_cw()
+            if not cw_data:
+                alert = MessageBox('转换失败！',
+                                   '课程表文件转换失败！\n'
+                                   '可能为格式错误或文件损坏，请检查此文件是否为正确的 CSES 课程表文件。\n'
+                                   '详情请查看Log日志，日志位于./log/下。', self)
+                alert.cancelButton.hide()  # 隐藏取消按钮
+                alert.buttonLayout.insertStretch(0, 1)
+                alert.exec()
+            try:
+                with open(save_path, 'w', encoding='utf-8') as f:
+                    json.dump(cw_data, f, ensure_ascii=False, indent=4)
+                    self.conf_combo.addItem(file_name.replace('.yaml', '.json'))
+                    alert = MessageBox('您已成功导入 CSES 课程表配置文件',
+                                       '请在“高级选项”中手动切换您的配置文件。', self)
+                    alert.cancelButton.hide()
+                    alert.buttonLayout.insertStretch(0, 1)
+                    alert.exec()
+            except Exception as e:
+                logger.error(f'导入课程表时发生错误：{e}')
+                alert = MessageBox('导入失败！',
+                                   '课程表文件导入失败！\n'
+                                   '可能为格式错误或文件损坏，请检查此文件是否为正确的 CSES 课程表文件。\n'
+                                   '详情请查看Log日志，日志位于./log/下。', self)
+                alert.cancelButton.hide()  # 隐藏取消按钮
+                alert.buttonLayout.insertStretch(0, 1)
+                alert.exec()
+
+    def cf_export_schedule_cses(self):  # 导出课程表（CSES）
+        file_path, _ = QFileDialog.getSaveFileName(
+            self, "保存文件", config_center.schedule_name.replace('.json', '.yaml'), "CSES 通用课程表交换文件 (*.yaml)")
+        if file_path:
+            exporter = CSES_Converter(file_path)
+            exporter.load_generator()
+            if exporter.convert_to_cses(cw_path=f'{base_directory}/config/schedule/{config_center.schedule_name}'):
+                alert = MessageBox('您已成功导出课程表配置文件',
+                                   f'文件将导出于{file_path}', self)
+                alert.cancelButton.hide()
+                alert.buttonLayout.insertStretch(0, 1)
+                if alert.exec():
+                    return 0
+            else:
+                print('导出失败！')
+                alert = MessageBox('导出失败！',
+                                   '课程表文件导出失败，\n'
+                                   '可能为文件损坏，请将此情况反馈给开发者。', self)
+                alert.cancelButton.hide()
+                alert.buttonLayout.insertStretch(0, 1)
+                if alert.exec():
+                    return 0
+
+    def cf_import_schedule(self):  # 导入课程表
+        file_path, _ = QFileDialog.getOpenFileName(self, "选择文件", "", "Json 配置文件 (*.json)")
+        if file_path:
+            file_name = file_path.split("/")[-1]
+            if list_.import_schedule(file_path, file_name):
+                self.conf_combo.addItem(file_name)
+                alert = MessageBox('您已成功导入课程表配置文件',
+                                   '请在“高级选项”中手动切换您的配置文件。', self)
+                alert.cancelButton.hide()  # 隐藏取消按钮，必须重启
+                alert.buttonLayout.insertStretch(0, 1)
+            else:
+                print('导入失败！')
+                alert = MessageBox('导入失败！',
+                                   '课程表文件导入失败！\n'
+                                   '可能为格式错误或文件损坏，请检查此文件是否为 Class Widgets 课程表文件。\n'
+                                   '详情请查看Log日志，日志位于./log/下。', self)
+                alert.cancelButton.hide()  # 隐藏取消按钮
+                alert.buttonLayout.insertStretch(0, 1)
+                if alert.exec():
+                    return 0
+
+    def ct_save_widget_config(self):
+        widgets_list = self.findChild(ListWidget, 'widgets_list')
+        widget_config = {'widgets': []}
+        for i in range(widgets_list.count()):
+            widget_config['widgets'].append(list_.widget_conf[widgets_list.item(i).text()])
+        if conf.save_widget_conf_to_json(widget_config):
+            self.ct_update_preview()
+            Flyout.create(
+                icon=InfoBarIcon.SUCCESS,
+                title='保存成功',
+                content=f"已保存至 ./config/widget.json",
+                target=self.findChild(PrimaryPushButton, 'save_config'),
+                parent=self,
+                isClosable=True,
+                aniType=FlyoutAnimationType.PULL_UP
+            )
+
+    def ct_update_preview(self):
+        try:
+            widgets_preview = self.findChild(QHBoxLayout, 'widgets_preview')
+            # 获取配置列表
+            widget_config = list_.get_widget_config()
+            while widgets_preview.count() > 0:  # 清空预览界面
+                item = widgets_preview.itemAt(0)
+                if item:
+                    widget = item.widget()
+                    if widget:
+                        widget.deleteLater()
+                    widgets_preview.removeItem(item)
+
+            left_spacer = QSpacerItem(20, 20, QSizePolicy.Policy.Expanding, QSizePolicy.Policy.Minimum)
+            widgets_preview.addItem(left_spacer)
+
+            theme_folder = config_center.read_conf("General", "theme")
+            if not os.path.exists(f'{base_directory}/ui/{theme_folder}/theme.json'):
+                theme_folder = 'default'  # 主题文件夹不存在，使用默认主题
+                logger.warning(f'主题文件夹不存在，使用默认主题：{theme_folder}')
+
+            for i in range(len(widget_config)):
+                widget_name = widget_config[i]
+                if isDarkTheme() and conf.load_theme_config(theme_folder)['support_dark_mode']:
+                    if os.path.exists(f'{base_directory}/ui/{theme_folder}/dark/preview/{widget_name[:-3]}.png'):
+                        path = f'{base_directory}/ui/{theme_folder}/dark/preview/{widget_name[:-3]}.png'
+                    else:
+                        path = f'{base_directory}/ui/{theme_folder}/dark/preview/widget-custom.png'
+                else:
+                    if os.path.exists(f'ui/{theme_folder}/preview/{widget_name[:-3]}.png'):
+                        path = f'{base_directory}/ui/{theme_folder}/preview/{widget_name[:-3]}.png'
+                    else:
+                        path = f'{base_directory}/ui/{theme_folder}/preview/widget-custom.png'
+
+                label = ImageLabel()
+                label.setImage(path)
+                widgets_preview.addWidget(label)
+                widget_config[i] = label
+            right_spacer = QSpacerItem(20, 20, QSizePolicy.Policy.Expanding, QSizePolicy.Policy.Minimum)
+            widgets_preview.addItem(right_spacer)
+        except Exception as e:
+            logger.error(f'更新预览界面时发生错误：{e}')
+
+    def ad_change_file_name(self):
+        try:
+            conf_name = self.findChild(LineEdit, 'conf_name')
+            old_name = config_center.schedule_name
+            new_name = conf_name.text()
+            os.rename(f'{base_directory}/config/schedule/{old_name}',
+                      f'{base_directory}/config/schedule/{new_name}.json')  # 重命名
+            config_center.write_conf('General', 'schedule', f'{new_name}.json')
+            config_center.schedule_name = new_name + '.json'
+            conf_combo = self.findChild(ComboBox, 'conf_combo')
+            conf_combo.clear()
+            conf_combo.addItems(list_.get_schedule_config())
+            conf_combo.setCurrentIndex(list_.get_schedule_config().index(f'{new_name}.json'))
+        except Exception as e:
+            print(f'修改课程文件名称时发生错误：{e}')
+            logger.error(f'修改课程文件名称时发生错误：{e}')
+
+    def ad_change_file(self):  # 切换课程文件
+        try:
+            conf_name = self.findChild(LineEdit, 'conf_name')
+            # 添加新课表
+            if self.conf_combo.currentText() == '添加新课表':
+                self.conf_combo.setCurrentIndex(-1)  # 取消
+                # new_name = f'新课表 - {list.return_default_schedule_number() + 1}'
+                n2_dialog = TextFieldMessageBox(
+                    self, '请输入新课表名称',
+                    '请命名您的课程表计划：', '新课表 - 1', list_.get_schedule_config()
+                )
+                if not n2_dialog.exec():
+                    return
+
+                new_name = n2_dialog.textField.text()
+                list_.create_new_profile(f'{new_name}.json')
+                self.conf_combo.clear()
+                self.conf_combo.addItems(list_.get_schedule_config())
+                config_center.write_conf('General', 'schedule', f'{new_name}.json')
+                self.conf_combo.setCurrentIndex(
+                    list_.get_schedule_config().index(config_center.read_conf('General', 'schedule')))
+                conf_name.setText(new_name)
+                update_tray_tooltip()
+
+            elif self.conf_combo.currentText().endswith('.json'):
+                new_name = self.conf_combo.currentText()
+                config_center.write_conf('General', 'schedule', new_name)
+                conf_name.setText(new_name[:-5])
+                update_tray_tooltip()
+
+            else:
+                logger.error(f'切换课程文件时列表选择异常：{self.conf_combo.currentText()}')
+                Flyout.create(
+                    icon=InfoBarIcon.ERROR,
+                    title='错误！',
+                    content=f"列表选项异常！{self.conf_combo.currentText()}",
+                    target=self.conf_combo,
+                    parent=self,
+                    isClosable=True,
+                    aniType=FlyoutAnimationType.PULL_UP
+                )
+                return
+            global loaded_data
+
+            config_center.schedule_name = config_center.read_conf('General', 'schedule')
+            schedule_center.update_schedule()
+            loaded_data = schedule_center.schedule_data
+            self.te_load_item()
+            self.te_upload_list()
+            self.te_update_parts_name()
+            se_load_item()
+            self.se_upload_list()
+            self.sp_fill_grid_row()
+        except Exception as e:
+            print(f'切换配置文件时发生错误：{e}')
+            logger.error(f'切换配置文件时发生错误：{e}')
+
+    def check_and_disable_schedule_edit(self):
+        """检查是否存在调休状态，如果存在则禁用课程表编辑功能"""
+        adjusted_classes = schedule_center.schedule_data.get('adjusted_classes', {})
+        is_adjusted = bool(adjusted_classes)
+
+        if is_adjusted:
+            se_set_button = self.findChild(ToolButton, 'set_button')
+            se_clear_button = self.findChild(ToolButton, 'clear_button')
+            se_class_kind_combo = self.findChild(ComboBox, 'class_combo')
+            se_custom_class_text = self.findChild(LineEdit, 'custom_class')
+            se_save_button = self.findChild(PrimaryPushButton, 'save_schedule')
+            se_copy_schedule_button = self.findChild(PushButton, 'copy_schedule')
+            quick_set_schedule = self.findChild(ListWidget, 'subject_list')
+            quick_select_week_button = self.findChild(PushButton, 'quick_select_week')
+            se_set_button.setEnabled(False)
+            se_clear_button.setEnabled(False)
+            se_class_kind_combo.setEnabled(False)
+            se_custom_class_text.setEnabled(False)
+            se_save_button.setEnabled(False)
+            se_copy_schedule_button.setEnabled(False)
+            quick_set_schedule.setEnabled(False)
+            quick_select_week_button.setEnabled(False)
+
+    def check_and_disable_timeline_edit(self):
+        """检查是否存在调休状态，如果存在则禁用时间线编辑功能"""
+        adjusted_classes = schedule_center.schedule_data.get('adjusted_classes', {})
+        is_adjusted = bool(adjusted_classes)
+        if is_adjusted:
+            te_add_button = self.findChild(ToolButton, 'add_button')
+            te_add_part_button = self.findChild(ToolButton, 'add_part_button')
+            te_delete_part_button = self.findChild(ToolButton, 'delete_part_button')
+            te_edit_button = self.findChild(ToolButton, 'edit_button')
+            te_delete_button = self.findChild(ToolButton, 'delete_button')
+            te_save_button = self.findChild(PrimaryPushButton, 'save')
+            te_add_button.setEnabled(False)
+            te_add_part_button.setEnabled(False)
+            te_delete_part_button.setEnabled(False)
+            te_edit_button.setEnabled(False)
+            te_delete_button.setEnabled(False)
+            te_save_button.setEnabled(False)
+
+    def sp_fill_grid_row(self):  # 填充预览表格
+        subtitle = self.findChild(SubtitleLabel, 'subtitle_file')
+        adjusted_classes = schedule_center.schedule_data.get('adjusted_classes', {})
+
+        sp_week_type_combo = self.findChild(ComboBox, 'pre_week_type_combo')
+        if sp_week_type_combo.currentIndex() == 1:
+            schedule_dict_sp = schedule_even_dict
+            week_type = 'even'
+        else:
+            schedule_dict_sp = schedule_dict
+            week_type = 'odd'
+        is_adjusted = any(adjusted_classes.get(f'{week_type}_{i}', False) for i in range(len(schedule_dict_sp)))
+        schedule_name = config_center.schedule_name[:-5]
+        if is_adjusted:
+            subtitle.setText(f'预览  -  [调休] {schedule_name}')
+        else:
+            subtitle.setText(f'预览  -  {schedule_name}')
+        schedule_view = self.findChild(TableWidget, 'schedule_view')
+        schedule_view.setRowCount(sp_get_class_num())
+
+        for i in range(len(schedule_dict_sp)):  # 周数
+            for j in range(len(schedule_dict_sp[str(i)])):  # 一天内全部课程
+                item_text = schedule_dict_sp[str(i)][j].split('-')[0]
+                if item_text != '未添加':
+                    if adjusted_classes.get(f'{week_type}_{i}', False):
+                        item = QTableWidgetItem(f'{item_text}')
+                        color = themeColor()
+                        color.setAlpha(64)
+                        item.setBackground(color)
+                    else:
+                        item = QTableWidgetItem(item_text)
+                else:
+                    item = QTableWidgetItem('')
+                schedule_view.setItem(j, i, item)
+                item.setTextAlignment(Qt.AlignmentFlag.AlignCenter)
+
+    # 加载时间线
+    def te_load_item(self):
+        global morning_st, afternoon_st, loaded_data, timeline_dict
+        loaded_data = schedule_center.schedule_data
+        part = loaded_data.get('part')
+        part_name = loaded_data.get('part_name')
+        timeline = get_timeline()
+        # 找控件
+        te_timeline_list = self.findChild(ListWidget, 'timeline_list')
+        te_timeline_list.clear()
+        part_list = self.findChild(ListWidget, 'part_list')
+        part_list.clear()
+
+        for part_num, part_time in part.items():  # 加载节点
+            prefix = part_name[part_num]
+            time = QTime(int(part_time[0]), int(part_time[1])).toString('h:mm')
+            period = time
+            try:
+                part_type = part_time[2]
+            except IndexError:
+                part_type = 'part'
+
+            part_type = list_.part_type[part_type == 'break']
+            text = f'{prefix} - {period} - {part_type}'
+            part_list.addItem(text)
+
+        for week, _ in timeline.items():  # 加载节点
+            all_line = []
+            for item_name, time in timeline[week].items():  # 加载时间线
+                prefix = ''
+                item_time = f'{timeline[week][item_name]}分钟'
+                # 判断前缀和时段
+                if item_name.startswith('a'):
+                    prefix = '课程'
+                elif item_name.startswith('f'):
+                    prefix = '课间'
+                period = part_name[item_name[1]]
+
+                # 还原 item_text
+                item_text = f"{prefix} - {item_time} - {period}"
+                all_line.append(item_text)
+            timeline_dict[week] = all_line
+
+    def se_copy_odd_schedule(self):
+        logger.info('复制单周课表')
+        global schedule_dict, schedule_even_dict
+        schedule_even_dict = deepcopy(schedule_dict)
+        self.se_upload_list()
+
+    def te_upload_list(self):  # 更新时间线到列表组件
+        logger.info('更新列表：时间线编辑')
+        te_timeline_list = self.findChild(ListWidget, 'timeline_list')
+        te_select_timeline = self.findChild(ComboBox, 'select_timeline')
+        try:
+            if te_select_timeline.currentIndex() == 0:
+                te_timeline_list.clear()
+                te_timeline_list.addItems(timeline_dict['default'])
+            else:
+                te_timeline_list.clear()
+                te_timeline_list.addItems(timeline_dict[str(te_select_timeline.currentIndex() - 1)])
+            self.te_detect_item()
+        except Exception as e:
+            print(f'加载时间线时发生错误：{e}')
+
+    def show_tip_flyout(self, title, content, target):
+        Flyout.create(
+            icon=InfoBarIcon.WARNING,
+            title=title,
+            content=content,
+            target=target,
+            parent=self,
+            isClosable=True,
+            aniType=FlyoutAnimationType.PULL_UP
+        )
+
+    # 上传课表到列表组件
+    def se_upload_list(self):  # 更新课表到列表组件
+        logger.info('更新列表：课程表编辑')
+        se_schedule_list = self.findChild(ListWidget, 'schedule_list')
+        se_schedule_list.clearSelection()
+        se_week_combo = self.findChild(ComboBox, 'week_combo')
+        se_week_type_combo = self.findChild(ComboBox, 'week_type_combo')
+        se_copy_schedule_button = self.findChild(PushButton, 'copy_schedule')
+        global current_week
+        try:
+            if se_week_type_combo.currentIndex() == 1:
+                se_copy_schedule_button.show()
+                current_week = se_week_combo.currentIndex()
+                se_schedule_list.clear()
+                se_schedule_list.addItems(schedule_even_dict[str(current_week)])
+            else:
+                se_copy_schedule_button.hide()
+                current_week = se_week_combo.currentIndex()
+                se_schedule_list.clear()
+                se_schedule_list.addItems(schedule_dict[str(current_week)])
+        except Exception as e:
+            print(f'加载课表时发生错误：{e}')
+
+    def se_upload_item(self):  # 保存列表内容到课表文件
+        se_schedule_list = self.findChild(ListWidget, 'schedule_list')
+        se_week_type_combo = self.findChild(ComboBox, 'week_type_combo')
+        if se_week_type_combo.currentIndex() == 1:
+            global schedule_even_dict
+            try:
+                cache_list = []
+                for i in range(se_schedule_list.count()):
+                    item_text = se_schedule_list.item(i).text()
+                    cache_list.append(item_text)
+                schedule_even_dict[str(current_week)][:] = cache_list
+            except Exception as e:
+                print(f'加载双周课表时发生错误：{e}')
+        else:
+            global schedule_dict
+            cache_list = []
+            for i in range(se_schedule_list.count()):
+                item_text = se_schedule_list.item(i).text()
+                cache_list.append(item_text)
+            schedule_dict[str(current_week)][:] = cache_list
+
+    # 保存课程
+    def se_save_item(self):
+        try:
+            data_dict = deepcopy(schedule_dict)
+            data_dict_even = deepcopy(schedule_even_dict)  # 单双周保存
+
+            data_dict = convert_to_dict(data_dict)
+            data_dict_even = convert_to_dict(data_dict_even)
+
+            # 写入
+            data_dict_even = {"schedule_even": data_dict_even}
+            schedule_center.save_data(data_dict_even, config_center.schedule_name)
+            data_dict = {"schedule": data_dict}
+            schedule_center.save_data(data_dict, config_center.schedule_name)
+            Flyout.create(
+                icon=InfoBarIcon.SUCCESS,
+                title='保存成功',
+                content=f"已保存至 ./config/schedule/{config_center.schedule_name}",
+                target=self.findChild(PrimaryPushButton, 'save_schedule'),
+                parent=self,
+                isClosable=True,
+                aniType=FlyoutAnimationType.PULL_UP
+            )
+            self.sp_fill_grid_row()
+        except Exception as e:
+            logger.error(f'保存课表时发生错误: {e}')
+
+    def te_upload_item(self):  # 上传时间线到列表组件
+        te_timeline_list = self.findChild(ListWidget, 'timeline_list')
+        te_select_timeline = self.findChild(ComboBox, 'select_timeline')
+        global timeline_dict
+        cache_list = []
+        for i in range(te_timeline_list.count()):
+            item_text = te_timeline_list.item(i).text()
+            cache_list.append(item_text)
+        if te_select_timeline.currentIndex() == 0:
+            timeline_dict['default'] = cache_list
+        else:
+            timeline_dict[str(te_select_timeline.currentIndex() - 1)] = cache_list
+
+    # 保存时间线
+    def te_save_item(self):
+        te_part_list = self.findChild(ListWidget, 'part_list')
+        data_dict = {"part": {}, "part_name": {}, "timeline": {'default': {}, **{str(w): {} for w in range(7)}}}
+        data_timeline_dict = deepcopy(timeline_dict)
+        # 逐条把列表里的信息整理保存
+        for i in range(te_part_list.count()):
+            item_text = te_part_list.item(i).text()
+            item_info = item_text.split(' - ')
+            time_tostring = item_info[1].split(':')
+            if len(item_info) == 3:
+                part_type = ['part', 'break'][item_info[2] == '休息段']
+            else:
+                part_type = 'part'
+            data_dict['part'][str(i)] = [int(time_tostring[0]), int(time_tostring[1]), part_type]
+            data_dict['part_name'][str(i)] = item_info[0]
+
+        try:
+            for week, _ in data_timeline_dict.items():
+                counter = []  # 初始化计数器
+                for i in range(len(data_dict['part'])):
+                    counter.append(0)
+                counter_key = 0
+                lesson_num = 0
+                for i in range(len(data_timeline_dict[week])):
+                    item_text = data_timeline_dict[week][i]
+                    item_info = item_text.split(' - ')
+                    item_name = ''
+                    if item_info[0] == '课程':
+                        item_name += 'a'
+                        lesson_num += 1
+                    if item_info[0] == '课间':
+                        item_name += 'f'
+
+                    for key, value in data_dict['part_name'].items():  # 节点计数
+                        if value == item_info[2]:
+                            item_name += str(key)  # +节点序数
+                            counter_key = int(key)  # 记录节点序数
+                            break
+
+                    if item_name.startswith('a'):
+                        counter[counter_key] += 1
+
+                    item_name += str(lesson_num - sum(counter[:counter_key]))  # 课程序数
+                    item_time = item_info[1][0:len(item_info[1]) - 2]
+                    data_dict['timeline'][str(week)][item_name] = item_time
+
+            schedule_center.save_data(data_dict, config_center.schedule_name)
+            self.te_detect_item()
+            se_load_item()
+            self.se_upload_list()
+            self.se_upload_item()
+            self.te_upload_item()
+            self.sp_fill_grid_row()
+            Flyout.create(
+                icon=InfoBarIcon.SUCCESS,
+                title='保存成功',
+                content=f"已保存至 ./config/schedule/{config_center.schedule_name}",
+                target=self.findChild(PrimaryPushButton, 'save'),
+                parent=self,
+                isClosable=True,
+                aniType=FlyoutAnimationType.PULL_UP
+            )
+        except Exception as e:
+            logger.error(f'保存时间线时发生错误: {e}')
+            Flyout.create(
+                icon=InfoBarIcon.ERROR,
+                title='保存失败!',
+                content=f"{e}\n保存失败，请将 ./log/ 中的日志提交给开发者以反馈问题。",
+                target=self.findChild(PrimaryPushButton, 'save'),
+                parent=self,
+                isClosable=True,
+                aniType=FlyoutAnimationType.PULL_UP
+            )
+
+    def te_sync_time(self):
+        te_class_activity_combo = self.findChild(ComboBox, 'class_activity')
+        spin_time = self.findChild(SpinBox, 'spin_time')
+        if te_class_activity_combo.currentIndex() == 0:
+            spin_time.setValue(40)
+        if te_class_activity_combo.currentIndex() == 1:
+            spin_time.setValue(10)
+
+    def te_detect_item(self):
+        timeline_list = self.findChild(ListWidget, 'timeline_list')
+        part_list = self.findChild(ListWidget, 'part_list')
+        tips = self.findChild(CaptionLabel, 'tips_2')
+        tips_part = self.findChild(CaptionLabel, 'tips_1')
+        if part_list.count() > 0:
+            tips_part.hide()
+        else:
+            tips_part.show()
+        if timeline_list.count() > 0:
+            tips.hide()
+        else:
+            tips.show()
+
+    def te_add_item(self):
+        te_timeline_list = self.findChild(ListWidget, 'timeline_list')
+        class_activity = self.findChild(ComboBox, 'class_activity')
+        spin_time = self.findChild(SpinBox, 'spin_time')
+        time_period = self.findChild(ComboBox, 'time_period')
+        if time_period.currentText() == "":  # 时间段不能为空 修复 #184
+            Flyout.create(
+                icon=InfoBarIcon.WARNING,
+                title='无法添加时间线 o(TヘTo)',
+                content='在添加时间线前，先任意添加一个节点',
+                target=self.findChild(ToolButton, 'add_button'),
+                parent=self,
+                isClosable=True,
+                aniType=FlyoutAnimationType.PULL_UP
+            )
+            return  # 时间段不能为空
+        te_timeline_list.addItem(
+            f'{class_activity.currentText()} - {spin_time.value()}分钟 - {time_period.currentText()}'
+        )
+        self.te_detect_item()
+
+    def te_add_part(self):
+        te_part_list = self.findChild(ListWidget, 'part_list')
+        te_name_part = self.findChild(EditableComboBox, 'name_part_combo')
+        te_part_time = self.findChild(TimeEdit, 'part_time')
+        te_part_type = self.findChild(ComboBox, 'part_type')
+        if te_part_list.count() < 10:
+            te_part_list.addItem(
+                f'{te_name_part.currentText()} - {te_part_time.time().toString("h:mm")} - {te_part_type.currentText()}'
+            )
+        else:  # 最多只能添加9个节点
+            Flyout.create(
+                icon=InfoBarIcon.WARNING,
+                title='没办法继续添加了 o(TヘTo)',
+                content='Class Widgets 最多只能添加10个“节点”！',
+                target=self.findChild(ToolButton, 'add_part_button'),
+                parent=self,
+                isClosable=True,
+                aniType=FlyoutAnimationType.PULL_UP
+            )
+        self.te_detect_item()
+        self.te_update_parts_name()
+
+    def te_delete_part(self):
+        alert = MessageBox("您确定要删除这个时段吗？", "删除该节点后，将一并删除该节点下所有课程安排，且无法恢复。", self)
+        alert.yesButton.setText('删除')
+        alert.yesButton.setStyleSheet("""
+        PushButton{
+            border-radius: 5px;
+            padding: 5px 12px 6px 12px;
+            outline: none;
+        }
+        PrimaryPushButton{
+            color: white;
+            background-color: #FF6167;
+            border: 1px solid #FF8585;
+            border-bottom: 1px solid #943333;
+        }
+        PrimaryPushButton:hover{
+            background-color: #FF7E83;
+            border: 1px solid #FF8084;
+            border-bottom: 1px solid #B13939;
+        }
+        PrimaryPushButton:pressed{
+            color: rgba(255, 255, 255, 0.63);
+            background-color: #DB5359;
+            border: 1px solid #DB5359;
+        }
+    """)
+        alert.cancelButton.setText('取消')
+        if alert.exec():
+            global timeline_dict, schedule_dict
+            te_part_list = self.findChild(ListWidget, 'part_list')
+            selected_items = te_part_list.selectedItems()
+            if not selected_items:
+                return
+
+            deleted_part_name = selected_items[0].text().split(' - ')[0]
+            for item in selected_items:
+                te_part_list.takeItem(te_part_list.row(item))
+
+            # 修复了删除时段没能同步删除时间线的Bug #123
+            for day in timeline_dict:  # 删除时间线
+                count = 0
+                break_count = 0
+                delete_schedule_list = []
+                delete_schedule_even_list = []
+                delete_part_list = []
+                for i in range(len(timeline_dict[day])):
+                    act = timeline_dict[day][i]
+                    count += 1
+                    item_info = act.split(' - ')
+
+                    if item_info[0] == '课间':
+                        break_count += 1
+
+                    if item_info[2] == deleted_part_name:
+                        delete_part_list.append(act)
+                        if item_info[0] != '课间':
+                            if day != 'default':
+                                delete_schedule_list.append(schedule_dict[day][count - break_count - 1])
+                                delete_schedule_even_list.append(schedule_even_dict[day][count - break_count - 1])
+                            else:
+                                for j in range(7):
+                                    try:
+                                        for item in schedule_dict[str(j)]:
+                                            if item.split('-')[1] == deleted_part_name:
+                                                delete_schedule_list.append(
+                                                    schedule_dict[str(j)][count - break_count - 1])
+                                        for item in schedule_even_dict[str(j)]:
+                                            if item.split('-')[1] == deleted_part_name:
+                                                delete_schedule_even_list.append(
+                                                    schedule_dict[str(j)][count - break_count - 1])
+                                    except Exception as e:
+                                        logger.warning(f'删除时段时发生错误：{e}')
+
+                for item in delete_part_list:  # 删除时间线
+                    timeline_dict[day].remove(item)
+                if day != 'default':  # 删除课表
+                    for item in delete_schedule_list:
+                        schedule_dict[day].remove(item)
+
+            for day in range(7):  # 删除默认课程表
+                delete_schedule_list = []
+                delete_schedule_even_list = []
+                for item in schedule_dict[str(day)]:  # 单周
+                    if item.split('-')[1] == deleted_part_name:
+                        delete_schedule_list.append(item)
+                for item in delete_schedule_list:
+                    schedule_dict[str(day)].remove(item)
+
+                for item in schedule_even_dict[str(day)]:  # 双周
+                    if item.split('-')[1] == deleted_part_name:
+                        delete_schedule_even_list.append(item)
+                for item in delete_schedule_even_list:
+                    schedule_even_dict[str(day)].remove(item)
+
+            self.te_upload_list()
+            self.se_upload_list()
+            self.te_update_parts_name()
+        else:
+            return
+
+    def te_update_parts_name(self):
+        rl = []
+        te_time_combo = self.findChild(ComboBox, 'time_period')  # 时段
+        te_time_combo.clear()
+        part_list = self.findChild(ListWidget, 'part_list')
+        for i in range(part_list.count()):
+            info = part_list.item(i).text().split(' - ')
+            rl.append(info[0])
+        te_time_combo.addItems(rl)
+
+    def te_edit_item(self):
+        te_timeline_list = self.findChild(ListWidget, 'timeline_list')
+        class_activity = self.findChild(ComboBox, 'class_activity')
+        spin_time = self.findChild(SpinBox, 'spin_time')
+        time_period = self.findChild(ComboBox, 'time_period')
+        selected_items = te_timeline_list.selectedItems()
+
+        if selected_items:
+            selected_item = selected_items[0]  # 取第一个选中的项目
+            selected_item.setText(
+                f'{class_activity.currentText()} - {spin_time.value()}分钟 - {time_period.currentText()}'
+            )
+
+    def se_edit_item(self):
+        se_schedule_list = self.findChild(ListWidget, 'schedule_list')
+        se_class_combo = self.findChild(ComboBox, 'class_combo')
+        se_custom_class_text = self.findChild(LineEdit, 'custom_class')
+        selected_items = se_schedule_list.selectedItems()
+
+        if selected_items:
+            selected_item = selected_items[0]
+            name_list = selected_item.text().split('-')
+            if se_class_combo.currentIndex() != 0:
+                selected_item.setText(
+                    f'{se_class_combo.currentText()}-{name_list[1]}'
+                )
+            else:
+                if se_custom_class_text.text() != '':
+                    selected_item.setText(
+                        f'{se_custom_class_text.text()}-{name_list[1]}'
+                    )
+                    se_class_combo.addItem(se_custom_class_text.text())
+
+    def se_quick_set_schedule(self):  # 快速设置课表
+        se_schedule_list = self.findChild(ListWidget, 'schedule_list')
+        quick_set_schedule = self.findChild(ListWidget, 'subject_list')
+        selected_items = se_schedule_list.selectedItems()
+        selected_subject = quick_set_schedule.currentItem().text()
+        if se_schedule_list.count() > 0:
+            if not selected_items:
+                se_schedule_list.setCurrentRow(0)
+
+            selected_row = se_schedule_list.currentRow()
+            selected_item = se_schedule_list.item(selected_row)
+            name_list = selected_item.text().split('-')
+            selected_item.setText(
+                f'{selected_subject}-{name_list[1]}'
+            )
+
+            if se_schedule_list.count() > selected_row + 1:  # 选择下一行
+                se_schedule_list.setCurrentRow(selected_row + 1)
+
+    def se_quick_select_week(self):  # 快速选择周
+        se_week_combo = self.findChild(ComboBox, 'week_combo')
+        if se_week_combo.currentIndex() != 6:
+            se_week_combo.setCurrentIndex(se_week_combo.currentIndex() + 1)
+
+    def te_delete_item(self):
+        te_timeline_list = self.findChild(ListWidget, 'timeline_list')
+        selected_items = te_timeline_list.selectedItems()
+        for item in selected_items:
+            te_timeline_list.takeItem(te_timeline_list.row(item))
+        self.te_detect_item()
+
+    def se_delete_item(self):
+        se_schedule_list = self.findChild(ListWidget, 'schedule_list')
+        selected_items = se_schedule_list.selectedItems()
+        if selected_items:
+            selected_item = selected_items[0]
+            name_list = selected_item.text().split('-')
+            selected_item.setText(
+                f'未添加-{name_list[1]}'
+            )
+
+    def cd_edit_item(self):
+        cd_countdown_list = self.findChild(ListWidget, 'countdown_list')
+        cd_text_cd = self.findChild(LineEdit, 'text_cd')
+        cd_set_countdown_date = self.findChild(CalendarPicker, 'set_countdown_date')
+        selected_items = cd_countdown_list.selectedItems()
+        if selected_items:
+            selected_item = selected_items[0]
+            selected_item.setText(
+                f"{cd_set_countdown_date.date.toString('yyyy-M-d')} - {cd_text_cd.text()}"
+            )
+
+    def cd_delete_item(self):
+        cd_countdown_list = self.findChild(ListWidget, 'countdown_list')
+        selected_items = cd_countdown_list.selectedItems()
+        if selected_items:
+            item = selected_items[0]
+            cd_countdown_list.takeItem(cd_countdown_list.row(item))
+
+    def cd_add_item(self):
+        cd_countdown_list = self.findChild(ListWidget, 'countdown_list')
+        cd_text_cd = self.findChild(LineEdit, 'text_cd')
+        cd_set_countdown_date = self.findChild(CalendarPicker, 'set_countdown_date')
+        cd_countdown_list.addItem(
+            f"{cd_set_countdown_date.date.toString('yyyy-M-d')} - {cd_text_cd.text()}"
+        )
+
+    def cd_save_item(self):
+        cd_countdown_list = self.findChild(ListWidget, 'countdown_list')
+        countdown_date = []
+        cd_text_custom = []
+
+        for i in range(cd_countdown_list.count()):
+            item = cd_countdown_list.item(i)
+            text = item.text().split(' - ')
+            countdown_date.append(text[0])
+            cd_text_custom.append(text[1])
+
+        Flyout.create(
+            icon=InfoBarIcon.SUCCESS,
+            title='保存成功',
+            content=f"已保存至 ./config.ini",
+            target=self.findChild(PrimaryPushButton, 'save_countdown'),
+            parent=self,
+            isClosable=True,
+            aniType=FlyoutAnimationType.PULL_UP
+        )
+
+        config_center.write_conf('Date', 'countdown_date', ','.join(countdown_date))
+        config_center.write_conf('Date', 'cd_text_custom', ','.join(cd_text_custom))
+
+    def setup_countdown_edit(self):
+        cd_load_item()
+        logger.debug(f"{countdown_dict}")
+        cd_set_button = self.findChild(ToolButton, 'set_button_cd')
+        cd_set_button.setIcon(fIcon.EDIT)
+        cd_set_button.setToolTip('编辑倒计日')
+        cd_set_button.installEventFilter(ToolTipFilter(cd_set_button, showDelay=300, position=ToolTipPosition.TOP))
+        cd_set_button.clicked.connect(self.cd_edit_item)
+
+        cd_clear_button = self.findChild(ToolButton, 'clear_button_cd')
+        cd_clear_button.setIcon(fIcon.DELETE)
+        cd_clear_button.setToolTip('删除倒计日')
+        cd_clear_button.installEventFilter(ToolTipFilter(cd_clear_button, showDelay=300, position=ToolTipPosition.TOP))
+        cd_clear_button.clicked.connect(self.cd_delete_item)
+
+        cd_add_button = self.findChild(ToolButton, 'add_button_cd')
+        cd_add_button.setIcon(fIcon.ADD)
+        cd_add_button.setToolTip('添加倒计日')
+        cd_add_button.installEventFilter(ToolTipFilter(cd_add_button, showDelay=300, position=ToolTipPosition.TOP))
+        cd_add_button.clicked.connect(self.cd_add_item)
+
+        cd_schedule_list = self.findChild(ListWidget, 'countdown_list')
+        cd_schedule_list.addItems([f"{date} - {countdown_dict[date]}" for date in countdown_dict])
+
+        cd_save_button = self.findChild(PrimaryPushButton, 'save_countdown')
+        cd_save_button.clicked.connect(self.cd_save_item)
+
+        cd_mode = self.findChild(ComboBox, 'countdown_mode')
+        cd_mode.addItems(list_.countdown_modes)
+        cd_mode.setCurrentIndex(int(config_center.read_conf('Date', 'countdown_custom_mode')))
+        cd_mode.currentIndexChanged.connect(
+            lambda: config_center.write_conf('Date', 'countdown_custom_mode', str(cd_mode.currentIndex())))
+
+        cd_upd_cd = self.findChild(SpinBox, 'countdown_upd_cd')
+        cd_upd_cd.setValue(int(config_center.read_conf('Date', 'countdown_upd_cd')))
+        cd_upd_cd.valueChanged.connect(
+            lambda: config_center.write_conf('Date', 'countdown_upd_cd', str(cd_upd_cd.value())))
+
+    def m_start_time_changed(self):
+        global morning_st
+        te_m_start_time = self.findChild(TimeEdit, 'morningStartTime')
+        unformatted_time = te_m_start_time.time()
+        h = unformatted_time.hour()
+        m = unformatted_time.minute()
+        morning_st = (h, m)
+
+    def a_start_time_changed(self):
+        global afternoon_st
+        te_m_start_time = self.findChild(TimeEdit, 'afternoonStartTime')
+        unformatted_time = te_m_start_time.time()
+        h = unformatted_time.hour()
+        m = unformatted_time.minute()
+        afternoon_st = (h, m)
+
+    def init_nav(self):
+        self.addSubInterface(self.spInterface, fIcon.HOME, '课表预览')
+        self.addSubInterface(self.teInterface, fIcon.DATE_TIME, '时间线编辑')
+        self.addSubInterface(self.seInterface, fIcon.EDUCATION, '课程表编辑')
+        self.addSubInterface(self.cdInterface, fIcon.CALENDAR, '倒计日编辑')
+        self.addSubInterface(self.cfInterface, fIcon.FOLDER, '配置文件')
+        self.navigationInterface.addSeparator()
+        self.addSubInterface(self.hdInterface, fIcon.QUESTION, '帮助')
+        self.addSubInterface(self.plInterface, fIcon.APPLICATION, '插件', NavigationItemPosition.BOTTOM)
+        self.navigationInterface.addSeparator(NavigationItemPosition.BOTTOM)
+        self.addSubInterface(self.ctInterface, fIcon.BRUSH, '自定义', NavigationItemPosition.BOTTOM)
+        self.addSubInterface(self.sdInterface, fIcon.RINGER, '提醒', NavigationItemPosition.BOTTOM)
+        self.addSubInterface(self.adInterface, fIcon.SETTING, '高级选项', NavigationItemPosition.BOTTOM)
+        self.addSubInterface(self.ifInterface, fIcon.INFO, '关于本产品', NavigationItemPosition.BOTTOM)
+
+    def init_window(self):
+        self.stackedWidget.setCurrentIndex(0)  # 设置初始页面
+        self.load_all_item()
+        self.check_and_disable_schedule_edit()
+        self.check_and_disable_timeline_edit()
+        self.setMinimumWidth(700)
+        self.setMinimumHeight(400)
+        self.navigationInterface.setExpandWidth(250)
+        self.navigationInterface.setCollapsible(False)
+        self.setMicaEffectEnabled(True)
+
+        # 修复设置窗口在各个屏幕分辨率DPI下的窗口大小
+        screen_geometry = QApplication.primaryScreen().geometry()
+        screen_width = screen_geometry.width()
+        screen_height = screen_geometry.height()
+
+        width = int(screen_width * 0.6)
+        height = int(screen_height * 0.7)
+
+        self.move(int(screen_width / 2 - width / 2), 150)
+        self.resize(width, height)
+
+        self.setWindowTitle('Class Widgets - 设置')
+        self.setWindowIcon(QIcon(f'{base_directory}/img/logo/favicon-settings.ico'))
+
+        self.init_font()  # 设置字体
+
+    def on_language_view_changed(self):
+        """界面语言切换"""
+        try:
+            language_combo_view = self.adInterface.findChild(ComboBox, 'language_combo_view')
+            if language_combo_view:
+                selected_lang_name = language_combo_view.currentText()
+                selected_lang_code = self.language_map_view.get(selected_lang_name)
+                if selected_lang_code and selected_lang_code != self.i18n_manager.current_language_view:
+                    success = self.i18n_manager.load_language_view(selected_lang_code)
+                    if success:
+                        config_center.write_conf('General', 'language_view', selected_lang_code)
+                        title = '界面语言切换成功 ♪(´▽｀)'
+                        content = f'界面语言已切换为 {selected_lang_name}\n' \
+                                f'新语言将在重启程序后完全生效'
+                        flyout = Flyout.create(title=title,
+                                               content=content,
+                                               target=language_combo_view,
+                                               parent=self.window(),
+                                               isClosable=True,
+                                               aniType=FlyoutAnimationType.FADE_IN)
+                        if flyout:
+                            if hasattr(flyout, 'widget') and flyout.widget() and isinstance(flyout.widget(), FlyoutView):
+                                view = flyout.widget()
+                                content_label = view.findChild(QLabel)
+                                if content_label:
+                                    content_label.linkActivated.connect(self.handle_restart_link)
+                            flyout.show()
+                    else:
+                        current_lang = self.i18n_manager.current_language_view
+                        for i in range(language_combo_view.count()):
+                            if self.language_map_view.get(language_combo_view.itemText(i)) == current_lang:
+                                language_combo_view.setCurrentIndex(i)
+                                break
+                        msg_box = MessageBox(
+                            '界面语言切换失败 (＃°Д°)',
+                            '无法加载选定的界面语言包，请检查翻译文件是否存在',
+                            self
+                        )
+                        msg_box.yesButton.setText('确定')
+                        msg_box.cancelButton.hide()
+                        msg_box.exec()
+        except Exception as e:
+            logger.error(f"界面语言切换时出错: {e}")
+            msg_box = MessageBox(
+                '界面语言切换出错 (＃°Д°)',
+                f'切换界面语言时发生错误: {e}',
+                self
+            )
+            msg_box.yesButton.setText('确定')
+            msg_box.cancelButton.hide()
+            msg_box.exec()
+
+    def on_language_widgets_changed(self):
+        """组件语言切换"""
+        try:
+            language_combo_widgets = self.adInterface.findChild(ComboBox, 'language_combo_widgets')
+            if language_combo_widgets:
+                selected_lang_name = language_combo_widgets.currentText()
+                selected_lang_code = self.language_map_widgets.get(selected_lang_name)
+                if selected_lang_code and selected_lang_code != self.i18n_manager.current_language_widgets:
+                    success = self.i18n_manager.load_language_widgets(selected_lang_code)
+                    if success:
+                        config_center.write_conf('General', 'language_widgets', selected_lang_code)
+                        title = '组件语言切换成功 ♪(´▽｀)'
+                        content = f'组件语言已切换为 {selected_lang_name}\n' \
+                                f'新语言将在重启程序后完全生效'
+                        flyout = Flyout.create(title=title,
+                                               content=content,
+                                               target=language_combo_widgets,
+                                               parent=self.window(),
+                                               isClosable=True,
+                                               aniType=FlyoutAnimationType.FADE_IN)
+                        if flyout:
+                            if hasattr(flyout, 'widget') and flyout.widget() and isinstance(flyout.widget(), FlyoutView):
+                                view = flyout.widget()
+                                content_label = view.findChild(QLabel)
+                                if content_label:
+                                    content_label.linkActivated.connect(self.handle_restart_link)
+                            flyout.show()
+                    else:
+                        current_lang = self.i18n_manager.current_language_widgets
+                        for i in range(language_combo_widgets.count()):
+                            if self.language_map_widgets.get(language_combo_widgets.itemText(i)) == current_lang:
+                                language_combo_widgets.setCurrentIndex(i)
+                                break
+                        msg_box = MessageBox(
+                            '组件语言切换失败 (｡•́︿•̀｡)',
+                            '无法加载选定的组件语言包，请检查翻译文件是否存在',
+                            self
+                        )
+                        msg_box.yesButton.setText('确定')
+                        msg_box.cancelButton.hide()
+                        msg_box.exec()
+        except Exception as e:
+            logger.error(f"组件语言切换时出错: {e}")
+            msg_box = MessageBox(
+                '组件语言切换出错 (｡•́︿•̀｡)',
+                f'切换组件语言时发生错误: {e}',
+                self
+            )
+            msg_box.yesButton.setText('确定')
+            msg_box.cancelButton.hide()
+            msg_box.exec()
+    def closeEvent(self, event):
+        self.closed.emit()
+        event.accept()
+
+
+def sp_get_class_num():  # 获取当前周课程数（未完成）
+    highest_count = 0
+    for timeline_ in get_timeline().keys():
+        timeline = get_timeline()[timeline_]
+        count = 0
+        for item_name, item_time in timeline.items():
+            if item_name.startswith('a'):
+                count += 1
+        if count > highest_count:
+            highest_count = count
+    return highest_count
+
+
+if __name__ == '__main__':
+    app = QApplication(sys.argv)
+    settings = SettingsMenu()
+    settings.show()
+    # settings.setMicaEffectEnabled(True)
+    sys.exit(app.exec())