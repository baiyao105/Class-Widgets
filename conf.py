<<<<<<< HEAD
import json
import os
import configparser as config
from pathlib import Path
from typing import Dict, Any, Optional, Union, List

from utils import TimeManagerFactory
import time
from dateutil import parser
from loguru import logger
from file import base_directory, config_center

import list_

if os.name == 'nt':
    from win32com.client import Dispatch

base_directory = Path(base_directory)
conf = config.ConfigParser()
name = 'Class Widgets'

PLUGINS_DIR = Path(base_directory) / 'plugins'

# app 图标
app_icon = base_directory / 'img' / (
    'favicon.ico' if os.name == 'nt' else
    'favicon.icns' if os.name == 'darwin' else
    'favicon.png'
)

update_countdown_custom_last = 0
countdown_cnt = 0

def load_theme_config(theme: str) -> Dict[str, Any]:
    try:
        with open(base_directory / 'ui' / theme / 'theme.json', 'r', encoding='utf-8') as file:
            data = json.load(file)
            return data
    except Exception as e:
        logger.error(f"加载主题数据时出错: {e}，返回默认主题")
        with open(base_directory / 'ui' / 'default' / 'theme.json', 'r', encoding='utf-8') as file:
            data = json.load(file)
            return data


def load_plugin_config() -> Optional[Dict[str, Any]]:
    try:
        plugin_config_path = base_directory / 'config' / 'plugin.json'
        if plugin_config_path.exists():
            with open(plugin_config_path, 'r', encoding='utf-8') as file:
                data = json.load(file)
        else:
            with open(plugin_config_path, 'w', encoding='utf-8') as file:
                data = {"enabled_plugins": []}
                json.dump(data, file, ensure_ascii=False, indent=4)
        return data
    except Exception as e:
        logger.error(f"加载启用插件数据时出错: {e}")
        return None


def save_plugin_config(data: Dict[str, Any]) -> bool:
    data_dict = load_plugin_config()
    data_dict.update(data)
    try:
        with open(base_directory / 'config' / 'plugin.json', 'w', encoding='utf-8') as file:
            json.dump(data_dict, file, ensure_ascii=False, indent=4)
        return True
    except Exception as e:
        logger.error(f"保存启用插件数据时出错: {e}")
        return False


def save_installed_plugin(data: List[Any]) -> bool:
    data = {"plugins": data}
    try:
        with open(base_directory / 'plugins' / 'plugins_from_pp.json', 'w', encoding='utf-8') as file:
            json.dump(data, file, ensure_ascii=False, indent=4)
        return True
    except Exception as e:
        logger.error(f"保存已安装插件数据时出错: {e}")
        return False


def load_theme_width(theme: str) -> Dict[str, Any]:
    try:
        with open(base_directory / 'ui' / theme / 'theme.json', 'r', encoding='utf-8') as file:
            data = json.load(file)
            return data['widget_width']
    except Exception as e:
        logger.error(f"加载主题宽度时出错: {e}")
        return list_.widget_width


def is_temp_week() -> Union[bool, str]:
    if config_center.read_conf('Temp', 'set_week') is None or config_center.read_conf('Temp', 'set_week') == '':
        return False
    else:
        return config_center.read_conf('Temp', 'set_week')


def is_temp_schedule() -> bool:
    return not (config_center.read_conf('Temp', 'temp_schedule') in [None, ''])
    

def add_shortcut_to_startmenu(file: str = '', icon: str = '') -> None:
    if os.name != 'nt':
        return
    try:
        file_path = Path(file) if file else Path(__file__).resolve()
        icon_path = Path(icon) if icon else file_path

        # 获取开始菜单文件夹路径
        menu_folder = Path(os.getenv('APPDATA')) / 'Microsoft' / 'Windows' / 'Start Menu' / 'Programs'

        # 快捷方式文件名（使用文件名或自定义名称）
        name = file_path.stem  # 使用文件名作为快捷方式名称
        shortcut_path = menu_folder / f'{name}.lnk'

        # 创建快捷方式
        shell = Dispatch('WScript.Shell')
        shortcut = shell.CreateShortCut(str(shortcut_path))
        shortcut.Targetpath = str(file_path)
        shortcut.WorkingDirectory = str(file_path.parent)
        shortcut.IconLocation = str(icon_path)  # 设置图标路径
        shortcut.save()
    except Exception as e:
        logger.error(f"创建开始菜单快捷方式时出错: {e}")


def add_shortcut(file: str = '', icon: str = '') -> None:
    if os.name != 'nt':
        return
    try:
        file_path = Path(file) if file else Path(__file__).resolve()
        icon_path = Path(icon) if icon else file_path

        # 获取桌面文件夹路径
        desktop_folder = Path(os.environ['USERPROFILE']) / 'Desktop'

        # 快捷方式文件名（使用文件名或自定义名称）
        name = file_path.stem  # 使用文件名作为快捷方式名称
        shortcut_path = desktop_folder / f'{name}.lnk'

        # 创建快捷方式
        shell = Dispatch('WScript.Shell')
        shortcut = shell.CreateShortCut(str(shortcut_path))
        shortcut.Targetpath = str(file_path)
        shortcut.WorkingDirectory = str(file_path.parent)
        shortcut.IconLocation = str(icon_path)  # 设置图标路径
        shortcut.save()
    except Exception as e:
        logger.error(f"创建桌面快捷方式时出错: {e}")


def add_to_startup(file_path: str = f'{base_directory}/ClassWidgets.exe', icon_path: str = '') -> None:  # 注册到开机启动
    if os.name != 'nt':
        return
    file_path = Path(file_path) if file_path else Path(__file__).resolve()
    icon_path = Path(icon_path) if icon_path else file_path

    # 获取启动文件夹路径
    startup_folder = Path(os.getenv('APPDATA')) / 'Microsoft' / 'Windows' / 'Start Menu' / 'Programs' / 'Startup'

    # 快捷方式文件名（使用文件名或自定义名称）
    name = file_path.stem  # 使用文件名作为快捷方式名称
    shortcut_path = startup_folder / f'{name}.lnk'

    # 创建快捷方式
    shell = Dispatch('WScript.Shell')
    shortcut = shell.CreateShortCut(str(shortcut_path))
    shortcut.Targetpath = str(file_path)
    shortcut.WorkingDirectory = str(file_path.parent)
    shortcut.IconLocation = str(icon_path)  # 设置图标路径
    shortcut.save()


def remove_from_startup() -> None:
    startup_folder = os.path.join(os.getenv('APPDATA'), 'Microsoft', 'Windows', 'Start Menu', 'Programs', 'Startup')
    shortcut_path = os.path.join(startup_folder, f'{name}.lnk')
    if os.path.exists(shortcut_path):
        os.remove(shortcut_path)

def update_countdown(cnt: int) -> None:
    global update_countdown_custom_last
    global countdown_cnt
    if (length:=len(config_center.read_conf('Date', 'cd_text_custom').split(','))) == 0:
        countdown_cnt = -1
    elif config_center.read_conf('Date', 'countdown_custom_mode') == '1':
        countdown_cnt = cnt
    elif (nowtime:=time.time()) - update_countdown_custom_last > int(config_center.read_conf('Date', 'countdown_upd_cd')):
        update_countdown_custom_last = nowtime
        countdown_cnt += 1
        if countdown_cnt >= length:
            countdown_cnt = 0 if length != 0 else -1
        
def get_cd_text_custom() -> str:
    global countdown_cnt
    if countdown_cnt == -1:
        return '未设置'
    if countdown_cnt >= len(li:=config_center.read_conf('Date', 'cd_text_custom').split(',')):
        return '未设置'
    return li[countdown_cnt] if countdown_cnt >= 0 else ''


def get_custom_countdown() -> str:
    global countdown_cnt
    if countdown_cnt == -1:
        return '未设置'
    li = config_center.read_conf('Date', 'countdown_date').split(',')
    if countdown_cnt == -1 or countdown_cnt >= len(li):
        return '未设置'  # 获取自定义倒计时
    else:
        custom_countdown = li[countdown_cnt]
        if custom_countdown == '':
            return '未设置'
        try:
            custom_countdown = parser.parse(custom_countdown)
        except Exception as e:
            logger.error(f"解析日期时出错: {custom_countdown}, 错误: {e}")
            return '解析失败'
        current_time = TimeManagerFactory.get_instance().get_current_time()
        if custom_countdown < current_time:
            return '0 天'
        else:
            cd_text = custom_countdown - current_time
            return f'{cd_text.days + 1} 天'
            # return (
            #     f"{cd_text.days} 天 {cd_text.seconds // 3600} 小时 {cd_text.seconds // 60 % 60} 分"
            # )


def get_week_type() -> int: 
    if (temp_schedule := config_center.read_conf('Temp', 'set_schedule')) not in ('', None):  # 获取单双周
        return int(temp_schedule)
    start_date_str = config_center.read_conf('Date', 'start_date')
    if start_date_str not in ('', None):
        try:
            start_date = parser.parse(start_date_str)
        except (ValueError, TypeError):
            logger.error(f"解析日期时出错: {start_date_str}")
            return 0  # 解析失败默认单周
        today = TimeManagerFactory.get_instance().get_current_time()
        week_num = (today - start_date).days // 7 + 1
        if week_num % 2 == 0:
            return 1  # 双周
        else:
            return 0  # 单周
    else:
        return 0  # 默认单周


def get_is_widget_in(widget: str = 'example.ui') -> bool:
    widgets_list = list_.get_widget_config()
    return widget in widgets_list


def save_widget_conf_to_json(new_data: Dict[str, Any]) -> bool:
    # 初始化 data_dict 为一个空字典
    data_dict = {}
    if os.path.exists(base_directory / 'config' / 'widget.json'):
        try:
            with open(base_directory / 'config' / 'widget.json', 'r', encoding='utf-8') as file:
                data_dict = json.load(file)
        except Exception as e:
            print(f"读取现有数据时出错: {e}")
            return False
    data_dict.update(new_data)
    try:
        with open(base_directory / 'config' / 'widget.json', 'w', encoding='utf-8') as file:
            json.dump(data_dict, file, ensure_ascii=False, indent=4)
        return True
    except Exception as e:
        print(f"保存数据时出错: {e}")
        return False


def load_plugins() -> Dict[str, Dict[str, str]]:  # 加载插件配置文件
    plugin_dict = {}
    for folder in Path(PLUGINS_DIR).iterdir():
        if folder.is_dir() and (folder / 'plugin.json').exists():
            try:
                with open(f'{base_directory}/plugins/{folder.name}/plugin.json', 'r', encoding='utf-8') as file:
                    data = json.load(file)
            except Exception as e:
                logger.error(f"加载插件配置文件数据时出错，将跳过: {e}")  # 跳过奇怪的文件夹
            plugin_dict[str(folder.name)] = {}
            plugin_dict[str(folder.name)]['name'] = data['name']  # 名称
            plugin_dict[str(folder.name)]['version'] = data['version']  # 插件版本号
            plugin_dict[str(folder.name)]['author'] = data['author']  # 作者
            plugin_dict[str(folder.name)]['description'] = data['description']  # 描述
            plugin_dict[str(folder.name)]['plugin_ver'] = data['plugin_ver']  # 插件架构版本
            plugin_dict[str(folder.name)]['settings'] = data['settings']  # 设置
            plugin_dict[str(folder.name)]['url'] = data.get('url', '')  # 插件URL
    return plugin_dict


if __name__ == '__main__':
    print('AL_1S')
    print(get_week_type())
    print(load_plugins())
    # save_data_to_json(test_data_dict, 'schedule-1.json')
    # loaded_data = load_from_json('schedule-1.json')
    # print(loaded_data)
    # schedule = loaded_data.get('schedule')

    # print(schedule['0'])
    # add_shortcut_to_startmenu('Settings.exe', 'img/favicon.ico')
=======
import configparser as config
import json
import os
import time
from datetime import datetime
from pathlib import Path
from typing import Any, Dict, List, Optional, Union

from dateutil import parser
from loguru import logger

import list_
from basic_dirs import CW_HOME, THEME_DIRS
from data_model import ThemeConfig, ThemeInfo
from file import base_directory, config_center

if os.name == 'nt':
    from win32com.client import Dispatch

base_directory = Path(base_directory)
conf = config.ConfigParser()
name = 'Class Widgets'

PLUGINS_DIR = Path(base_directory) / 'plugins'

# app 图标
app_icon = base_directory / 'img' / (
    'favicon.ico' if os.name == 'nt' else
    'favicon.icns' if os.name == 'darwin' else
    'favicon.png'
)

update_countdown_custom_last = 0
countdown_cnt = 0


def __load_json(path: Path) -> ThemeConfig:
    with open(path, 'r', encoding='utf-8') as file:
        return ThemeConfig.model_validate_json(file.read())


def load_theme_config(theme: str) -> ThemeInfo:
    default_path = CW_HOME / 'ui' / 'default' / 'theme.json'
    try:
        config_path = next(
            (
                dir
                for theme_dir in THEME_DIRS
                if (dir := (theme_dir / theme / 'theme.json')).exists()
            ),
            default_path
        )
        return ThemeInfo(
            path=config_path.parent,
            config=__load_json(config_path)
        )
    except Exception as e:
        logger.error(f"加载主题数据时出错: {repr(e)}，返回默认主题")
        return ThemeInfo(
            path=default_path.parent,
            config=__load_json(default_path)
        )


def load_plugin_config() -> Optional[Dict[str, Any]]:
    try:
        plugin_config_path = base_directory / 'config' / 'plugin.json'
        if plugin_config_path.exists():
            with open(plugin_config_path, 'r', encoding='utf-8') as file:
                data = json.load(file)
        else:
            with open(plugin_config_path, 'w', encoding='utf-8') as file:
                data = {"enabled_plugins": []}
                json.dump(data, file, ensure_ascii=False, indent=4)
        return data
    except Exception as e:
        logger.error(f"加载启用插件数据时出错: {e}")
        return None


def save_plugin_config(data: Dict[str, Any]) -> bool:
    data_dict = load_plugin_config()
    data_dict.update(data)
    try:
        with open(base_directory / 'config' / 'plugin.json', 'w', encoding='utf-8') as file:
            json.dump(data_dict, file, ensure_ascii=False, indent=4)
        return True
    except Exception as e:
        logger.error(f"保存启用插件数据时出错: {e}")
        return False


def save_installed_plugin(data: List[Any]) -> bool:
    data = {"plugins": data}
    try:
        with open(base_directory / 'plugins' / 'plugins_from_pp.json', 'w', encoding='utf-8') as file:
            json.dump(data, file, ensure_ascii=False, indent=4)
        return True
    except Exception as e:
        logger.error(f"保存已安装插件数据时出错: {e}")
        return False


def is_temp_week() -> Union[bool, str]:
    if config_center.read_conf('Temp', 'set_week') is None or config_center.read_conf('Temp', 'set_week') == '':
        return False
    else:
        return config_center.read_conf('Temp', 'set_week')


def is_temp_schedule() -> bool:
    return not (config_center.read_conf('Temp', 'temp_schedule') in [None, ''])


def add_shortcut_to_startmenu(file: str = '', icon: str = '') -> None:
    if os.name != 'nt':
        return
    try:
        file_path = Path(file) if file else Path(__file__).resolve()
        icon_path = Path(icon) if icon else file_path

        # 获取开始菜单文件夹路径
        menu_folder = Path(os.getenv('APPDATA')) / 'Microsoft' / 'Windows' / 'Start Menu' / 'Programs'

        # 快捷方式文件名（使用文件名或自定义名称）
        name = file_path.stem  # 使用文件名作为快捷方式名称
        shortcut_path = menu_folder / f'{name}.lnk'

        # 创建快捷方式
        shell = Dispatch('WScript.Shell')
        shortcut = shell.CreateShortCut(str(shortcut_path))
        shortcut.Targetpath = str(file_path)
        shortcut.WorkingDirectory = str(file_path.parent)
        shortcut.IconLocation = str(icon_path)  # 设置图标路径
        shortcut.save()
    except Exception as e:
        logger.error(f"创建开始菜单快捷方式时出错: {e}")


def add_shortcut(file: str = '', icon: str = '') -> None:
    if os.name != 'nt':
        return
    try:
        file_path = Path(file) if file else Path(__file__).resolve()
        icon_path = Path(icon) if icon else file_path

        # 获取桌面文件夹路径
        desktop_folder = Path(os.environ['USERPROFILE']) / 'Desktop'

        # 快捷方式文件名（使用文件名或自定义名称）
        name = file_path.stem  # 使用文件名作为快捷方式名称
        shortcut_path = desktop_folder / f'{name}.lnk'

        # 创建快捷方式
        shell = Dispatch('WScript.Shell')
        shortcut = shell.CreateShortCut(str(shortcut_path))
        shortcut.Targetpath = str(file_path)
        shortcut.WorkingDirectory = str(file_path.parent)
        shortcut.IconLocation = str(icon_path)  # 设置图标路径
        shortcut.save()
    except Exception as e:
        logger.error(f"创建桌面快捷方式时出错: {e}")


def add_to_startup(file_path: str = f'{base_directory}/ClassWidgets.exe', icon_path: str = '') -> None:  # 注册到开机启动
    if os.name != 'nt':
        return
    file_path = Path(file_path) if file_path else Path(__file__).resolve()
    icon_path = Path(icon_path) if icon_path else file_path

    # 获取启动文件夹路径
    startup_folder = Path(os.getenv('APPDATA')) / 'Microsoft' / 'Windows' / 'Start Menu' / 'Programs' / 'Startup'

    # 快捷方式文件名（使用文件名或自定义名称）
    name = file_path.stem  # 使用文件名作为快捷方式名称
    shortcut_path = startup_folder / f'{name}.lnk'

    # 创建快捷方式
    shell = Dispatch('WScript.Shell')
    shortcut = shell.CreateShortCut(str(shortcut_path))
    shortcut.Targetpath = str(file_path)
    shortcut.WorkingDirectory = str(file_path.parent)
    shortcut.IconLocation = str(icon_path)  # 设置图标路径
    shortcut.save()


def remove_from_startup() -> None:
    startup_folder = os.path.join(os.getenv('APPDATA'), 'Microsoft', 'Windows', 'Start Menu', 'Programs', 'Startup')
    shortcut_path = os.path.join(startup_folder, f'{name}.lnk')
    if os.path.exists(shortcut_path):
        os.remove(shortcut_path)


def get_time_offset() -> int:  # 获取时差偏移
    time_offset = config_center.read_conf('General', 'time_offset')
    if time_offset is None or time_offset == '' or time_offset == '0':
        return 0
    else:
        return int(time_offset)

def update_countdown(cnt: int) -> None:
    global update_countdown_custom_last
    global countdown_cnt
    if (length:=len(config_center.read_conf('Date', 'cd_text_custom').split(','))) == 0:
        countdown_cnt = -1
    elif config_center.read_conf('Date', 'countdown_custom_mode') == '1':
        countdown_cnt = cnt
    elif (nowtime:=time.time()) - update_countdown_custom_last > int(config_center.read_conf('Date', 'countdown_upd_cd')):
        update_countdown_custom_last = nowtime
        countdown_cnt += 1
        if countdown_cnt >= length:
            countdown_cnt = 0 if length != 0 else -1

def get_cd_text_custom() -> str:
    global countdown_cnt
    if countdown_cnt == -1:
        return '未设置'
    if countdown_cnt >= len(li:=config_center.read_conf('Date', 'cd_text_custom').split(',')):
        return '未设置'
    return li[countdown_cnt] if countdown_cnt >= 0 else ''


def get_custom_countdown() -> str:
    global countdown_cnt
    if countdown_cnt == -1:
        return '未设置'
    li = config_center.read_conf('Date', 'countdown_date').split(',')
    if countdown_cnt == -1 or countdown_cnt >= len(li):
        return '未设置'  # 获取自定义倒计时
    else:
        custom_countdown = li[countdown_cnt]
        if custom_countdown == '':
            return '未设置'
        try:
            custom_countdown = parser.parse(custom_countdown)
        except Exception as e:
            logger.error(f"解析日期时出错: {custom_countdown}, 错误: {e}")
            return '解析失败'
        if custom_countdown < datetime.now():
            return '0 天'
        else:
            cd_text = custom_countdown - datetime.now()
            return f'{cd_text.days + 1} 天'
            # return (
            #     f"{cd_text.days} 天 {cd_text.seconds // 3600} 小时 {cd_text.seconds // 60 % 60} 分"
            # )


def get_week_type() -> int:
    if (temp_schedule := config_center.read_conf('Temp', 'set_schedule')) not in ('', None):  # 获取单双周
        return int(temp_schedule)
    start_date_str = config_center.read_conf('Date', 'start_date')
    if start_date_str not in ('', None):
        try:
            start_date = parser.parse(start_date_str)
        except (ValueError, TypeError):
            logger.error(f"解析日期时出错: {start_date_str}")
            return 0  # 解析失败默认单周
        today = datetime.now()
        week_num = (today - start_date).days // 7 + 1
        if week_num % 2 == 0:
            return 1  # 双周
        else:
            return 0  # 单周
    else:
        return 0  # 默认单周


def get_is_widget_in(widget: str = 'example.ui') -> bool:
    widgets_list = list_.get_widget_config()
    return widget in widgets_list


def save_widget_conf_to_json(new_data: Dict[str, Any]) -> bool:
    # 初始化 data_dict 为一个空字典
    data_dict = {}
    if os.path.exists(base_directory / 'config' / 'widget.json'):
        try:
            with open(base_directory / 'config' / 'widget.json', 'r', encoding='utf-8') as file:
                data_dict = json.load(file)
        except Exception as e:
            print(f"读取现有数据时出错: {e}")
            return False
    data_dict.update(new_data)
    try:
        with open(base_directory / 'config' / 'widget.json', 'w', encoding='utf-8') as file:
            json.dump(data_dict, file, ensure_ascii=False, indent=4)
        return True
    except Exception as e:
        print(f"保存数据时出错: {e}")
        return False


def load_plugins() -> Dict[str, Dict[str, str]]:  # 加载插件配置文件
    plugin_dict = {}
    for folder in Path(PLUGINS_DIR).iterdir():
        if folder.is_dir() and (folder / 'plugin.json').exists():
            try:
                with open(f'{base_directory}/plugins/{folder.name}/plugin.json', 'r', encoding='utf-8') as file:
                    data = json.load(file)
            except Exception as e:
                logger.error(f"加载插件配置文件数据时出错，将跳过: {e}")  # 跳过奇怪的文件夹
            plugin_dict[str(folder.name)] = {}
            plugin_dict[str(folder.name)]['name'] = data['name']  # 名称
            plugin_dict[str(folder.name)]['version'] = data['version']  # 插件版本号
            plugin_dict[str(folder.name)]['author'] = data['author']  # 作者
            plugin_dict[str(folder.name)]['description'] = data['description']  # 描述
            plugin_dict[str(folder.name)]['plugin_ver'] = data['plugin_ver']  # 插件架构版本
            plugin_dict[str(folder.name)]['settings'] = data['settings']  # 设置
            plugin_dict[str(folder.name)]['url'] = data.get('url', '')  # 插件URL
    return plugin_dict


if __name__ == '__main__':
    print('AL_1S')
    print(get_week_type())
    print(load_plugins())
    # save_data_to_json(test_data_dict, 'schedule-1.json')
    # loaded_data = load_from_json('schedule-1.json')
    # print(loaded_data)
    # schedule = loaded_data.get('schedule')

    # print(schedule['0'])
    # add_shortcut_to_startmenu('Settings.exe', 'img/favicon.ico')
>>>>>>> ad636fb2
<|MERGE_RESOLUTION|>--- conflicted
+++ resolved
@@ -1,17 +1,21 @@
-<<<<<<< HEAD
+import configparser as config
 import json
 import os
+import time
+from datetime import datetime
+from pathlib import Path
+from typing import Any, Dict, List, Optional, Union
 import configparser as config
-from pathlib import Path
-from typing import Dict, Any, Optional, Union, List
 
 from utils import TimeManagerFactory
 import time
 from dateutil import parser
 from loguru import logger
+
+import list_
+from basic_dirs import CW_HOME, THEME_DIRS
+from data_model import ThemeConfig, ThemeInfo
 from file import base_directory, config_center
-
-import list_
 
 if os.name == 'nt':
     from win32com.client import Dispatch
@@ -32,16 +36,33 @@
 update_countdown_custom_last = 0
 countdown_cnt = 0
 
-def load_theme_config(theme: str) -> Dict[str, Any]:
-    try:
-        with open(base_directory / 'ui' / theme / 'theme.json', 'r', encoding='utf-8') as file:
-            data = json.load(file)
-            return data
-    except Exception as e:
-        logger.error(f"加载主题数据时出错: {e}，返回默认主题")
-        with open(base_directory / 'ui' / 'default' / 'theme.json', 'r', encoding='utf-8') as file:
-            data = json.load(file)
-            return data
+
+def __load_json(path: Path) -> ThemeConfig:
+    with open(path, 'r', encoding='utf-8') as file:
+        return ThemeConfig.model_validate_json(file.read())
+
+
+def load_theme_config(theme: str) -> ThemeInfo:
+    default_path = CW_HOME / 'ui' / 'default' / 'theme.json'
+    try:
+        config_path = next(
+            (
+                dir
+                for theme_dir in THEME_DIRS
+                if (dir := (theme_dir / theme / 'theme.json')).exists()
+            ),
+            default_path
+        )
+        return ThemeInfo(
+            path=config_path.parent,
+            config=__load_json(config_path)
+        )
+    except Exception as e:
+        logger.error(f"加载主题数据时出错: {repr(e)}，返回默认主题")
+        return ThemeInfo(
+            path=default_path.parent,
+            config=__load_json(default_path)
+        )
 
 
 def load_plugin_config() -> Optional[Dict[str, Any]]:
@@ -102,7 +123,7 @@
 
 def is_temp_schedule() -> bool:
     return not (config_center.read_conf('Temp', 'temp_schedule') in [None, ''])
-    
+
 
 def add_shortcut_to_startmenu(file: str = '', icon: str = '') -> None:
     if os.name != 'nt':
@@ -194,7 +215,7 @@
         countdown_cnt += 1
         if countdown_cnt >= length:
             countdown_cnt = 0 if length != 0 else -1
-        
+
 def get_cd_text_custom() -> str:
     global countdown_cnt
     if countdown_cnt == -1:
@@ -231,7 +252,7 @@
             # )
 
 
-def get_week_type() -> int: 
+def get_week_type() -> int:
     if (temp_schedule := config_center.read_conf('Temp', 'set_schedule')) not in ('', None):  # 获取单双周
         return int(temp_schedule)
     start_date_str = config_center.read_conf('Date', 'start_date')
@@ -306,330 +327,4 @@
     # schedule = loaded_data.get('schedule')
 
     # print(schedule['0'])
-    # add_shortcut_to_startmenu('Settings.exe', 'img/favicon.ico')
-=======
-import configparser as config
-import json
-import os
-import time
-from datetime import datetime
-from pathlib import Path
-from typing import Any, Dict, List, Optional, Union
-
-from dateutil import parser
-from loguru import logger
-
-import list_
-from basic_dirs import CW_HOME, THEME_DIRS
-from data_model import ThemeConfig, ThemeInfo
-from file import base_directory, config_center
-
-if os.name == 'nt':
-    from win32com.client import Dispatch
-
-base_directory = Path(base_directory)
-conf = config.ConfigParser()
-name = 'Class Widgets'
-
-PLUGINS_DIR = Path(base_directory) / 'plugins'
-
-# app 图标
-app_icon = base_directory / 'img' / (
-    'favicon.ico' if os.name == 'nt' else
-    'favicon.icns' if os.name == 'darwin' else
-    'favicon.png'
-)
-
-update_countdown_custom_last = 0
-countdown_cnt = 0
-
-
-def __load_json(path: Path) -> ThemeConfig:
-    with open(path, 'r', encoding='utf-8') as file:
-        return ThemeConfig.model_validate_json(file.read())
-
-
-def load_theme_config(theme: str) -> ThemeInfo:
-    default_path = CW_HOME / 'ui' / 'default' / 'theme.json'
-    try:
-        config_path = next(
-            (
-                dir
-                for theme_dir in THEME_DIRS
-                if (dir := (theme_dir / theme / 'theme.json')).exists()
-            ),
-            default_path
-        )
-        return ThemeInfo(
-            path=config_path.parent,
-            config=__load_json(config_path)
-        )
-    except Exception as e:
-        logger.error(f"加载主题数据时出错: {repr(e)}，返回默认主题")
-        return ThemeInfo(
-            path=default_path.parent,
-            config=__load_json(default_path)
-        )
-
-
-def load_plugin_config() -> Optional[Dict[str, Any]]:
-    try:
-        plugin_config_path = base_directory / 'config' / 'plugin.json'
-        if plugin_config_path.exists():
-            with open(plugin_config_path, 'r', encoding='utf-8') as file:
-                data = json.load(file)
-        else:
-            with open(plugin_config_path, 'w', encoding='utf-8') as file:
-                data = {"enabled_plugins": []}
-                json.dump(data, file, ensure_ascii=False, indent=4)
-        return data
-    except Exception as e:
-        logger.error(f"加载启用插件数据时出错: {e}")
-        return None
-
-
-def save_plugin_config(data: Dict[str, Any]) -> bool:
-    data_dict = load_plugin_config()
-    data_dict.update(data)
-    try:
-        with open(base_directory / 'config' / 'plugin.json', 'w', encoding='utf-8') as file:
-            json.dump(data_dict, file, ensure_ascii=False, indent=4)
-        return True
-    except Exception as e:
-        logger.error(f"保存启用插件数据时出错: {e}")
-        return False
-
-
-def save_installed_plugin(data: List[Any]) -> bool:
-    data = {"plugins": data}
-    try:
-        with open(base_directory / 'plugins' / 'plugins_from_pp.json', 'w', encoding='utf-8') as file:
-            json.dump(data, file, ensure_ascii=False, indent=4)
-        return True
-    except Exception as e:
-        logger.error(f"保存已安装插件数据时出错: {e}")
-        return False
-
-
-def is_temp_week() -> Union[bool, str]:
-    if config_center.read_conf('Temp', 'set_week') is None or config_center.read_conf('Temp', 'set_week') == '':
-        return False
-    else:
-        return config_center.read_conf('Temp', 'set_week')
-
-
-def is_temp_schedule() -> bool:
-    return not (config_center.read_conf('Temp', 'temp_schedule') in [None, ''])
-
-
-def add_shortcut_to_startmenu(file: str = '', icon: str = '') -> None:
-    if os.name != 'nt':
-        return
-    try:
-        file_path = Path(file) if file else Path(__file__).resolve()
-        icon_path = Path(icon) if icon else file_path
-
-        # 获取开始菜单文件夹路径
-        menu_folder = Path(os.getenv('APPDATA')) / 'Microsoft' / 'Windows' / 'Start Menu' / 'Programs'
-
-        # 快捷方式文件名（使用文件名或自定义名称）
-        name = file_path.stem  # 使用文件名作为快捷方式名称
-        shortcut_path = menu_folder / f'{name}.lnk'
-
-        # 创建快捷方式
-        shell = Dispatch('WScript.Shell')
-        shortcut = shell.CreateShortCut(str(shortcut_path))
-        shortcut.Targetpath = str(file_path)
-        shortcut.WorkingDirectory = str(file_path.parent)
-        shortcut.IconLocation = str(icon_path)  # 设置图标路径
-        shortcut.save()
-    except Exception as e:
-        logger.error(f"创建开始菜单快捷方式时出错: {e}")
-
-
-def add_shortcut(file: str = '', icon: str = '') -> None:
-    if os.name != 'nt':
-        return
-    try:
-        file_path = Path(file) if file else Path(__file__).resolve()
-        icon_path = Path(icon) if icon else file_path
-
-        # 获取桌面文件夹路径
-        desktop_folder = Path(os.environ['USERPROFILE']) / 'Desktop'
-
-        # 快捷方式文件名（使用文件名或自定义名称）
-        name = file_path.stem  # 使用文件名作为快捷方式名称
-        shortcut_path = desktop_folder / f'{name}.lnk'
-
-        # 创建快捷方式
-        shell = Dispatch('WScript.Shell')
-        shortcut = shell.CreateShortCut(str(shortcut_path))
-        shortcut.Targetpath = str(file_path)
-        shortcut.WorkingDirectory = str(file_path.parent)
-        shortcut.IconLocation = str(icon_path)  # 设置图标路径
-        shortcut.save()
-    except Exception as e:
-        logger.error(f"创建桌面快捷方式时出错: {e}")
-
-
-def add_to_startup(file_path: str = f'{base_directory}/ClassWidgets.exe', icon_path: str = '') -> None:  # 注册到开机启动
-    if os.name != 'nt':
-        return
-    file_path = Path(file_path) if file_path else Path(__file__).resolve()
-    icon_path = Path(icon_path) if icon_path else file_path
-
-    # 获取启动文件夹路径
-    startup_folder = Path(os.getenv('APPDATA')) / 'Microsoft' / 'Windows' / 'Start Menu' / 'Programs' / 'Startup'
-
-    # 快捷方式文件名（使用文件名或自定义名称）
-    name = file_path.stem  # 使用文件名作为快捷方式名称
-    shortcut_path = startup_folder / f'{name}.lnk'
-
-    # 创建快捷方式
-    shell = Dispatch('WScript.Shell')
-    shortcut = shell.CreateShortCut(str(shortcut_path))
-    shortcut.Targetpath = str(file_path)
-    shortcut.WorkingDirectory = str(file_path.parent)
-    shortcut.IconLocation = str(icon_path)  # 设置图标路径
-    shortcut.save()
-
-
-def remove_from_startup() -> None:
-    startup_folder = os.path.join(os.getenv('APPDATA'), 'Microsoft', 'Windows', 'Start Menu', 'Programs', 'Startup')
-    shortcut_path = os.path.join(startup_folder, f'{name}.lnk')
-    if os.path.exists(shortcut_path):
-        os.remove(shortcut_path)
-
-
-def get_time_offset() -> int:  # 获取时差偏移
-    time_offset = config_center.read_conf('General', 'time_offset')
-    if time_offset is None or time_offset == '' or time_offset == '0':
-        return 0
-    else:
-        return int(time_offset)
-
-def update_countdown(cnt: int) -> None:
-    global update_countdown_custom_last
-    global countdown_cnt
-    if (length:=len(config_center.read_conf('Date', 'cd_text_custom').split(','))) == 0:
-        countdown_cnt = -1
-    elif config_center.read_conf('Date', 'countdown_custom_mode') == '1':
-        countdown_cnt = cnt
-    elif (nowtime:=time.time()) - update_countdown_custom_last > int(config_center.read_conf('Date', 'countdown_upd_cd')):
-        update_countdown_custom_last = nowtime
-        countdown_cnt += 1
-        if countdown_cnt >= length:
-            countdown_cnt = 0 if length != 0 else -1
-
-def get_cd_text_custom() -> str:
-    global countdown_cnt
-    if countdown_cnt == -1:
-        return '未设置'
-    if countdown_cnt >= len(li:=config_center.read_conf('Date', 'cd_text_custom').split(',')):
-        return '未设置'
-    return li[countdown_cnt] if countdown_cnt >= 0 else ''
-
-
-def get_custom_countdown() -> str:
-    global countdown_cnt
-    if countdown_cnt == -1:
-        return '未设置'
-    li = config_center.read_conf('Date', 'countdown_date').split(',')
-    if countdown_cnt == -1 or countdown_cnt >= len(li):
-        return '未设置'  # 获取自定义倒计时
-    else:
-        custom_countdown = li[countdown_cnt]
-        if custom_countdown == '':
-            return '未设置'
-        try:
-            custom_countdown = parser.parse(custom_countdown)
-        except Exception as e:
-            logger.error(f"解析日期时出错: {custom_countdown}, 错误: {e}")
-            return '解析失败'
-        if custom_countdown < datetime.now():
-            return '0 天'
-        else:
-            cd_text = custom_countdown - datetime.now()
-            return f'{cd_text.days + 1} 天'
-            # return (
-            #     f"{cd_text.days} 天 {cd_text.seconds // 3600} 小时 {cd_text.seconds // 60 % 60} 分"
-            # )
-
-
-def get_week_type() -> int:
-    if (temp_schedule := config_center.read_conf('Temp', 'set_schedule')) not in ('', None):  # 获取单双周
-        return int(temp_schedule)
-    start_date_str = config_center.read_conf('Date', 'start_date')
-    if start_date_str not in ('', None):
-        try:
-            start_date = parser.parse(start_date_str)
-        except (ValueError, TypeError):
-            logger.error(f"解析日期时出错: {start_date_str}")
-            return 0  # 解析失败默认单周
-        today = datetime.now()
-        week_num = (today - start_date).days // 7 + 1
-        if week_num % 2 == 0:
-            return 1  # 双周
-        else:
-            return 0  # 单周
-    else:
-        return 0  # 默认单周
-
-
-def get_is_widget_in(widget: str = 'example.ui') -> bool:
-    widgets_list = list_.get_widget_config()
-    return widget in widgets_list
-
-
-def save_widget_conf_to_json(new_data: Dict[str, Any]) -> bool:
-    # 初始化 data_dict 为一个空字典
-    data_dict = {}
-    if os.path.exists(base_directory / 'config' / 'widget.json'):
-        try:
-            with open(base_directory / 'config' / 'widget.json', 'r', encoding='utf-8') as file:
-                data_dict = json.load(file)
-        except Exception as e:
-            print(f"读取现有数据时出错: {e}")
-            return False
-    data_dict.update(new_data)
-    try:
-        with open(base_directory / 'config' / 'widget.json', 'w', encoding='utf-8') as file:
-            json.dump(data_dict, file, ensure_ascii=False, indent=4)
-        return True
-    except Exception as e:
-        print(f"保存数据时出错: {e}")
-        return False
-
-
-def load_plugins() -> Dict[str, Dict[str, str]]:  # 加载插件配置文件
-    plugin_dict = {}
-    for folder in Path(PLUGINS_DIR).iterdir():
-        if folder.is_dir() and (folder / 'plugin.json').exists():
-            try:
-                with open(f'{base_directory}/plugins/{folder.name}/plugin.json', 'r', encoding='utf-8') as file:
-                    data = json.load(file)
-            except Exception as e:
-                logger.error(f"加载插件配置文件数据时出错，将跳过: {e}")  # 跳过奇怪的文件夹
-            plugin_dict[str(folder.name)] = {}
-            plugin_dict[str(folder.name)]['name'] = data['name']  # 名称
-            plugin_dict[str(folder.name)]['version'] = data['version']  # 插件版本号
-            plugin_dict[str(folder.name)]['author'] = data['author']  # 作者
-            plugin_dict[str(folder.name)]['description'] = data['description']  # 描述
-            plugin_dict[str(folder.name)]['plugin_ver'] = data['plugin_ver']  # 插件架构版本
-            plugin_dict[str(folder.name)]['settings'] = data['settings']  # 设置
-            plugin_dict[str(folder.name)]['url'] = data.get('url', '')  # 插件URL
-    return plugin_dict
-
-
-if __name__ == '__main__':
-    print('AL_1S')
-    print(get_week_type())
-    print(load_plugins())
-    # save_data_to_json(test_data_dict, 'schedule-1.json')
-    # loaded_data = load_from_json('schedule-1.json')
-    # print(loaded_data)
-    # schedule = loaded_data.get('schedule')
-
-    # print(schedule['0'])
-    # add_shortcut_to_startmenu('Settings.exe', 'img/favicon.ico')
->>>>>>> ad636fb2
+    # add_shortcut_to_startmenu('Settings.exe', 'img/favicon.ico')