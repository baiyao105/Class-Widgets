--- conflicted
+++ resolved
@@ -1,2492 +1,2482 @@
-import ctypes
-import datetime as dt
-import json
-import os
-import platform
-import re
-import subprocess
-import sys
-import psutil
-import signal
-import traceback
-from shutil import copy
-from typing import Optional
-
-from PyQt5 import uic
-from PyQt5.QtCore import Qt, QTimer, QPropertyAnimation, QRect, QEasingCurve, QSize, QPoint, QUrl, QObject
-from PyQt5.QtGui import QColor, QIcon, QPixmap, QPainter, QDesktopServices
-from PyQt5.QtGui import QFontDatabase
-from PyQt5.QtSvg import QSvgRenderer
-from PyQt5.QtWidgets import QApplication, QWidget, QLabel, QProgressBar, QGraphicsBlurEffect, QPushButton, \
-    QGraphicsDropShadowEffect, QSystemTrayIcon, QFrame, QGraphicsOpacityEffect, QHBoxLayout
-from loguru import logger
-from packaging.version import Version
-from qfluentwidgets import Theme, setTheme, setThemeColor, SystemTrayMenu, Action, FluentIcon as fIcon, isDarkTheme, \
-    Dialog, ProgressRing, PlainTextEdit, ImageLabel, PushButton, InfoBarIcon, Flyout, FlyoutAnimationType, CheckBox, \
-    PrimaryPushButton, IconWidget
-
-# patch: 由于 deregister 错误绑定造成的更改主题访问已删除元素
-import qfluentwidgets.common.style_sheet as qss
-
-class StyleSheetManager(qss.StyleSheetManager):
-
-    def register(self, source, widget: QWidget, reset=True):
-        from qfluentwidgets import StyleSheetFile, StyleSheetCompose, CustomStyleSheet
-        from qfluentwidgets.common.style_sheet import CustomStyleSheetWatcher, DirtyStyleSheetWatcher
-        """ register widget to manager
-
-        Parameters
-        ----------
-        source: str | StyleSheetBase
-            qss source, it could be:
-            * `str`: qss file path
-            * `StyleSheetBase`: style sheet instance
-
-        widget: QWidget
-            the widget to set style sheet
-
-        reset: bool
-            whether to reset the qss source
-        """
-        if isinstance(source, str):
-            source = StyleSheetFile(source)
-
-        if widget not in self.widgets:
-            widget.destroyed.connect(lambda: self.deregister(widget))
-            widget.installEventFilter(CustomStyleSheetWatcher(widget))
-            widget.installEventFilter(DirtyStyleSheetWatcher(widget))
-            self.widgets[widget] = StyleSheetCompose([source, CustomStyleSheet(widget)])
-
-        if not reset:
-            self.source(widget).add(source)
-        else:
-            self.widgets[widget] = StyleSheetCompose([source, CustomStyleSheet(widget)])
-
-qss.styleSheetManager = StyleSheetManager()
-# end of patch
-
-import conf
-import list_
-import tip_toast
-import utils
-import weather_db as db
-from conf import base_directory
-from extra_menu import ExtraMenu, open_settings
-from generate_speech import generate_speech_sync, list_pyttsx3_voices
-from menu import open_plaza
-from network_thread import check_update, weatherReportThread
-from play_audio import play_audio
-from plugin import p_loader
-from utils import restart, stop, share, update_timer, DarkModeWatcher
-from file import config_center, schedule_center
-
-if os.name == 'nt':
-    import pygetwindow
-
-# 适配高DPI缩放
-if platform.system() == 'Windows' and platform.release() not in ['7', 'XP', 'Vista']:
-    QApplication.setHighDpiScaleFactorRoundingPolicy(
-        Qt.HighDpiScaleFactorRoundingPolicy.PassThrough)
-    QApplication.setAttribute(Qt.AA_EnableHighDpiScaling)
-    QApplication.setAttribute(Qt.AA_UseHighDpiPixmaps)
-else:
-    logger.warning('不兼容的系统,跳过高DPI标识')
-
-today = dt.date.today()
-
-# 存储窗口对象
-windows = []
-order = []
-error_dialog = None
-
-current_lesson_name = '课程表未加载'
-current_state = 0  # 0：课间 1：上课 2: 休息段
-current_time = dt.datetime.now().strftime('%H:%M:%S')
-current_week = dt.datetime.now().weekday()
-current_lessons = {}
-loaded_data = {}
-parts_type = []
-notification = tip_toast
-excluded_lessons = []
-last_notify_time = None
-notify_cooldown = 2  # 2秒内仅能触发一次通知(防止触发114514个通知导致爆炸
-
-timeline_data = {}
-next_lessons = []
-parts_start_time = []
-
-temperature = '未设置'
-weather_icon = 0
-weather_name = ''
-weather_data_temp = None
-city = 101010100  # 默认城市
-theme = None
-
-time_offset = 0  # 时差偏移
-first_start = True
-error_cooldown = dt.timedelta(seconds=2)  # 冷却时间(s)
-ignore_errors = []
-last_error_time = dt.datetime.now() - error_cooldown  # 上一次错误
-
-ex_menu = None
-dark_mode_watcher = None
-
-if config_center.read_conf('Other', 'do_not_log') != '1':
-    logger.add(f"{base_directory}/log/ClassWidgets_main_{{time}}.log", rotation="1 MB", encoding="utf-8",
-               retention="1 minute")
-    logger.info('未禁用日志输出')
-else:
-    logger.info('已禁用日志输出功能，若需保存日志，请在“设置”->“高级选项”中关闭禁用日志功能')
-
-
-def global_exceptHook(exc_type, exc_value, exc_tb):  # 全局异常捕获
-    if config_center.read_conf('Other', 'safe_mode') == '1':  # 安全模式
-        return
-
-    error_details = ''.join(traceback.format_exception(exc_type, exc_value, exc_tb))  # 异常详情
-    if error_details in ignore_errors:  # 忽略重复错误
-        return
-
-    global last_error_time, error_dialog, error_cooldown
-
-    current_time = dt.datetime.now()
-    if current_time - last_error_time > error_cooldown:  # 冷却时间
-        last_error_time = current_time
-        logger.error(f"全局异常捕获：{exc_type} {exc_value} {exc_tb}")
-        logger.error(f"详细堆栈信息：\n{error_details}")
-        if not error_dialog:
-            w = ErrorDialog(error_details)
-            w.exec()
-    else:
-        # 忽略冷却时间
-        pass
-
-
-sys.excepthook = global_exceptHook  # 设置全局异常捕获
-
-def handle_dark_mode_change(is_dark):
-    """处理DarkModeWatcher触发的UI更新"""
-    if config_center.read_conf('General', 'color_mode') == '2':
-        logger.info(f"系统颜色模式更新: {'深色' if is_dark else '浅色'}")
-        current_theme = Theme.DARK if is_dark else Theme.LIGHT
-        setTheme(current_theme)
-        if mgr: 
-            mgr.clear_widgets()
-        else:
-            logger.warning("主题更改时,mgr还未初始化")
-        # if current_state == 1:
-        #      setThemeColor(f"#{config_center.read_conf('Color', 'attend_class')}")
-        # else:
-        #      setThemeColor(f"#{config_center.read_conf('Color', 'finish_class')}")
-
-
-def setTheme_():  # 设置主题
-<<<<<<< HEAD
-    global theme
-    color_mode = config_center.read_conf('General', 'color_mode')
-    logger.info(f"颜色模式: {color_mode}")
-    # Win7特殊处理
-    if platform.system() == 'Windows' and sys.getwindowsversion().major == 6 and sys.getwindowsversion().minor == 1:
-        setTheme(Theme.LIGHT)
-        return
-    if color_mode == '2':  # 自动
-        if dark_mode_watcher and dark_mode_watcher.isDark() is not None:
-            # 初始主题由 darkModeChanged 信号在 _initial_check 后触发
-            pass # 等待 watcher 信号
-        elif dark_mode_watcher is None:
-            logger.warning("DarkModeWatcher 未被初始化")
-            setTheme(Theme.LIGHT)
-        else:
-             setTheme(Theme.LIGHT)
-    elif color_mode == '1':
-=======
-    if platform.system() == 'Windows' and platform.release() == '7':
-        setTheme(Theme.LIGHT)
-        logger.warning('不支持的系统,强制使用亮色主题')
-        return
-
-    if config_center.read_conf('General', 'color_mode') == '2':  # 自动
-        if platform.system() == 'Darwin' and Version(platform.mac_ver()[0]) < Version('10.14'):
-            return
-        if platform.system() == 'Windows':
-            # 检查Windows版本是否支持深色模式（Windows 10 build 14393及以上）
-            try:
-                win_build = sys.getwindowsversion().build
-                if win_build < 14393:  # 不支持深色模式的最低版本
-                    return
-            except AttributeError:
-                # 无法获取版本信息，保守返回
-                return
-        if platform.system() == 'Linux':
-            return
-        setTheme(Theme.AUTO)
-    elif config_center.read_conf('General', 'color_mode') == '1':
->>>>>>> e97005a2
-        setTheme(Theme.DARK)
-    else:
-        setTheme(Theme.LIGHT)
-
-
-def get_timeline_data():
-    if len(loaded_data['timeline']) == 1:
-        return loaded_data['timeline']['default']
-    else:
-        if str(current_week) in loaded_data['timeline'] and loaded_data['timeline'][str(current_week)]:  # 如果此周有时间线
-            return loaded_data['timeline'][str(current_week)]
-        else:
-            return loaded_data['timeline']['default']
-
-
-# 获取Part开始时间
-def get_start_time():
-    global parts_start_time, timeline_data, loaded_data, order, parts_type
-    loaded_data = schedule_center.schedule_data
-    timeline = get_timeline_data()
-    part = loaded_data['part']
-    parts_start_time = []
-    timeline_data = {}
-    order = []
-
-    for item_name, item_value in part.items():
-        try:
-            h, m = item_value[:2]
-            try:
-                part_type = item_value[2]
-            except IndexError:
-                part_type = 'part'
-            except Exception as e:
-                logger.error(f'加载课程表文件[节点类型]出错：{e}')
-                part_type = 'part'
-
-            # 应用时差偏移到课程表时间
-            start_time = dt.datetime.combine(today, dt.time(h, m)) + dt.timedelta(seconds=time_offset)
-            parts_start_time.append(start_time)
-            order.append(item_name)
-            parts_type.append(part_type)
-        except Exception as e:
-            logger.error(f'加载课程表文件[起始时间]出错：{e}')
-
-    paired = zip(parts_start_time, order)
-    paired_sorted = sorted(paired, key=lambda x: x[0])  # 按时间大小排序
-    if paired_sorted:
-        parts_start_time, order = zip(*paired_sorted)
-
-    def sort_timeline_key(item):
-        item_name = item[0]
-        prefix = item_name[0]
-        if len(item_name) > 1:
-            try:
-                # 提取节点序数
-                part_num = int(item_name[1])
-                # 提取课程序数
-                class_num = 0
-                if len(item_name) > 2:
-                    class_num = int(item_name[2:])
-                if prefix == 'a':
-                    return part_num, class_num, 0
-                else:
-                    return part_num, class_num, 1
-            except ValueError:
-                # 如果转换失败，返回原始字符串
-                return item_name
-        return item_name
-    
-    # 对timeline排序后添加到timeline_data
-    sorted_timeline = sorted(timeline.items(), key=sort_timeline_key)
-    for item_name, item_time in sorted_timeline:
-        try:
-            timeline_data[item_name] = item_time
-        except Exception as e:
-            logger.error(f'加载课程表文件[课程数据]出错：{e}')
-
-
-def get_part():
-    if not parts_start_time:
-        return None
-
-    def return_data():
-        c_time = parts_start_time[i]
-        return c_time, int(order[i])  # 返回开始时间、Part序号
-
-    current_dt = dt.datetime.now() # 当前时间
-
-    for i in range(len(parts_start_time)):  # 遍历每个Part
-        time_len = dt.timedelta(minutes=0)  # Part长度
-
-        for item_name, item_time in timeline_data.items():
-            if item_name.startswith(f'a{str(order[i])}') or item_name.startswith(f'f{str(order[i])}'):
-                time_len += dt.timedelta(minutes=int(item_time))  # 累计Part的时间点总长度
-            time_len += dt.timedelta(seconds=1)
-
-        if time_len != dt.timedelta(seconds=1):  # 有课程
-            if i == len(parts_start_time) - 1:  # 最后一个Part
-                return return_data()
-            else:
-                if current_dt <= parts_start_time[i] + time_len:
-                    return return_data()
-
-    return parts_start_time[0] + dt.timedelta(seconds=time_offset), 0, 'part'
-
-def get_excluded_lessons():
-    global excluded_lessons
-    if config_center.read_conf('General', 'excluded_lesson') == "0":
-        excluded_lessons = []
-        return 
-    excluded_lessons_raw = config_center.read_conf('General', 'excluded_lessons')
-    excluded_lessons = excluded_lessons_raw.split(',') if excluded_lessons_raw != '' else []
-
-# 获取当前活动
-def get_current_lessons():  # 获取当前课程
-    global current_lessons
-    timeline = get_timeline_data()
-    if config_center.read_conf('General', 'enable_alt_schedule') == '1' or conf.is_temp_week():
-        try:
-            if conf.get_week_type():
-                schedule = loaded_data.get('schedule_even')
-            else:
-                schedule = loaded_data.get('schedule')
-        except Exception as e:
-            logger.error(f'加载课程表文件[单双周]出错：{e}')
-            schedule = loaded_data.get('schedule')
-    else:
-        schedule = loaded_data.get('schedule')
-    class_count = 0
-    for item_name, _ in timeline.items():
-        if item_name.startswith('a'):
-            if schedule[str(current_week)]:
-                try:
-                    if schedule[str(current_week)][class_count] != '未添加':
-                        current_lessons[item_name] = schedule[str(current_week)][class_count]
-                    else:
-                        current_lessons[item_name] = '暂无课程'
-                except IndexError:
-                    current_lessons[item_name] = '暂无课程'
-                except Exception as e:
-                    current_lessons[item_name] = '暂无课程'
-                    logger.debug(f'加载课程表文件出错：{e}')
-                class_count += 1
-            else:
-                current_lessons[item_name] = '暂无课程'
-                class_count += 1
-
-
-# 获取倒计时、弹窗提示
-def get_countdown(toast=False):  # 重构好累aaaa
-    global last_notify_time
-    current_dt = dt.datetime.now()
-    if last_notify_time and (current_dt - last_notify_time).seconds < notify_cooldown:
-        return
-    def after_school():  # 放学
-        if parts_type[part] == 'break':  # 休息段
-            notification.push_notification(0, current_lesson_name)  # 下课
-        else:
-            if config_center.read_conf('Toast', 'after_school') == '1':
-                notification.push_notification(2)  # 放学
-
-    current_dt = dt.datetime.combine(today, dt.datetime.strptime(current_time, '%H:%M:%S').time())  # 当前时间
-    return_text = []
-    got_return_data = False
-
-    if parts_start_time:
-        c_time, part = get_part()
-
-        if current_dt >= c_time:
-            for item_name, item_time in timeline_data.items():
-                if item_name.startswith(f'a{str(part)}') or item_name.startswith(f'f{str(part)}'):
-                    # 判断时间是否上下课，发送通知
-                    if current_dt == c_time and toast:
-                        if item_name.startswith('a'):
-                            notification.push_notification(1, current_lesson_name)  # 上课
-                            last_notify_time = current_dt
-                        else:
-                            if next_lessons:  # 下课/放学
-                                notification.push_notification(0, next_lessons[0])  # 下课
-                                last_notify_time = current_dt
-                            else:
-                                after_school()
-
-                    if current_dt == c_time - dt.timedelta(
-                            minutes=int(config_center.read_conf('Toast', 'prepare_minutes'))):
-                        if config_center.read_conf('Toast',
-                                                   'prepare_minutes') != '0' and toast and item_name.startswith('a'):
-                            if not current_state:  # 课间
-                                notification.push_notification(3, next_lessons[0])  # 准备上课（预备铃）
-                                last_notify_time = current_dt
-
-                    # 放学
-                    if (c_time + dt.timedelta(minutes=int(item_time)) == current_dt and not next_lessons and
-                            not current_state and toast):
-                        after_school()
-                        last_notify_time = current_dt
-
-                    add_time = int(item_time)
-                    c_time += dt.timedelta(minutes=add_time)
-
-                    if got_return_data:
-                        break
-
-                    if c_time >= current_dt:
-                        # 根据所在时间段使用不同标语
-                        if item_name.startswith('a'):
-                            return_text.append('当前活动结束还有')
-                        else:
-                            return_text.append('课间时长还有')
-                        # 返回倒计时、进度条
-                        time_diff = c_time - current_dt
-                        minute, sec = divmod(time_diff.seconds, 60)
-                        return_text.append(f'{minute:02d}:{sec:02d}')
-                        # 进度条
-                        seconds = time_diff.seconds
-                        return_text.append(int(100 - seconds / (int(item_time) * 60) * 100))
-                        got_return_data = True
-            if not return_text:
-                return_text = ['目前课程已结束', f'00:00', 100]
-        else:
-            prepare_minutes_str = config_center.read_conf('Toast', 'prepare_minutes')
-            if prepare_minutes_str != '0' and toast:
-                prepare_minutes = int(prepare_minutes_str)
-                if current_dt == c_time - dt.timedelta(minutes=prepare_minutes):
-                    next_lesson_name = None
-                    next_lesson_key = None
-                    if timeline_data:
-                        for key in sorted(timeline_data.keys()):
-                            if key.startswith(f'a{str(part)}'):
-                                next_lesson_key = key
-                                break
-                    if next_lesson_key and next_lesson_key in current_lessons:
-                        lesson_name = current_lessons[next_lesson_key]
-                        if lesson_name != '暂无课程':
-                            next_lesson_name = lesson_name
-                    if current_state == 0:
-                        now = dt.datetime.now()
-                        if not last_notify_time or (now - last_notify_time).seconds >= notify_cooldown:
-                            if next_lesson_name != None:
-                                    notification.push_notification(3, next_lesson_name)
-            if f'a{part}1' in timeline_data:
-                time_diff = c_time - current_dt
-                minute, sec = divmod(time_diff.seconds, 60)
-                return_text = ['距离上课还有', f'{minute:02d}:{sec:02d}', 100]
-            else:
-                return_text = ['目前课程已结束', f'00:00', 100]
-        return return_text
-
-
-# 获取将发生的活动
-def get_next_lessons():
-    global current_lesson_name
-    global next_lessons
-    next_lessons = []
-    part = 0
-    current_dt = dt.datetime.combine(today, dt.datetime.strptime(current_time, '%H:%M:%S').time())  # 当前时间
-
-    if parts_start_time:
-        c_time, part = get_part()
-
-        def before_class():
-            if part == 0 or part == 3:
-                return True
-            else:
-                if current_dt >= parts_start_time[part] - dt.timedelta(minutes=60):
-                    return True
-                else:
-                    return False
-
-        if before_class():
-            for item_name, item_time in timeline_data.items():
-                if item_name.startswith(f'a{str(part)}') or item_name.startswith(f'f{str(part)}'):
-                    add_time = int(item_time)
-                    if c_time > current_dt and item_name.startswith('a'):
-                        next_lessons.append(current_lessons[item_name])
-                    c_time += dt.timedelta(minutes=add_time)
-
-
-def get_next_lessons_text():
-    if not next_lessons:
-        cache_text = '当前暂无课程'
-    else:
-        cache_text = ''
-        if len(next_lessons) >= 5:
-            range_time = 5
-        else:
-            range_time = len(next_lessons)
-        for i in range(range_time):
-            if range_time > 2:
-                if next_lessons[i] != '暂无课程':
-                    cache_text += f'{list_.get_subject_abbreviation(next_lessons[i])}  '  # 获取课程简称
-                else:
-                    cache_text += f'无  '
-            else:
-                if next_lessons[i] != '暂无课程':
-                    cache_text += f'{next_lessons[i]}  '
-                else:
-                    cache_text += f'暂无  '
-    return cache_text
-
-
-# 获取当前活动
-def get_current_lesson_name():
-    global current_lesson_name, current_state
-    current_dt = dt.datetime.combine(today, dt.datetime.strptime(current_time, '%H:%M:%S').time())  # 当前时间
-    current_lesson_name = '暂无课程'
-    current_state = 0
-
-    if parts_start_time:
-        c_time, part = get_part()
-
-        if current_dt >= c_time:
-            if parts_type[part] == 'break':  # 休息段
-                current_lesson_name = loaded_data['part_name'][str(part)]
-                current_state = 2
-
-            for item_name, item_time in timeline_data.items():
-                if item_name.startswith(f'a{str(part)}') or item_name.startswith(f'f{str(part)}'):
-                    add_time = int(item_time)
-                    c_time += dt.timedelta(minutes=add_time)
-                    if c_time > current_dt:
-                        if item_name.startswith('a'):
-                            current_lesson_name = current_lessons[item_name]
-                            current_state = 1
-                        else:
-                            current_lesson_name = '课间'
-                            current_state = 0
-                        return
-
-def get_hide_status_from_current_state():
-    # 1 -> hide, 0 -> show
-    # 满分啦（
-    # 祝所有用 Class Widgets 的、不用 Class Widgets 的学子体测满分啊（（
-    global current_state, current_lesson_name, excluded_lessons
-    # if current_state:
-    #     if not current_lesson_name in excluded_lessons:
-    #         return 0
-    #     else:
-    #         return 1
-    # else:
-    #     return 1
-    return current_state ^ (current_lesson_name in excluded_lessons)
-
-
-# 定义 RECT 结构体
-class RECT(ctypes.Structure):
-    _fields_ = [("left", ctypes.c_long),
-                ("top", ctypes.c_long),
-                ("right", ctypes.c_long),
-                ("bottom", ctypes.c_long)]
-
-def get_process_name(pid): # 获取进程名称
-    try:
-        if isinstance(pid, int):
-            pid = ctypes.windll.user32.GetWindowThreadProcessId(pid, None)
-        return psutil.Process(pid).name().lower()
-    except (psutil.NoSuchProcess, AttributeError, ValueError):
-        return "unknown"
-
-def check_fullscreen():  # 检查是否全屏
-    if os.name != 'nt':
-        return False
-    user32 = ctypes.windll.user32
-    hwnd = user32.GetForegroundWindow()
-    if hwnd == 0 or hwnd == user32.GetDesktopWindow() or hwnd == user32.GetShellWindow():
-        return False
-    # 获取窗口标题
-    title_buffer = ctypes.create_unicode_buffer(256)
-    user32.GetWindowTextW(hwnd, title_buffer, 256)
-    window_title = title_buffer.value.strip()
-    pid = ctypes.c_ulong()
-    user32.GetWindowThreadProcessId(hwnd, ctypes.byref(pid))
-    process_name = get_process_name(pid.value).lower()
-    current_pid = os.getpid()
-    # 排除自身(强调特效)
-    if pid.value == current_pid:
-        return False
-    # 排除系统进程
-    system_processes = {
-        'explorer.exe',  # 桌面
-        'shellexperiencehost.exe',
-        'searchui.exe',  # 搜索
-        'applicationframehost.exe'  # UWP组件
-    }
-    if process_name in system_processes:
-        return False
-    # 排除系统窗口
-    system_windows = {
-        "",  # 无标题窗口
-        "program manager",  # 桌面窗口
-        "windows input experience",  # 输入面板
-        "msctfmonitor window",
-        "startmenuexperiencehost"  # 开始菜单
-    }
-    if window_title.lower() in system_windows:
-        return False
-    rect = RECT()
-    user32.GetWindowRect(hwnd, ctypes.byref(rect))
-    screen_rect = RECT()
-    user32.GetWindowRect(user32.GetDesktopWindow(), ctypes.byref(screen_rect))
-    is_fullscreen = (
-        rect.left <= screen_rect.left and
-        rect.top <= screen_rect.top and
-        rect.right >= screen_rect.right and
-        rect.bottom >= screen_rect.bottom
-    )
-    # 排除窗口大小必须占用屏幕95%,避免诈骗()
-    if is_fullscreen:
-        screen_area = (screen_rect.right - screen_rect.left) * (screen_rect.bottom - screen_rect.top)
-        window_area = (rect.right - rect.left) * (rect.bottom - rect.top)
-        return window_area >= screen_area * 0.95
-
-    return False
-
-
-class ErrorDialog(Dialog):  # 重大错误提示框
-    def __init__(self, error_details='Traceback (most recent call last):', parent=None):
-        # KeyboardInterrupt 直接 exit
-        if error_details.endswith('KeyboardInterrupt') or error_details.endswith('KeyboardInterrupt\n'):
-            stop()
-        
-        super().__init__(
-            'Class Widgets 崩溃报告',
-            '抱歉！Class Widgets 发生了严重的错误从而无法正常运行。您可以保存下方的错误信息并向他人求助。'
-            '若您认为这是程序的Bug，请点击“报告此问题”或联系开发者。',
-            parent
-        )
-        global error_dialog
-        error_dialog = True
-
-        self.is_dragging = False
-        self.drag_position = QPoint()
-        self.title_bar_height = 30
-
-        self.title_layout = QHBoxLayout()
-
-        self.iconLabel = ImageLabel()
-        self.iconLabel.setImage(f"{base_directory}/img/logo/favicon-error.ico")
-        self.error_log = PlainTextEdit()
-        self.report_problem = PushButton(fIcon.FEEDBACK, '报告此问题')
-        self.copy_log_btn = PushButton(fIcon.COPY, '复制日志')
-        self.ignore_error_btn = PushButton(fIcon.INFO, '忽略错误')
-        self.ignore_same_error = CheckBox()
-        self.ignore_same_error.setText('在下次启动之前，忽略此错误')
-        self.restart_btn = PrimaryPushButton(fIcon.SYNC, '重新启动')
-
-        self.iconLabel.setScaledContents(True)
-        self.iconLabel.setFixedSize(50, 50)
-        self.titleLabel.setText('出错啦！ヽ(*。>Д<)o゜')
-        self.titleLabel.setStyleSheet("font-family: Microsoft YaHei UI; font-size: 25px; font-weight: 500;")
-        self.error_log.setReadOnly(True)
-        self.error_log.setPlainText(error_details)
-        self.error_log.setFixedHeight(200)
-        self.restart_btn.setFixedWidth(150)
-        self.yesButton.hide()
-        self.cancelButton.hide()  # 隐藏取消按钮
-        self.title_layout.setSpacing(12)
-
-        # 按钮事件
-        self.report_problem.clicked.connect(
-            lambda: QDesktopServices.openUrl(QUrl(
-                'https://github.com/Class-Widgets/Class-Widgets/issues/'
-                'new?assignees=&labels=Bug&projects=&template=BugReport.yml&title=[Bug]:'))
-        )
-        self.copy_log_btn.clicked.connect(self.copy_log)
-        self.ignore_error_btn.clicked.connect(self.ignore_error)
-        self.restart_btn.clicked.connect(restart)
-
-        self.title_layout.addWidget(self.iconLabel)  # 标题布局
-        self.title_layout.addWidget(self.titleLabel)
-        self.textLayout.insertLayout(0, self.title_layout)  # 页面
-        self.textLayout.addWidget(self.error_log)
-        self.textLayout.addWidget(self.ignore_same_error)
-        self.buttonLayout.insertStretch(0, 1)  # 按钮布局
-        self.buttonLayout.insertWidget(0, self.copy_log_btn)
-        self.buttonLayout.insertWidget(1, self.report_problem)
-        self.buttonLayout.insertStretch(1)
-        self.buttonLayout.insertWidget(4, self.ignore_error_btn)
-        self.buttonLayout.insertWidget(5, self.restart_btn)
-
-    def copy_log(self):  # 复制日志
-        QApplication.clipboard().setText(self.error_log.toPlainText())
-        Flyout.create(
-            icon=InfoBarIcon.SUCCESS,
-            title='复制成功！ヾ(^▽^*)))',
-            content="日志已成功复制到剪贴板。",
-            target=self.copy_log_btn,
-            parent=self,
-            isClosable=True,
-            aniType=FlyoutAnimationType.PULL_UP
-        )
-
-    def ignore_error(self):
-        global ignore_errors
-        if self.ignore_same_error.isChecked():
-            ignore_errors.append(self.error_log.toPlainText())
-        self.close()
-
-    def mousePressEvent(self, event):
-        if event.button() == Qt.LeftButton and event.y() <= self.title_bar_height:
-            self.is_dragging = True
-            self.drag_position = event.globalPos() - self.frameGeometry().topLeft()
-
-    def mouseMoveEvent(self, event):
-        if self.is_dragging:
-            self.move(event.globalPos() - self.drag_position)
-
-    def mouseReleaseEvent(self, event):
-        if event.button() == Qt.LeftButton:
-            self.is_dragging = False
-
-
-
-class PluginManager:  # 插件管理器
-    def __init__(self):
-        self.cw_contexts = {}
-        self.get_app_contexts()
-        self.temp_window = []
-        self.method = PluginMethod(self.cw_contexts)
-
-    def get_app_contexts(self, path=None):
-        self.cw_contexts = {
-            "Widgets_Width": list_.widget_width,
-            "Widgets_Name": list_.widget_name,
-            "Widgets_Code": list_.widget_conf,  # 小组件列表
-
-            "Current_Lesson": current_lesson_name,  # 当前课程名
-            "State": current_state,  # 0：课间 1：上课（上下课状态）
-            "Current_Part": get_part(),  # 返回开始时间、Part序号
-            "Next_Lessons_text": get_next_lessons_text(),  # 下节课程
-            "Next_Lessons": next_lessons,  # 下节课程
-            "Current_Lessons": current_lessons,  # 当前课程
-            "Current_Week": current_week,  # 当前周次
-            "Excluded_Lessons": excluded_lessons,  # 排除的课程
-            
-            "Current_Time": current_time,  # 当前时间
-            "Timeline_Data": timeline_data,  # 时间线数据
-            "Parts_Start_Time": parts_start_time,  # 节点开始时间
-            "Parts_Type": parts_type,  # 节点类型
-            "Time_Offset": time_offset,  # 时差偏移
-
-            "Schedule_Name": config_center.schedule_name,  # 课程表名称
-            "Loaded_Data": loaded_data,  # 加载的课程表数据
-            "Order": order,  # 课程顺序
-
-            "Weather": weather_name,  # 天气情况
-            "Temp": temperature,  # 温度
-            "Weather_Data": weather_data_temp,  # 天气数据
-            "Weather_Icon": weather_icon,  # 天气图标
-            "Weather_API": config_center.read_conf('Weather', 'api'),  # 天气API
-            "City": city,  # 城市代码
-
-            "Notification": notification.notification_contents,  # 检测到的通知内容
-            "Last_Notify_Time": last_notify_time,  # 上次通知时间
-
-            "PLUGIN_PATH": os.path.normpath(os.path.join(conf.PLUGINS_DIR, path)) if path else conf.PLUGINS_DIR,  # 传递插件目录
-            "Config_Center": config_center,  # 配置中心实例
-            "Schedule_Center": schedule_center,  # 课程表中心实例
-            "Base_Directory": base_directory,  # 资源目录
-            "Widgets_Mgr": mgr,  # 组件管理器实例
-            "Theme": theme,  # 当前主题
-        }
-        return self.cw_contexts
-
-
-class PluginMethod:  # 插件方法
-    def __init__(self, app_context):
-        self.app_contexts = app_context
-
-    def register_widget(self, widget_code, widget_name, widget_width):  # 注册小组件
-        self.app_contexts['Widgets_Width'][widget_code] = widget_width
-        self.app_contexts['Widgets_Name'][widget_code] = widget_name
-        self.app_contexts['Widgets_Code'][widget_name] = widget_code
-
-    def adjust_widget_width(self, widget_code, width):  # 调整小组件宽度
-        self.app_contexts['Widgets_Width'][widget_code] = width
-
-    @staticmethod
-    def get_widget(widget_code):  # 获取小组件实例
-        for widget in mgr.widgets:
-            if widget.path == widget_code:
-                return widget
-        return None
-
-    @staticmethod
-    def change_widget_content(widget_code, title, content):  # 修改小组件内容
-        for widget in mgr.widgets:
-            if widget.path == widget_code:
-                widget.update_widget_for_plugin([title, content])
-
-    @staticmethod
-    def is_get_notification():  # 检查是否有通知
-        if notification.pushed_notification:
-            return True
-        else:
-            return False
-
-    @staticmethod
-    def send_notification(state=1, lesson_name='示例课程', title='通知示例', subtitle='副标题',
-                          content='这是一条通知示例', icon=None, duration=2000):  # 发送通知
-        notification.main(state, lesson_name, title, subtitle, content, icon, duration)
-
-    @staticmethod
-    def subprocess_exec(title, action):  # 执行系统命令
-        w = openProgressDialog(title, action)
-        p_mgr.temp_window = [w]
-        w.show()
-
-    @staticmethod
-    def read_config(path, section, option):  # 读取配置文件
-        try:
-            with open(path, 'r', encoding='utf-8') as r:
-                config = json.load(r)
-            return config.get(section, option)
-        except Exception as e:
-            logger.error(f"插件读取配置文件失败：{e}")
-
-    @staticmethod
-    def generate_speech(
-            text: str,
-            engine: str = "edge",
-            voice: Optional[str] = None,
-            timeout: float = 10.0,
-            auto_fallback: bool = True
-
-    ) -> str:
-        """
-        同步生成语音文件（供插件调用）
-
-        参数：
-        text (str): 要转换的文本（支持中英文混合）
-        engine (str): 首选的TTS引擎（默认edge）
-        voice (str): 指定语音ID（可选，默认自动选择）
-        timeout (float): 超时时间（秒，默认10）
-        auto_fallback (bool): 是否自动回退引擎（默认True）
-
-        返回：
-        str: 生成的音频文件路径
-        """
-        return generate_speech_sync(
-            text=text,
-            engine=engine,
-            voice=voice,
-            auto_fallback=auto_fallback,
-            timeout=timeout
-        )
-
-    @staticmethod
-    def play_audio(file_path: str, tts_delete_after: bool = True):
-        """
-        播放音频文件
-
-        参数：
-        file_path (str): 要播放的音频文件路径
-        tts_delete_after (bool): 播放后是否删除文件（默认True）
-
-        说明：
-        - 删除操作有重试机制（3次尝试）
-        """
-        play_audio(file_path, tts_delete_after)
-
-
-class WidgetsManager:
-    def __init__(self):
-        self.widgets = []  # 小组件实例
-        self.widgets_list = []  # 小组件列表配置
-        self.state = 1
-
-        self.widgets_width = 0  # 小组件总宽度
-        self.spacing = 0  # 小组件间隔
-
-        self.start_pos_x = 0  # 小组件起始位置
-        self.start_pos_y = 0
-
-        self.hide_status = None # [0] -> 在 current_state 设置的灵活隐藏， [1] -> 隐藏模式
-
-    def sync_widget_animation(self, target_pos):
-        for widget in self.widgets:
-            if widget.path == 'widget-current-activity.ui':
-                widget.animate_expand(target_pos) # 主组件形变动画
-
-    def init_widgets(self):  # 初始化小组件
-        self.widgets_list = list_.get_widget_config()
-        self.check_widgets_exist()
-        self.spacing = conf.load_theme_config(theme)['spacing']
-
-        self.get_start_pos()
-        cnt_all = {}
-
-        # 添加小组件实例
-        for w in range(len(self.widgets_list)):
-            cnt_all[self.widgets_list[w]] = cnt_all.get(self.widgets_list[w], -1) + 1
-            widget = DesktopWidget(self, self.widgets_list[w], True if w == 0 else False,cnt = cnt_all[self.widgets_list[w]], position=self.get_widget_pos("", w), widget_cnt = w)
-            self.widgets.append(widget)
-
-        self.create_widgets()
-
-    def close_all_widgets(self):
-        # 统一关闭所有组件
-        if hasattr(self, '_closing'):
-            return
-        self._closing = True
-        for widget in self.widgets:
-            widget.close()  # 触发各个widget的closeEvent
-
-    def check_widgets_exist(self):
-        for widget in self.widgets_list:
-            if widget not in list_.widget_width.keys():
-                self.widgets_list.remove(widget)
-
-    @staticmethod
-    def get_widget_width(path):
-        try:
-            width = conf.load_theme_width(theme)[path]
-        except KeyError:
-            width = list_.widget_width[path]
-        return int(width)
-
-    @staticmethod
-    def get_widgets_height():
-        return int(conf.load_theme_config(theme)['height'])
-
-    def create_widgets(self):
-        for widget in self.widgets:
-            widget.show()
-            logger.info(f'显示小组件：{widget.path, widget.windowTitle()}')
-
-    def adjust_ui(self):  # 更新小组件UI
-        for widget in self.widgets:
-            # 调整窗口尺寸
-            width = self.get_widget_width(widget.path)
-            height = self.get_widgets_height()
-            pos_x = self.get_widget_pos(widget.path, widget.widget_cnt)[0]
-            op = int(config_center.read_conf('General', 'opacity')) / 100
-
-            if widget.animation is None:
-                widget.widget_transition(pos_x, width, height, op)
-
-    def get_widget_pos(self, path, cnt=None):  # 获取小组件位置
-        num = self.widgets_list.index(path) if cnt is None else cnt
-        self.get_start_pos()
-        pos_x = self.start_pos_x + self.spacing * num
-        for i in range(num):
-            try:
-                pos_x += conf.load_theme_width(theme)[self.widgets_list[i]]
-            except KeyError:
-                pos_x += list_.widget_width[self.widgets_list[i]]
-            except:
-                pos_x += 0
-        return [int(pos_x), int(self.start_pos_y)]
-
-    def get_start_pos(self):
-        self.calculate_widgets_width()
-        screen_geometry = app.primaryScreen().availableGeometry()
-        screen_width = screen_geometry.width()
-        screen_height = screen_geometry.height()
-
-        margin = max(0, int(config_center.read_conf('General', 'margin')))
-        self.start_pos_y = margin
-        self.start_pos_x = (screen_width - self.widgets_width) // 2
-
-    def calculate_widgets_width(self):  # 计算小组件占用宽度
-        self.widgets_width = 0
-        # 累加小组件宽度
-        for widget in self.widgets_list:
-            try:
-                self.widgets_width += self.get_widget_width(widget)
-            except Exception as e:
-                logger.warning(f'计算小组件宽度发生错误：{e}')
-                self.widgets_width += 0
-
-        self.widgets_width += self.spacing * (len(self.widgets_list) - 1)
-
-    def hide_windows(self):
-        self.state = 0
-        for widget in self.widgets:
-            widget.animate_hide()
-
-    def full_hide_windows(self):
-        self.state = 0
-        for widget in self.widgets:
-            widget.animate_hide(True)
-
-    def show_windows(self):
-        if fw.animating:  # 避免动画Bug
-            return
-        if fw.isVisible():
-            fw.close()
-        self.state = 1
-        for widget in self.widgets:
-            widget.animate_show()
-
-    def clear_widgets(self):
-        if fw.isVisible():
-            fw.close()
-        for widget in self.widgets:
-            widget.animate_hide_opacity()
-        for widget in self.widgets:
-            self.widgets.remove(widget)
-        init()
-
-    def update_widgets(self):
-        c = 0
-        self.adjust_ui()
-
-        for widget in self.widgets:
-            if c == 0:
-                get_countdown(True)
-            widget.update_data(path=widget.path)
-            c += 1
-        p_loader.update_plugins()
-
-        if notification.pushed_notification:
-            notification.pushed_notification = False
-
-    def decide_to_hide(self):
-        if config_center.read_conf('General', 'hide_method') == '0':  # 正常
-            self.hide_windows()
-        elif config_center.read_conf('General', 'hide_method') == '1':  # 单击即完全隐藏
-            self.full_hide_windows()
-        elif config_center.read_conf('General', 'hide_method') == '2':  # 最小化为浮窗
-            if not fw.animating:
-                self.full_hide_windows()
-                fw.show()
-        else:
-            self.hide_windows()
-
-    def cleanup_resources(self):
-        self.hide_status = None # 重置hide_status
-        widgets_to_clean = list(self.widgets)
-        self.widgets.clear()
-        for widget in widgets_to_clean:
-            widget_path = getattr(widget, 'path', '未知组件')
-            try:
-                if hasattr(widget, 'weather_timer') and widget.weather_timer:
-                    try:
-                        widget.weather_timer.stop()
-                    except RuntimeError:
-                        pass
-                if hasattr(widget, 'weather_thread') and widget.weather_thread:
-                    try:
-                        if widget.weather_thread.isRunning():
-                            widget.weather_thread.quit()
-                            if not widget.weather_thread.wait(500):
-                                logger.warning(f"组件 {widget_path} 的天气线程未正常退出，强制终止")
-                                widget.weather_thread.terminate()
-                                widget.weather_thread.wait()
-                    except RuntimeError:
-                        pass
-                widget.deleteLater()
-            except Exception as ex:
-                logger.error(f"清理组件 {widget_path} 时发生异常: {ex}")
-
-    def stop(self):
-        if mgr:
-            mgr.cleanup_resources()
-        for widget in self.widgets:
-            widget.stop()
-        if self.animation:
-            self.animation.stop()
-        if self.opacity_animation:
-            self.opacity_animation.stop()
-        self.close()
-
-class openProgressDialog(QWidget):
-    def __init__(self, action_title='打开 记事本', action='notepad'):
-        super().__init__()
-        time = int(config_center.read_conf('Plugin', 'auto_delay'))
-        self.action = action
-
-        screen_geometry = app.primaryScreen().availableGeometry()
-        self.screen_width = screen_geometry.width()
-        self.screen_height = screen_geometry.height()
-        self.init_ui()
-        self.init_font()
-        self.move((self.screen_width - self.width()) // 2, self.screen_height - self.height() - 100)
-
-        self.action_name = self.findChild(QLabel, 'action_name')
-        self.action_name.setText(action_title)
-
-        self.opening_countdown = self.findChild(ProgressRing, 'opening_countdown')
-        self.opening_countdown.setRange(0, time - 1)
-        self.progress_timer = QTimer(self)
-        self.progress_timer.timeout.connect(self.update_progress)
-        self.progress_timer.start(1000)
-
-        self.timer = QTimer(self)
-        self.timer.timeout.connect(self.execute_action)
-        self.timer.start(time * 1000)
-
-        self.cancel_opening = self.findChild(QPushButton, 'cancel_opening')
-        self.cancel_opening.clicked.connect(self.cancel_action)
-
-        self.intro_animation()
-
-    def update_progress(self):
-        self.opening_countdown.setValue(self.opening_countdown.value() + 1)
-
-    def execute_action(self):
-        self.timer.stop()
-        subprocess.Popen(self.action)
-        self.close()
-
-    def cancel_action(self):
-        self.timer.stop()
-        self.close()
-
-    def save_position(self):
-        pass
-
-    def init_ui(self):
-        self.setWindowFlags(
-            Qt.WindowType.FramelessWindowHint | Qt.WindowType.WindowStaysOnTopHint |
-            Qt.X11BypassWindowManagerHint  # 绕过窗口管理器以在全屏显示通知
-        )
-        self.setAttribute(Qt.WidgetAttribute.WA_TranslucentBackground)
-
-        if isDarkTheme():
-            uic.loadUi(f'{base_directory}/ui/default/dark/toast-open_dialog.ui', self)
-        else:
-            uic.loadUi(f'{base_directory}/ui/default/toast-open_dialog.ui', self)
-
-        backgnd = self.findChild(QFrame, 'backgnd')
-        shadow_effect = QGraphicsDropShadowEffect(self)
-        shadow_effect.setBlurRadius(28)
-        shadow_effect.setXOffset(0)
-        shadow_effect.setYOffset(6)
-        shadow_effect.setColor(QColor(0, 0, 0, 80))
-        backgnd.setGraphicsEffect(shadow_effect)
-
-    def init_font(self):
-        font_path = f'{base_directory}/font/HarmonyOS_Sans_SC_Bold.ttf'
-        font_id = QFontDatabase.addApplicationFont(font_path)
-        if font_id != -1:
-            font_family = QFontDatabase.applicationFontFamilies(font_id)[0]
-
-            self.setStyleSheet(f"""
-                QLabel, ProgressRing, PushButton{{
-                    font-family: "{font_family}";
-                    font-weight: bold
-                    }}
-                """)
-
-    def intro_animation(self):  # 弹出动画
-        self.setMinimumWidth(300)
-        label_width = self.action_name.sizeHint().width() - 120
-        self.animation = QPropertyAnimation(self, b'windowOpacity')
-        self.animation.setDuration(400)
-        self.animation.setStartValue(0)
-        self.animation.setEndValue(1)
-        self.animation.setEasingCurve(QEasingCurve.Type.InOutCirc)
-
-        self.animation_rect = QPropertyAnimation(self, b'geometry')
-        self.animation_rect.setDuration(450)
-        self.animation_rect.setStartValue(
-            QRect(self.x(), self.screen_height, self.width(), self.height())
-        )
-        self.animation_rect.setEndValue(
-            QRect((self.screen_width - (self.width() + label_width)) // 2,
-                  self.screen_height - 250,
-                  self.width() + label_width,
-                  self.height())
-        )
-        self.animation_rect.setEasingCurve(QEasingCurve.Type.InOutCirc)
-
-        self.animation.start()
-        self.animation_rect.start()
-
-    def closeEvent(self, event):
-        event.ignore()
-        self.setMinimumWidth(0)
-        self.position = self.pos()
-        # 关闭时保存一次位置
-        self.save_position()
-        self.deleteLater()
-        self.hide()
-        p_mgr.temp_window.clear()
-
-
-class FloatingWidget(QWidget):  # 浮窗
-    def __init__(self):
-        super().__init__()
-        self.animation_rect = None
-        self.animation = None
-        self.m_Position = None
-        self.p_Position = None
-        self.m_flag = None
-        self.r_Position = None
-        self.init_ui()
-        self.init_font()
-        self.position = None
-        self.animating = False
-        self.focusing = False
-        self.text_changed = False
-
-        self.current_lesson_name_text = self.findChild(QLabel, 'subject')
-        self.activity_countdown = self.findChild(QLabel, 'activity_countdown')
-        self.countdown_progress_bar = self.findChild(ProgressRing, 'progressBar')
-
-        self.setFocusPolicy(Qt.FocusPolicy.StrongFocus)  # 检查焦点
-
-        # 动态获取屏幕尺寸
-        screen_geometry = QApplication.primaryScreen().availableGeometry()
-        screen_width = screen_geometry.width()
-        screen_height = screen_geometry.height()
-
-        # 加载保存的位置
-        saved_pos = self.load_position()
-        if saved_pos:
-            # 边界检查
-            saved_pos = self.adjust_position_to_screen(saved_pos)
-            self.position = saved_pos
-        else:
-            # 使用动态计算的默认位置
-            self.position = QPoint(
-                (screen_width - self.width()) // 2,  # 居中横向
-                50  # 距离顶部 50px
-            )
-
-        update_timer.add_callback(self.update_data)
-
-    def adjust_position_to_screen(self, pos):
-        screen = QApplication.screenAt(pos)
-        if not screen:
-            screen = QApplication.primaryScreen()
-        screen_geometry = screen.availableGeometry()
-        window_width = self.width()
-        window_height = self.height()
-        # 计算屏幕边界
-        screen_left = screen_geometry.x()
-        screen_right = screen_geometry.x() + screen_geometry.width()
-        screen_top = screen_geometry.y()
-        screen_bottom = screen_geometry.y() + screen_geometry.height()
-
-        new_x, new_y = pos.x(), pos.y()
-        if pos.x() < screen_left:
-        # 当窗口可见部分不足50%时调整
-            visible_width = (pos.x() + window_width) - screen_left
-            if visible_width < window_width / 2:
-                new_x = screen_left
-        elif (pos.x() + window_width) > screen_right:
-            visible_width = screen_right - pos.x()
-            if visible_width < window_width / 2:
-                new_x = screen_right - window_width
-        if pos.y() < screen_top:
-            visible_height = (pos.y() + window_height) - screen_top
-            if visible_height < window_height / 2:
-                new_y = screen_top
-        elif (pos.y() + window_height) > screen_bottom:
-            visible_height = screen_bottom - pos.y()
-            if visible_height < window_height / 2:
-                new_y = screen_bottom - window_height
-        return QPoint(new_x, new_y)
-    
-    def save_position(self):
-        current_screen = QApplication.screenAt(self.pos())
-        if not current_screen:
-            current_screen = QApplication.primaryScreen()
-        screen_geometry = current_screen.availableGeometry()
-        pos = self.pos()
-        x = pos.x()
-        window_width = self.width()
-        if mgr.state:
-            return
-        screen_left = screen_geometry.left()
-        screen_right = screen_geometry.right()
-        if x < screen_left:
-            visible_width = (x + window_width) - screen_left
-            if visible_width < window_width / 2:
-                x = screen_left
-        elif (x + window_width) > screen_right:
-            if self.animating:
-                return
-            visible_width = screen_right - x
-            if visible_width < window_width / 2:
-                x = screen_right - window_width
-        y = min(max(pos.y(), screen_geometry.top()), screen_geometry.bottom())
-        pos = QPoint(x, y)
-        config_center.write_conf('FloatingWidget', 'pos_x', str(pos.x()))
-        if not self.animating:
-            config_center.write_conf('FloatingWidget', 'pos_y', str(pos.y()))
-
-    def load_position(self):
-        x = config_center.read_conf('FloatingWidget', 'pos_x')
-        y = config_center.read_conf('FloatingWidget', 'pos_y')
-        if x and y:
-            return QPoint(int(x), int(y))
-        return None
-
-    def init_ui(self):
-        setTheme_()
-        if os.path.exists(f'{base_directory}/ui/{theme}/widget-floating.ui'):
-            if isDarkTheme() and conf.load_theme_config(theme)['support_dark_mode']:
-                uic.loadUi(f'{base_directory}/ui/{theme}/dark/widget-floating.ui', self)
-            else:
-                uic.loadUi(f'{base_directory}/ui/{theme}/widget-floating.ui', self)
-        else:
-            if isDarkTheme() and conf.load_theme_config(theme)['support_dark_mode']:
-                uic.loadUi(f'{base_directory}/ui/default/dark/widget-floating.ui', self)
-            else:
-                uic.loadUi(f'{base_directory}/ui/default/widget-floating.ui', self)
-
-        # 设置窗口无边框和透明背景
-        self.setAttribute(Qt.WidgetAttribute.WA_TranslucentBackground)
-
-        if sys.platform == 'darwin':
-            self.setWindowFlags(
-                Qt.WindowType.FramelessWindowHint | Qt.WindowType.WindowStaysOnTopHint |
-                Qt.WindowType.Widget |  # macOS 失焦时仍然显示
-                Qt.X11BypassWindowManagerHint  # 绕过窗口管理器以在全屏显示通知
-            )
-        else:
-            self.setWindowFlags(Qt.WindowType.FramelessWindowHint | Qt.WindowType.WindowStaysOnTopHint |
-                                Qt.WindowType.Tool |
-                                Qt.X11BypassWindowManagerHint  # 绕过窗口管理器以在全屏显示通知
-                                )
-
-        backgnd = self.findChild(QFrame, 'backgnd')
-        shadow_effect = QGraphicsDropShadowEffect(self)
-        shadow_effect.setBlurRadius(28)
-        shadow_effect.setXOffset(0)
-        shadow_effect.setYOffset(6)
-        shadow_effect.setColor(QColor(0, 0, 0, 75))
-        backgnd.setGraphicsEffect(shadow_effect)
-
-    def init_font(self):
-        font_path = f'{base_directory}/font/HarmonyOS_Sans_SC_Bold.ttf'
-        font_id = QFontDatabase.addApplicationFont(font_path)
-        if font_id != -1:
-            font_family = QFontDatabase.applicationFontFamilies(font_id)[0]
-
-            self.setStyleSheet(f"""
-                QLabel, ProgressRing{{
-                    font-family: "{font_family}";
-                    }}
-                """)
-
-    def update_data(self):
-        time_color = QColor(f'#{config_center.read_conf("Color", "floating_time")}')
-        self.activity_countdown.setStyleSheet(f"color: {time_color.name()};")
-        if self.animating:  # 执行动画时跳过更新
-            return
-        if platform.system() == 'Windows' and platform.release() != '7':
-            self.setWindowOpacity(int(config_center.read_conf('General', 'opacity')) / 100)  # 设置窗口透明度
-        else:
-            self.setWindowOpacity(1.0)
-        cd_list = get_countdown()
-        self.text_changed = False
-        if self.current_lesson_name_text.text() != current_lesson_name:
-            self.text_changed = True
-
-        self.current_lesson_name_text.setText(current_lesson_name)
-
-        if cd_list:  # 模糊倒计时
-            blur_floating = config_center.read_conf('General', 'blur_floating_countdown') == '1'
-            if blur_floating:  # 模糊显示
-                if cd_list[1] == '00:00':
-                    self.activity_countdown.setText(f"< - 分钟")
-                else:
-                    minutes = int(cd_list[1].split(':')[0]) + 1
-                    self.activity_countdown.setText(f"< {minutes} 分钟")
-            else:  # 精确显示
-                self.activity_countdown.setText(cd_list[1])
-            self.countdown_progress_bar.setValue(cd_list[2])
-
-        self.adjustSize_animation()
-
-        self.update()
-
-    def showEvent(self, event):  # 窗口显示
-        logger.info('显示浮窗')
-        current_screen = QApplication.screenAt(self.pos()) or QApplication.primaryScreen()
-        screen_geometry = current_screen.availableGeometry()
-        
-        if self.position:
-            if self.position.y() > screen_geometry.center().y():
-                # 下半屏
-                start_pos = QPoint(
-                    self.position.x(),
-                    screen_geometry.bottom() + self.height()
-                )
-            else:
-                # 上半屏
-                start_pos = QPoint(
-                    self.position.x(),
-                    screen_geometry.top() - self.height()
-                )
-        else:
-            # 默认:顶部中央滑入
-            start_pos = QPoint(
-                (screen_geometry.width() - self.width()) // 2,
-                screen_geometry.top() - self.height()
-            )
-            self.position = QPoint(
-                (screen_geometry.width() - self.width()) // 2,
-                max(50, int(config_center.read_conf('General', 'margin')))
-            )
-
-        self.animation = QPropertyAnimation(self, b'windowOpacity')
-        self.animation.setDuration(450)
-        self.animation.setStartValue(0)
-        self.animation.setEndValue(int(config_center.read_conf('General', 'opacity')) / 100)
-        self.animation.setEasingCurve(QEasingCurve.Type.OutCubic)
-
-        self.animation_rect = QPropertyAnimation(self, b'geometry')
-        self.animation_rect.setDuration(600)
-        self.animation_rect.setStartValue(QRect(start_pos, self.size()))
-        self.animation_rect.setEndValue(QRect(self.position, self.size()))
-        
-        if platform.system() == 'Darwin':
-            self.animation_rect.setEasingCurve(QEasingCurve.Type.OutQuad)
-        elif platform.system() == 'Windows':
-            self.animation_rect.setEasingCurve(QEasingCurve.Type.OutBack)
-        else:
-            self.animation_rect.setEasingCurve(QEasingCurve.Type.OutCubic)
-
-        self.animating = True
-        self.animation.start()
-        self.animation_rect.start()
-        self.animation_rect.finished.connect(self.animation_done)
-
-    def animation_done(self):
-        self.animating = False
-
-    def closeEvent(self, event):
-        # 跳过动画
-        if QApplication.instance().closingDown():
-            self.save_position()
-            event.accept()
-            return
-        event.ignore()
-        self.setMinimumWidth(0)
-        self.position = self.pos()
-        self.save_position()
-        current_screen = QApplication.screenAt(self.pos())
-        if not current_screen:
-            current_screen = QApplication.primaryScreen()
-        screen_geometry = current_screen.availableGeometry()
-        screen_center_y = screen_geometry.y() + (screen_geometry.height() // 2)
-        # 动态动画
-        current_pos = self.pos()
-        base_duration = 350  # 基础
-        max_duration = 550   # 最大
-        min_duration = 250   # 最小
-        # 获取主组件位置
-        main_widget = next(
-            (w for w in mgr.widgets if w.path == 'widget-current-activity.ui'),
-            None
-        )
-        if main_widget:
-            if current_pos.y() > screen_center_y:  # 下半屏
-                # 屏幕底部
-                target_y = screen_geometry.bottom() + self.height() + 10
-                # 任务栏补偿
-                if platform.system() == "Windows":
-                    target_y += 30
-                
-                target_pos = QPoint(
-                    main_widget.x(),
-                    target_y
-                )
-                distance = abs(current_pos.y() - target_y)
-            else:  # 上半屏
-                target_pos = main_widget.pos()
-                distance = abs(current_pos.y() - target_pos.y())
-        else:
-            target_pos = QPoint(
-                screen_geometry.center().x() - self.width() // 2,
-                int(config_center.read_conf('General', 'margin'))
-            )
-            distance = abs(current_pos.y() - target_pos.y())
-        
-        max_distance = screen_geometry.height()
-        distance_ratio = min(distance / max_distance, 1.0)
-        duration = int(base_duration + (max_duration - base_duration) * (distance_ratio ** 0.7))
-        duration = max(min_duration, min(duration, max_duration))
-        # 多平台兼容
-        if platform.system() == "Darwin":
-            curve = QEasingCurve.Type.OutQuad
-            duration = int(duration * 0.85)
-        elif platform.system() == "Windows":
-            curve = QEasingCurve.Type.OutCubic
-            if current_pos.y() > screen_center_y:
-                duration += 50  # 底部移动稍慢
-            curve = QEasingCurve.Type.InOutQuad
-        
-        self.animation = QPropertyAnimation(self, b"windowOpacity")
-        self.animation.setDuration(int(duration * 1.15))
-        self.animation.setStartValue(self.windowOpacity())
-        self.animation.setEndValue(0.0)
-        
-        self.animation_rect = QPropertyAnimation(self, b"geometry")
-        self.animation_rect.setDuration(duration)
-        self.animation_rect.setStartValue(self.geometry())
-        self.animation_rect.setEndValue(QRect(target_pos, self.size()))
-        self.animation_rect.setEasingCurve(curve)
-        
-        self.animating = True
-        self.animation.start()
-        self.animation_rect.start()
-        
-        def cleanup():
-            self.hide()
-            self.save_position()
-            self.animating = False
-            
-        self.animation_rect.finished.connect(cleanup)
-
-    def hideEvent(self, event):
-        event.accept()
-        logger.info('隐藏浮窗')
-        self.animating = False
-        self.setMinimumSize(QSize(self.width(), self.height()))
-
-    def adjustSize_animation(self):
-        if not self.text_changed:
-            return
-        self.setMinimumWidth(200)
-        current_geometry = self.geometry()
-        label_width = self.current_lesson_name_text.sizeHint().width() + 120
-        offset = label_width - current_geometry.width()
-        target_geometry = current_geometry.adjusted(0, 0, offset, 0)
-        self.animation = QPropertyAnimation(self, b'geometry')
-        self.animation.setDuration(450)
-        self.animation.setStartValue(current_geometry)
-        self.animation.setEndValue(target_geometry)
-        self.animation.setEasingCurve(QEasingCurve.Type.InOutCirc)
-        self.animating = True  # 避免动画Bug x114514
-        self.animation.start()
-        self.animation.finished.connect(self.animation_done)
-
-    def mousePressEvent(self, event):
-        if event.button() == Qt.MouseButton.LeftButton:
-            self.m_flag = True
-            self.m_Position = event.globalPos() - self.pos()  # 获取鼠标相对窗口的位置
-            self.p_Position = event.globalPos()  # 获取鼠标相对屏幕的位置
-            event.accept()
-
-    def mouseMoveEvent(self, event):
-        if event.buttons() == Qt.MouseButton.LeftButton and self.m_flag:
-            self.move(event.globalPos() - self.m_Position)  # 更改窗口位置
-            event.accept()
-
-    def mouseReleaseEvent(self, event):
-        self.r_Position = event.globalPos()  # 获取鼠标相对窗口的位置
-        self.m_flag = False
-        # 保存位置到配置文件
-        self.save_position()
-        # 特定隐藏模式下不执行操作
-        hide_mode = config_center.read_conf('General', 'hide')
-        if hide_mode == '1' or hide_mode == '2':
-             return # 阻止手动展开/收起
-
-        if (
-                hasattr(self, "p_Position")
-                and self.r_Position == self.p_Position
-                and not self.animating
-        ): # 非特定隐藏模式下执行点击事件
-            mgr.show_windows()
-            self.close()
-
-    def focusInEvent(self, event):
-        self.focusing = True
-
-    def focusOutEvent(self, event):
-        self.focusing = False
-
-    def stop(self):
-        if mgr:
-            mgr.cleanup_resources()
-        for widget in self.widgets:
-            widget.stop()
-        if self.animation:
-            self.animation.stop()
-        if self.opacity_animation:
-            self.opacity_animation.stop()
-        self.close()
-
-class DesktopWidget(QWidget):  # 主要小组件
-    def __init__(self, parent=WidgetsManager, path='widget-time.ui', enable_tray=False, cnt=0, position=None, widget_cnt = None):
-        super().__init__()
-
-        self.cnt = cnt
-        self.widget_cnt = widget_cnt
-
-        self.tray_menu = None
-
-        self.last_widgets = list_.get_widget_config()
-        self.path = path
-
-        self.last_code = 101010100
-        self.radius = conf.load_theme_config(theme)['radius']
-        self.last_theme = config_center.read_conf('General', 'theme')
-        self.last_color_mode = config_center.read_conf('General', 'color_mode')
-        self.w = 100
-
-        self.position = parent.get_widget_pos(self.path) if position is None else position
-        self.animation = None
-        self.opacity_animation = None
-        mgr.hide_status = None
-
-        try:
-            self.w = conf.load_theme_config(theme)['widget_width'][self.path]
-        except KeyError:
-            self.w = list_.widget_width[self.path]
-        self.h = conf.load_theme_config(theme)['height']
-
-        init_config()
-        self.init_ui(path)
-        self.init_font()
-
-        if enable_tray:
-            self.init_tray_menu()  # 初始化托盘菜单
-
-        # 样式
-        self.backgnd = self.findChild(QFrame, 'backgnd')
-        if self.backgnd is None:
-            self.backgnd = self.findChild(QLabel, 'backgnd')
-
-        stylesheet = self.backgnd.styleSheet()  # 应用圆角
-        updated_stylesheet = re.sub(r'border-radius:\d+px;', f'border-radius:{self.radius}px;', stylesheet)
-        self.backgnd.setStyleSheet(updated_stylesheet)
-
-        if path == 'widget-time.ui':  # 日期显示
-            self.date_text = self.findChild(QLabel, 'date_text')
-            self.date_text.setText(f'{today.year} 年 {today.month} 月')
-            self.day_text = self.findChild(QLabel, 'day_text')
-            self.day_text.setText(f'{today.day}日  {list_.week[today.weekday()]}')
-
-        elif path == 'widget-countdown.ui':  # 活动倒计时
-            self.countdown_progress_bar = self.findChild(QProgressBar, 'progressBar')
-            self.activity_countdown = self.findChild(QLabel, 'activity_countdown')
-            self.ac_title = self.findChild(QLabel, 'activity_countdown_title')
-
-        elif path == 'widget-current-activity.ui':  # 当前活动
-            self.current_subject = self.findChild(QPushButton, 'subject')
-            self.blur_effect_label = self.findChild(QLabel, 'blurEffect')
-            # 模糊效果
-            self.blur_effect = QGraphicsBlurEffect()
-            self.current_subject.mouseReleaseEvent = self.rightReleaseEvent
-
-            update_timer.add_callback(self.detect_theme_changed)
-
-        elif path == 'widget-next-activity.ui':  # 接下来的活动
-            self.nl_text = self.findChild(QLabel, 'next_lesson_text')
-
-        elif path == 'widget-countdown-day.ui':  # 自定义倒计时
-            self.custom_title = self.findChild(QLabel, 'countdown_custom_title')
-            self.custom_countdown = self.findChild(QLabel, 'custom_countdown')
-
-        elif path == 'widget-weather.ui':  # 天气组件
-            content_layout = self.findChild(QHBoxLayout, 'horizontalLayout_2')
-            content_layout.setSpacing(16)
-            self.temperature = self.findChild(QLabel, 'temperature')
-            self.weather_icon = self.findChild(QLabel, 'weather_icon')
-            self.alert_icon = IconWidget()
-            self.alert_icon.setFixedSize(24, 24)
-            content_layout.insertWidget(0, self.alert_icon)
-
-            self.get_weather_data()
-            self.weather_timer = QTimer(self)
-            self.weather_timer.setInterval(30 * 60 * 1000)  # 30分钟更新一次
-            self.weather_timer.timeout.connect(self.get_weather_data)
-            self.weather_timer.start()
-            update_timer.add_callback(self.detect_weather_code_changed)
-
-        if hasattr(self, 'img'):  # 自定义图片主题兼容
-            img = self.findChild(QLabel, 'img')
-            if platform.system() == 'Windows' and platform.release() != '7':
-                opacity = QGraphicsOpacityEffect(self)
-                opacity.setOpacity(0.65)
-                img.setGraphicsEffect(opacity)
-
-        self.resize(self.w, self.height())
-
-        # 设置窗口位置
-        if first_start:
-            self.animate_window(self.position)
-            if platform.system() == 'Windows' and platform.release() != '7':
-                self.setWindowOpacity(int(config_center.read_conf('General', 'opacity')) / 100)
-            else:
-                self.setWindowOpacity(1.0)
-        else:
-            if platform.system() == 'Windows' and platform.release() != '7':
-                self.setWindowOpacity(0)
-                self.animate_show_opacity()
-            else:
-                self.setWindowOpacity(1.0)
-                self.move(self.position[0], self.position[1])
-            self.resize(self.w, self.height())
-
-        self.update_data('')
-
-    @staticmethod
-    def _onThemeChangedFinished():
-        print('theme_changed')
-
-    def update_widget_for_plugin(self, context=None):
-        if context is None:
-            context = ['title', 'desc']
-        try:
-            title = self.findChild(QLabel, 'title')
-            desc = self.findChild(QLabel, 'content')
-            if title is not None:
-                title.setText(context[0])
-            if desc is not None:
-                desc.setText(context[1])
-        except Exception as e:
-            logger.error(f"更新插件小组件时出错：{e}")
-
-    def init_ui(self, path):
-        if conf.load_theme_config(theme)['support_dark_mode']:
-            if os.path.exists(f'{base_directory}/ui/{theme}/{path}'):
-                if isDarkTheme():
-                    uic.loadUi(f'{base_directory}/ui/{theme}/dark/{path}', self)
-                else:
-                    uic.loadUi(f'{base_directory}/ui/{theme}/{path}', self)
-            else:
-                if isDarkTheme():
-                    uic.loadUi(f'{base_directory}/ui/{theme}/dark/widget-base.ui', self)
-                else:
-                    uic.loadUi(f'{base_directory}/ui/{theme}/widget-base.ui', self)
-        else:
-            if os.path.exists(f'{base_directory}/ui/{theme}/{path}'):
-                uic.loadUi(f'{base_directory}/ui/{theme}/{path}', self)
-            else:
-                uic.loadUi(f'{base_directory}/ui/{theme}/widget-base.ui', self)
-
-        # 设置窗口无边框和透明背景
-        self.setAttribute(Qt.WidgetAttribute.WA_TranslucentBackground)
-
-        if config_center.read_conf('General', 'hide') == '2' or (not int(config_center.read_conf('General', 'enable_click'))):
-            self.setAttribute(Qt.WidgetAttribute.WA_TransparentForMouseEvents)
-        else:
-            self.setAttribute(Qt.WidgetAttribute.WA_TransparentForMouseEvents, False)
-
-        if config_center.read_conf('General', 'pin_on_top') == '1':  # 置顶
-            self.setWindowFlags(
-                Qt.WindowType.FramelessWindowHint | Qt.WindowType.WindowStaysOnTopHint |
-                Qt.WindowType.WindowDoesNotAcceptFocus | Qt.X11BypassWindowManagerHint  # 绕过窗口管理器以在全屏显示通知
-            )
-
-        elif config_center.read_conf('General', 'pin_on_top') == '2':  # 置底
-            # 避免使用WindowStaysOnBottomHint,防止争夺底层
-            self.setWindowFlags(
-                Qt.WindowType.FramelessWindowHint |
-                Qt.WindowType.WindowDoesNotAcceptFocus
-            )
-            if os.name == 'nt':
-                import ctypes
-                def set_window_pos():
-                    hwnd = self.winId().__int__()
-                    # 稍高于最底层的值
-                    ctypes.windll.user32.SetWindowPos(hwnd, 2, 0, 0, 0, 0, 0x0214)
-                QTimer.singleShot(100, set_window_pos)
-            else:
-                QTimer.singleShot(100, self.lower)
-        else:
-            self.setWindowFlags(
-                Qt.WindowType.FramelessWindowHint
-            )
-
-        if sys.platform == 'darwin':
-            self.setWindowFlag(Qt.WindowType.Widget, True)
-        else:
-            self.setWindowFlag(Qt.WindowType.Tool, True)
-
-        self.setAttribute(Qt.WidgetAttribute.WA_TranslucentBackground)
-
-        # 添加阴影效果
-        if conf.load_theme_config(theme)['shadow']:  # 修改阴影问题
-            shadow_effect = QGraphicsDropShadowEffect(self)
-            shadow_effect.setBlurRadius(28)
-            shadow_effect.setXOffset(0)
-            shadow_effect.setYOffset(6)
-            shadow_effect.setColor(QColor(0, 0, 0, 75))
-
-            self.backgnd.setGraphicsEffect(shadow_effect)
-
-    def init_font(self):
-        font_path = f'{base_directory}/font/HarmonyOS_Sans_SC_Bold.ttf'
-        font_id = QFontDatabase.addApplicationFont(font_path)
-        if font_id != -1:
-            font_family = QFontDatabase.applicationFontFamilies(font_id)[0]
-
-            self.setStyleSheet(f"""
-                QLabel, QPushButton{{
-                    font-family: "{font_family}";
-                    }}
-                """)
-
-    def animate_expand(self, target_geometry):
-        self.animation = QPropertyAnimation(self, b"geometry")
-        self.animation.setDuration(400)
-        self.animation.setStartValue(QRect(target_geometry.x(), -self.height(), 
-                                          self.width(), self.height()))
-        self.animation.setEndValue(target_geometry)
-        self.animation.setEasingCurve(QEasingCurve.Type.OutBack)
-        self.raise_()
-        self.show()
-
-    def init_tray_menu(self):
-        if not first_start:
-            return
-
-        utils.tray_icon = utils.TrayIcon(self)
-        self.tray_menu = SystemTrayMenu(title='Class Widgets', parent=self)
-        self.tray_menu.addActions([
-            Action(fIcon.HIDE, '完全隐藏/显示小组件', triggered=lambda: self.hide_show_widgets()),
-            Action(fIcon.BACK_TO_WINDOW, '最小化为浮窗', triggered=lambda: self.minimize_to_floating()),
-        ])
-        self.tray_menu.addSeparator()
-        self.tray_menu.addActions([
-            Action(fIcon.SHOPPING_CART, '插件广场', triggered=open_plaza),
-            Action(fIcon.DEVELOPER_TOOLS, '额外选项', triggered=self.open_extra_menu),
-            Action(fIcon.SETTING, '设置', triggered=open_settings)
-        ])
-        self.tray_menu.addSeparator()
-        self.tray_menu.addAction(Action(fIcon.SYNC, '重新启动', triggered=restart))
-        self.tray_menu.addAction(Action(fIcon.CLOSE, '退出', triggered=stop))
-        utils.tray_icon.setContextMenu(self.tray_menu)
-
-        utils.tray_icon.activated.connect(self.on_tray_icon_clicked)
-        utils.tray_icon.show()
-
-    @staticmethod
-    def on_tray_icon_clicked(reason):  # 点击托盘图标隐藏
-        if config_center.read_conf('General', 'hide') == '0':
-            if reason == QSystemTrayIcon.ActivationReason.Trigger:
-                if mgr.state:
-                    mgr.decide_to_hide()
-                else:
-                    mgr.show_windows()
-        elif config_center.read_conf('General', 'hide') == '3':
-            if reason == QSystemTrayIcon.ActivationReason.Trigger:
-                if mgr.state:
-                    mgr.decide_to_hide()
-                    mgr.hide_status = (current_state, 1)
-                else:
-                    mgr.show_windows()
-                    mgr.hide_status = (current_state, 0)
-                
-
-
-    def rightReleaseEvent(self, event):  # 右键事件
-        event.ignore()
-        if event.button() == Qt.MouseButton.RightButton:
-            self.open_extra_menu()
-
-    def update_data(self, path=''):
-        global current_time, current_week, start_y, time_offset, today
-
-        today = dt.date.today()
-        current_time = dt.datetime.now().strftime('%H:%M:%S')
-        time_offset = conf.get_time_offset()
-
-        get_start_time()
-        get_current_lessons()
-        get_current_lesson_name()
-        get_excluded_lessons()
-        get_next_lessons()
-        hide_status = get_hide_status_from_current_state()
-
-        if (hide_mode:=config_center.read_conf('General', 'hide')) == '1':  # 上课自动隐藏
-            if hide_status:
-                mgr.decide_to_hide()
-            else:
-                mgr.show_windows()
-        elif hide_mode == '2': # 最大化/全屏自动隐藏
-            if check_windows_maximize() or check_fullscreen():
-                mgr.decide_to_hide()
-            else:
-                mgr.show_windows()
-        elif hide_mode == '3': # 灵活隐藏
-            if mgr.hide_status is None:
-                mgr.hide_status = (-1, hide_status)
-            elif mgr.hide_status[0] != current_state:
-                mgr.hide_status = (-1, hide_status)
-            if mgr.hide_status[1]:
-                mgr.decide_to_hide()
-            else:
-                mgr.show_windows()
-
-            
-
-        if conf.is_temp_week():  # 调休日
-            current_week = config_center.read_conf('Temp', 'set_week')
-        else:
-            current_week = dt.datetime.now().weekday()
-        
-        cd_list = get_countdown()
-
-        if path == 'widget-time.ui':  # 日期显示
-            self.date_text.setText(f'{today.year} 年 {today.month} 月')
-            self.day_text.setText(f'{today.day} 日 {list_.week[today.weekday()]}')
-
-        if path == 'widget-current-activity.ui':  # 当前活动
-            self.current_subject.setText(f'  {current_lesson_name}')
-
-            if current_state != 2:  # 非休息段
-                render = QSvgRenderer(list_.get_subject_icon(current_lesson_name))
-                self.blur_effect_label.setStyleSheet(
-                    f'background-color: rgba{list_.subject_color(current_lesson_name)}, 200);'
-                )
-            else:  # 休息段
-                render = QSvgRenderer(list_.get_subject_icon('课间'))
-                self.blur_effect_label.setStyleSheet(
-                    f'background-color: rgba{list_.subject_color("课间")}, 200);'
-                )
-            pixmap = QPixmap(render.defaultSize())
-            pixmap.fill(Qt.GlobalColor.transparent)
-
-            painter = QPainter(pixmap)
-            render.render(painter)
-            if (isDarkTheme() and conf.load_theme_config(theme)['support_dark_mode']
-                    or isDarkTheme() and conf.load_theme_config(theme)['default_theme'] == 'dark'):  # 在暗色模式显示亮色图标
-                painter.setCompositionMode(QPainter.CompositionMode.CompositionMode_SourceIn)
-                painter.fillRect(pixmap.rect(), QColor("#FFFFFF"))
-            painter.end()
-
-            self.current_subject.setIcon(QIcon(pixmap))
-            self.blur_effect.setBlurRadius(25)  # 模糊半径
-            self.blur_effect_label.setGraphicsEffect(self.blur_effect)
-
-        elif path == 'widget-next-activity.ui':  # 接下来的活动
-            self.nl_text.setText(get_next_lessons_text())
-
-        if path == 'widget-countdown.ui':  # 活动倒计时
-            if cd_list:
-                if config_center.read_conf('General', 'blur_countdown') == '1':  # 模糊倒计时
-                    if cd_list[1] == '00:00':
-                        self.activity_countdown.setText(f"< - 分钟")
-                    else:
-                        self.activity_countdown.setText(f"< {int(cd_list[1].split(':')[0]) + 1} 分钟")
-                else:
-                    self.activity_countdown.setText(cd_list[1])
-                self.ac_title.setText(cd_list[0])
-                self.countdown_progress_bar.setValue(cd_list[2])
-
-        if path == 'widget-countdown-day.ui':  # 自定义倒计时
-            conf.update_countdown(self.cnt)
-            self.custom_title.setText(f'距离 {conf.get_cd_text_custom()} 还有')
-            self.custom_countdown.setText(conf.get_custom_countdown())
-        self.update()
-
-    def get_weather_data(self):
-        logger.info('获取天气数据')
-        self.weather_thread = weatherReportThread()
-        self.weather_thread.weather_signal.connect(self.update_weather_data)
-        self.weather_thread.start()
-
-    def detect_weather_code_changed(self):
-        current_code = config_center.read_conf('Weather')
-        if current_code != self.last_code:
-            self.last_code = current_code
-            self.get_weather_data()
-
-    def detect_theme_changed(self):
-        theme_ = config_center.read_conf('General', 'theme')
-        color_mode = config_center.read_conf('General', 'color_mode')
-        widgets = list_.get_widget_config()
-        if theme_ != self.last_theme or color_mode != self.last_color_mode or widgets != self.last_widgets:
-            self.last_theme = theme_
-            self.last_color_mode = color_mode
-            self.last_widgets = widgets
-            logger.info(f'切换主题：{theme_}，颜色模式{color_mode}')
-            mgr.clear_widgets()
-
-    def update_weather_data(self, weather_data):  # 更新天气数据(已兼容多api)
-        global weather_name, temperature, weather_data_temp
-        if type(weather_data) is dict and hasattr(self, 'weather_icon') and 'error' not in weather_data:
-            logger.success('已获取天气数据')
-            alert_data = weather_data.get('alert')
-            weather_data = weather_data.get('now')
-            weather_data_temp = weather_data
-
-            weather_name = db.get_weather_by_code(db.get_weather_data('icon', weather_data))
-            current_city = self.findChild(QLabel, 'current_city')
-            try:  # 天气组件
-                self.weather_icon.setPixmap(
-                    QPixmap(db.get_weather_icon_by_code(db.get_weather_data('icon', weather_data)))
-                )
-                self.alert_icon.hide()
-                if db.is_supported_alert():
-                    # print(alert_data if alert_data else weather_data)
-                    alert_type = db.get_weather_data('alert', alert_data if alert_data else weather_data)
-                    if alert_type:
-                        self.alert_icon.setIcon(
-                            db.get_alert_image(alert_type)
-                        )
-                        self.alert_icon.show()
-
-                self.temperature.setText(f"{db.get_weather_data('temp', weather_data)}")
-                current_city.setText(f"{db.search_by_num(config_center.read_conf('Weather', 'city'))} · "
-                                     f"{weather_name}")
-                update_stylesheet = re.sub(
-                    r'border-image: url\((.*?)\);',
-                    f"border-image: url({db.get_weather_stylesheet(db.get_weather_data('icon', weather_data))});",
-                    self.backgnd.styleSheet()
-                )
-                self.backgnd.setStyleSheet(update_stylesheet)
-            except Exception as e:
-                logger.error(f'天气组件出错：{e}')
-        else:
-            logger.error(f'获取天气数据出错：{weather_data}')
-            try: 
-                if hasattr(self, 'weather_icon'):
-                    self.weather_icon.setPixmap(QPixmap(f'{base_directory}/img/weather/99.svg'))
-                    self.alert_icon.hide()
-                    self.temperature.setText('--°')
-                    current_city = self.findChild(QLabel, 'current_city')
-                    if current_city:
-                        current_city.setText(f"{db.search_by_num(config_center.read_conf('Weather', 'city'))} · 未知")
-                    if hasattr(self, 'backgnd'):
-                        update_stylesheet = re.sub(
-                            r'border-image: url\((.*?)\);',
-                            f"border-image: url({db.get_weather_stylesheet('99')});",
-                            self.backgnd.styleSheet()
-                        )
-                        self.backgnd.setStyleSheet(update_stylesheet)
-            except Exception as e:
-                logger.error(f'天气图标设置失败：{e}')
-
-    def open_extra_menu(self):
-        global ex_menu
-        if ex_menu is None or not ex_menu.isVisible():
-            ex_menu = ExtraMenu()
-            ex_menu.show()
-            ex_menu.destroyed.connect(self.cleanup_extra_menu)
-            logger.info('打开“额外选项”')
-        else:
-            ex_menu.raise_()
-            ex_menu.activateWindow()
-
-    @staticmethod
-    def cleanup_extra_menu():
-        global ex_menu
-        ex_menu = None
-
-    @staticmethod
-    def hide_show_widgets():  # 隐藏/显示主界面（全部隐藏）
-        hide_mode = config_center.read_conf('General', 'hide')
-        if hide_mode == '1' or hide_mode == '2':
-            hide_mode_text = "上课时自动隐藏" if hide_mode == '1' else "窗口最大化时隐藏"
-            w = Dialog(
-                "暂时无法变更“状态”",
-                f"您正在使用 {hide_mode_text} 模式，无法变更隐藏状态\n"
-                "若变更状态，将修改隐藏模式“灵活隐藏” (您稍后可以在“设置”中更改此选项)\n"
-                "您确定要隐藏组件吗?",
-                None
-            )
-            w.yesButton.setText("确定")
-            w.yesButton.clicked.connect(lambda: config_center.write_conf('General', 'hide', '3'))
-            w.cancelButton.setText("取消")
-            w.buttonLayout.insertStretch(1)
-            w.setFixedWidth(550)
-            if w.exec():
-                if mgr.state:
-                    mgr.full_hide_windows()
-                else:
-                    mgr.show_windows()
-        else:
-            if mgr.state:
-                mgr.full_hide_windows()
-            else:
-                mgr.show_windows()
-
-    @staticmethod
-    def minimize_to_floating():  # 最小化到浮窗
-        hide_mode = config_center.read_conf('General', 'hide')
-        if hide_mode == '1' or hide_mode == '2':
-            hide_mode_text = "上课时自动隐藏" if hide_mode == '1' else "窗口最大化时隐藏"
-            w = Dialog(
-                "暂时无法变更“状态”",
-                f"您正在使用 {hide_mode_text} 模式，无法变更隐藏状态\n"
-                "若变更状态，将修改隐藏模式“灵活隐藏” (您可以在“设置”中更改此选项)\n"
-                "您确定要隐藏组件吗?",
-                None
-            )
-            w.yesButton.setText("确定")
-            w.yesButton.clicked.connect(lambda: config_center.write_conf('General', 'hide', '3'))
-            w.cancelButton.setText("取消")
-            w.buttonLayout.insertStretch(1)
-            w.setFixedWidth(550)
-            if w.exec():
-                if mgr.state:
-                    fw.show()
-                    mgr.full_hide_windows()
-                else:
-                    mgr.show_windows()
-        else:
-            if mgr.state:
-                fw.show()
-                mgr.full_hide_windows()
-            else:
-                mgr.show_windows()
-
-    def clear_animation(self):  # 清除动画
-        self.animation = None
-
-    def animate_window(self, target_pos):  # **初次**启动动画
-        # 创建位置动画
-        self.animation = QPropertyAnimation(self, b"geometry")
-        self.animation.setDuration(300)  # 持续时间
-        if os.name == 'nt':
-            self.animation.setStartValue(QRect(target_pos[0], -self.height(), self.w, self.h))
-        else:
-            self.animation.setStartValue(QRect(target_pos[0], 0, self.w, self.h))
-        self.animation.setEndValue(QRect(target_pos[0], target_pos[1], self.w, self.h))
-        self.animation.setEasingCurve(QEasingCurve.Type.InOutCirc)  # 设置动画效果
-        self.animation.start()
-        self.animation.finished.connect(self.clear_animation)
-
-    def animate_hide(self, full=False):  # 隐藏窗口
-        self.animation = QPropertyAnimation(self, b"geometry")
-        self.animation.setDuration(625)  # 持续时间
-        height = self.height()
-        self.setFixedHeight(height)  # 防止连续打断窗口高度变小
-
-        if full and os.name == 'nt':
-            '''全隐藏 windows'''
-            self.animation.setEndValue(QRect(self.x(), -height, self.width(), self.height()))
-        elif os.name == 'nt':
-            '''半隐藏 windows'''
-            self.animation.setEndValue(QRect(self.x(), -height + 40, self.width(), self.height()))
-        else:
-            '''其他系统'''
-            self.animation.setEndValue(QRect(self.x(), 0, self.width(), self.height()))
-            self.animation.finished.connect(lambda: self.hide())
-
-        self.animation.setEasingCurve(QEasingCurve.Type.OutExpo)  # 设置动画效果
-        self.animation.start()
-        self.animation.finished.connect(self.clear_animation)
-
-    def animate_hide_opacity(self):  # 隐藏窗口透明度
-        self.animation = QPropertyAnimation(self, b"windowOpacity")
-        self.animation.setDuration(300)  # 持续时间
-        self.animation.setStartValue(int(config_center.read_conf('General', 'opacity')) / 100)
-        self.animation.setEndValue(0)
-        self.animation.setEasingCurve(QEasingCurve.Type.InOutCirc)  # 设置动画效果
-        self.animation.start()
-        self.animation.finished.connect(self.close)
-
-    def animate_show_opacity(self):  # 显示窗口透明度
-        self.animation = QPropertyAnimation(self, b"windowOpacity")
-        self.animation.setDuration(350)  # 持续时间
-        self.animation.setStartValue(0)
-        self.animation.setEndValue(int(config_center.read_conf('General', 'opacity')) / 100)
-        self.animation.setEasingCurve(QEasingCurve.Type.InOutCirc)  # 设置动画效果
-        self.animation.start()
-        self.animation.finished.connect(self.clear_animation)
-
-    def animate_show(self):  # 显示窗口
-        self.animation = QPropertyAnimation(self, b"geometry")
-        self.animation.setDuration(525)  # 持续时间
-        # 获取当前窗口的宽度和高度，确保动画过程中保持一致
-        self.animation.setEndValue(
-        QRect(self.x(), int(config_center.read_conf('General', 'margin')), self.width(), self.height()))
-        self.animation.setEasingCurve(QEasingCurve.Type.InOutCirc)  # 设置动画效果
-        self.animation.finished.connect(self.clear_animation)
-
-        if os.name != 'nt':
-            self.show()
-
-        self.animation.start()
-
-    def widget_transition(self, pos_x, width, height, opacity=1):  # 窗口形变
-        self.animation = QPropertyAnimation(self, b"geometry")
-        self.animation.setDuration(525)  # 持续时间
-        self.animation.setStartValue(QRect(self.x(), self.y(), self.width(), self.height()))
-        self.animation.setEndValue(QRect(pos_x, self.y(), width, height))
-        self.animation.setEasingCurve(QEasingCurve.Type.OutCubic)  # 设置动画效果
-        self.animation.start()
-
-        self.opacity_animation = QPropertyAnimation(self, b"windowOpacity")
-        self.opacity_animation.setDuration(525)  # 持续时间
-        self.opacity_animation.setStartValue(self.windowOpacity())
-        self.opacity_animation.setEndValue(opacity)
-        self.opacity_animation.setEasingCurve(QEasingCurve.Type.InOutCirc)  # 设置动画效果
-        self.opacity_animation.start()
-
-        self.animation.finished.connect(self.clear_animation)
-
-    # 点击自动隐藏
-    def mouseReleaseEvent(self, event):
-        if event.button() == Qt.MouseButton.RightButton:
-            return  # 右键不执行
-        if config_center.read_conf('General', 'pin_on_top') == '2':  # 置底
-            return  # 置底不执行
-        if config_center.read_conf('General', 'hide') == '0':  # 置顶
-            if mgr.state:
-                mgr.decide_to_hide()
-            else:
-                mgr.show_windows()
-        elif config_center.read_conf('General', 'hide') == '3':  # 隐藏
-            if mgr.state:
-                mgr.decide_to_hide()
-                mgr.hide_status = (current_state, 1)
-            else:
-                mgr.show_windows()
-                mgr.hide_status = (current_state, 0)
-        else:
-            event.ignore()
-
-    def stop(self):
-        if mgr:
-            mgr.cleanup_resources()
-        for widget in self.widgets:
-            widget.stop()
-        if self.animation:
-            self.animation.stop()
-        if self.opacity_animation:
-            self.opacity_animation.stop()
-        self.close()
-
-
-def check_windows_maximize():  # 检查窗口是否最大化
-    if os.name != 'nt':
-        return False
-    # 全字匹配以下关键词排除
-    excluded_titles = {
-        'ResidentSideBar', # 希沃侧边栏
-        'Program Manager', # Windows桌面
-        'Desktop', # Windows桌面
-        '', #空标题
-        'SnippingTool', # 系统截图工具
-    }
-    # 包含以下关键词排除
-    excluded_keywords = {
-        'Overlay',
-        'Snipping',
-        'SideBar'
-    }
-    excluded_process_patterns = {
-        'shellexperiencehost', 
-        'searchui', 
-        'startmenuexperiencehost'
-    }
-    max_windows = []
-    try:
-        all_windows = pygetwindow.getAllWindows()
-    except Exception as e:
-        logger.error(f"获取窗口列表异常: {str(e)}")
-        return False
-    for window in all_windows:
-        try:
-            # 检查窗口是否有效
-            if not window._hWnd:
-                continue
-            # 检查窗口是否可见且最大化
-            try:
-                is_valid = window.visible and window.isMaximized
-                # 获取窗口位置验证窗口存在性
-                window_rect = window.box
-                if not is_valid or not window_rect:
-                    continue
-            except Exception:
-                # 获取窗口属性失败，可能已关闭
-                continue
-            title = window.title.strip()
-            pid = window._hWnd
-            process_name = get_process_name(pid).lower()
-            title_lower = title.lower()
-            is_system_explorer = (
-                process_name == "explorer.exe" 
-                and (title in excluded_titles 
-                     or any(kw in title_lower for kw in excluded_keywords))
-            )
-            is_system_process = any(
-                pattern in process_name 
-                for pattern in excluded_process_patterns
-            )
-            has_excluded_keyword = any(
-                kw in title_lower for kw in excluded_keywords
-            )
-            if not (title in excluded_titles or is_system_explorer or is_system_process or has_excluded_keyword):
-                max_windows.append({
-                    'title': title,
-                    'process': process_name,
-                    'pid': pid,
-                    'rect': window.box
-                })
-        except Exception as e:
-            logger.error(f"窗口处理异常: {str(e)}")
-            continue
-    # 如果有最大化窗口则返回True
-    return len(max_windows) > 0
-
-
-
-def init_config():  # 重设配置文件
-    config_center.write_conf('Temp', 'set_week', '')
-    config_center.write_conf('Temp', 'set_schedule', '')
-    if config_center.read_conf('Temp', 'temp_schedule') != '':  # 修复换课重置
-        copy(f'{base_directory}/config/schedule/backup.json',
-             f'{base_directory}/config/schedule/{config_center.schedule_name}')
-        config_center.write_conf('Temp', 'temp_schedule', '')
-        schedule_center.update_schedule()
-
-
-def init():
-    global theme, radius, mgr, screen_width, first_start, fw
-    update_timer.remove_all_callbacks()
-
-    theme = config_center.read_conf('General', 'theme')  # 主题
-    if not os.path.exists(f'{base_directory}/ui/{theme}/theme.json'):
-        logger.warning(f'主题 {theme} 不存在，使用默认主题')
-        theme = 'default'
-    logger.info(f'应用主题：{theme}')
-
-    mgr = WidgetsManager()
-    fw = FloatingWidget()
-
-    # 获取屏幕横向分辨率
-    screen_geometry = app.primaryScreen().availableGeometry()
-    screen_width = screen_geometry.width()
-
-    widgets = list_.get_widget_config()
-
-    for widget in widgets:  # 检查组件
-        if widget not in list_.widget_name:
-            widgets.remove(widget)  # 移除不存在的组件(确保移除插件后不会出错)
-
-    mgr.init_widgets()
-
-    update_timer.add_callback(mgr.update_widgets)
-    update_timer.start()
-
-    logger.info(f'Class Widgets 启动。版本: {config_center.read_conf("Other", "version")}')
-    p_loader.run_plugins()  # 运行插件
-
-    first_start = False
-
-
-def setup_signal_handlers_optimized(app):
-    """退出信号处理器"""
-    def signal_handler(signum, frame):
-        logger.debug(f'收到信号 {signal.Signals(signum).name},退出...')
-        # utils.stop 处理退出
-        utils.stop(0)
-
-    signal.signal(signal.SIGTERM, signal_handler)  # taskkill
-    signal.signal(signal.SIGINT, signal_handler)   # Ctrl+C
-    if os.name == 'posix':
-        signal.signal(signal.SIGQUIT, signal_handler) # 终端退出
-        signal.signal(signal.SIGHUP, signal_handler)  # 终端挂起
-
-if __name__ == '__main__':
-    if share.attach() and config_center.read_conf('Other', 'multiple_programs') != '1':
-        logger.debug('不允许多开实例')
-        from qfluentwidgets import Dialog
-        app = QApplication.instance() or QApplication(sys.argv)
-        dlg = Dialog(
-            'Class Widgets 正在运行',
-            'Class Widgets 正在运行！请勿打开多个实例，否则将会出现不可预知的问题。'
-            '\n(若您需要打开多个实例，请在“设置”->“高级选项”中启用“允许程序多开”)'
-        )
-        dlg.yesButton.setText('好')
-        dlg.cancelButton.hide()
-        dlg.buttonLayout.insertStretch(0, 1)
-        dlg.setFixedWidth(550)
-        dlg.exec()
-        sys.exit(0)
-    if not share.create(1):
-        print(f'无法创建共享内存: {share.errorString()}') # logger 可能还没准备好
-        sys.exit(1)
-
-    scale_factor = float(config_center.read_conf('General', 'scale'))
-    os.environ['QT_SCALE_FACTOR'] = str(scale_factor)
-    logger.info(f"当前缩放系数：{scale_factor * 100}%")
-
-    app = QApplication(sys.argv)
-    app.setQuitOnLastWindowClosed(False)
-    share.create(1)  # 创建共享内存
-    logger.info(
-        f"共享内存：{share.isAttached()} 是否允许多开实例：{config_center.read_conf('Other', 'multiple_programs')}")
-    try:
-        dark_mode_watcher = DarkModeWatcher(parent=app)
-        dark_mode_watcher.darkModeChanged.connect(handle_dark_mode_change) # 连接信号
-        # 初始主题设置依赖于 darkModeChanged 信号
-    except Exception as e:
-        logger.error(f"初始化颜色模式监测器时出错: {e}")
-        dark_mode_watcher = None
-
-    if scale_factor > 1.8 or scale_factor < 1.0:
-        logger.warning("当前缩放系数可能导致显示异常，建议使缩放系数在 100% 到 180% 之间")
-        msg_box = Dialog('缩放系数过大',
-                         f"当前缩放系数为 {scale_factor * 100}%，可能导致显示异常。\n建议将缩放系数设置为 100% 到 180% 之间。")
-        msg_box.yesButton.setText('好')
-        msg_box.cancelButton.hide()
-        msg_box.buttonLayout.insertStretch(0, 1)
-        msg_box.setFixedWidth(550)
-        msg_box.exec()
-
-    # 优化操作系统和版本输出
-    system = platform.system()
-    if system == 'Darwin':
-        system = 'macOS'
-    osRelease = platform.release()
-    if system == 'Windows':
-        osRelease = 'Windows ' + osRelease
-    if system == 'macOS':
-        osRelease = 'Darwin Kernel Version ' + osRelease
-    osVersion = platform.version()
-    if system == 'macOS':
-        osVersion = 'macOS ' + platform.mac_ver()[0]
-
-    logger.info(f"操作系统：{system}，版本：{osRelease}/{osVersion}")
-
-    list_pyttsx3_voices()
-
-    if share.attach() and config_center.read_conf('Other', 'multiple_programs') != '1':
-        msg_box = Dialog(
-            'Class Widgets 正在运行',
-            'Class Widgets 正在运行！请勿打开多个实例，否则将会出现不可预知的问题。'
-            '\n(若您需要打开多个实例，请在“设置”->“高级选项”中启用“允许程序多开”)'
-        )
-        msg_box.yesButton.setText('好')
-        msg_box.cancelButton.hide()
-        msg_box.buttonLayout.insertStretch(0, 1)
-        msg_box.setFixedWidth(550)
-        msg_box.exec()
-        stop(-1)
-    else:
-        mgr = WidgetsManager()
-        app.aboutToQuit.connect(mgr.cleanup_resources)
-        setup_signal_handlers_optimized(app)
-
-        if config_center.read_conf('Other', 'initialstartup') == '1':  # 首次启动
-            try:
-                conf.add_shortcut('ClassWidgets.exe', f'{base_directory}/img/favicon.ico')
-                conf.add_shortcut_to_startmenu(f'{base_directory}/ClassWidgets.exe',
-                                               f'{base_directory}/img/favicon.ico')
-                config_center.write_conf('Other', 'initialstartup', '')
-            except Exception as e:
-                logger.error(f'添加快捷方式失败：{e}')
-            try:
-                list_.create_new_profile('新课表 - 1.json')
-            except Exception as e:
-                logger.error(f'创建新课表失败：{e}')
-
-        p_mgr = PluginManager()
-        p_loader.set_manager(p_mgr)
-        p_loader.load_plugins()
-
-        init()
-        get_start_time()
-        get_current_lessons()
-        get_current_lesson_name()
-        get_next_lessons()
-
-        # 如果在全屏或最大化模式下启动，首先折叠主组件后显示浮动窗口动画。
-        if check_windows_maximize() or check_fullscreen():
-            mgr.decide_to_hide()  # 折叠动画,其实这里可用`mgr.full_hide_windows()`但是播放动画似乎更好()
-
-        if current_state == 1:
-            setThemeColor(f"#{config_center.read_conf('Color', 'attend_class')}")
-        else:
-            setThemeColor(f"#{config_center.read_conf('Color', 'finish_class')}")
-
-        # w = ErrorDialog()
-        # w.exec()
-        if config_center.read_conf('Other', 'auto_check_update') == '1':
-            check_update()
-
-    status = app.exec()
-
-    utils.stop(status)
+import ctypes
+import datetime as dt
+import json
+import os
+import platform
+import re
+import subprocess
+import sys
+import psutil
+import signal
+import traceback
+from shutil import copy
+from typing import Optional
+
+from PyQt5 import uic
+from PyQt5.QtCore import Qt, QTimer, QPropertyAnimation, QRect, QEasingCurve, QSize, QPoint, QUrl, QObject
+from PyQt5.QtGui import QColor, QIcon, QPixmap, QPainter, QDesktopServices
+from PyQt5.QtGui import QFontDatabase
+from PyQt5.QtSvg import QSvgRenderer
+from PyQt5.QtWidgets import QApplication, QWidget, QLabel, QProgressBar, QGraphicsBlurEffect, QPushButton, \
+    QGraphicsDropShadowEffect, QSystemTrayIcon, QFrame, QGraphicsOpacityEffect, QHBoxLayout
+from loguru import logger
+from packaging.version import Version
+from qfluentwidgets import Theme, setTheme, setThemeColor, SystemTrayMenu, Action, FluentIcon as fIcon, isDarkTheme, \
+    Dialog, ProgressRing, PlainTextEdit, ImageLabel, PushButton, InfoBarIcon, Flyout, FlyoutAnimationType, CheckBox, \
+    PrimaryPushButton, IconWidget
+
+# patch: 由于 deregister 错误绑定造成的更改主题访问已删除元素
+import qfluentwidgets.common.style_sheet as qss
+
+class StyleSheetManager(qss.StyleSheetManager):
+
+    def register(self, source, widget: QWidget, reset=True):
+        from qfluentwidgets import StyleSheetFile, StyleSheetCompose, CustomStyleSheet
+        from qfluentwidgets.common.style_sheet import CustomStyleSheetWatcher, DirtyStyleSheetWatcher
+        """ register widget to manager
+
+        Parameters
+        ----------
+        source: str | StyleSheetBase
+            qss source, it could be:
+            * `str`: qss file path
+            * `StyleSheetBase`: style sheet instance
+
+        widget: QWidget
+            the widget to set style sheet
+
+        reset: bool
+            whether to reset the qss source
+        """
+        if isinstance(source, str):
+            source = StyleSheetFile(source)
+
+        if widget not in self.widgets:
+            widget.destroyed.connect(lambda: self.deregister(widget))
+            widget.installEventFilter(CustomStyleSheetWatcher(widget))
+            widget.installEventFilter(DirtyStyleSheetWatcher(widget))
+            self.widgets[widget] = StyleSheetCompose([source, CustomStyleSheet(widget)])
+
+        if not reset:
+            self.source(widget).add(source)
+        else:
+            self.widgets[widget] = StyleSheetCompose([source, CustomStyleSheet(widget)])
+
+qss.styleSheetManager = StyleSheetManager()
+# end of patch
+
+import conf
+import list_
+import tip_toast
+import utils
+import weather_db as db
+from conf import base_directory
+from extra_menu import ExtraMenu, open_settings
+from generate_speech import generate_speech_sync, list_pyttsx3_voices
+from menu import open_plaza
+from network_thread import check_update, weatherReportThread
+from play_audio import play_audio
+from plugin import p_loader
+from utils import restart, stop, share, update_timer, DarkModeWatcher
+from file import config_center, schedule_center
+
+if os.name == 'nt':
+    import pygetwindow
+
+# 适配高DPI缩放
+if platform.system() == 'Windows' and platform.release() not in ['7', 'XP', 'Vista']:
+    QApplication.setHighDpiScaleFactorRoundingPolicy(
+        Qt.HighDpiScaleFactorRoundingPolicy.PassThrough)
+    QApplication.setAttribute(Qt.AA_EnableHighDpiScaling)
+    QApplication.setAttribute(Qt.AA_UseHighDpiPixmaps)
+else:
+    logger.warning('不兼容的系统,跳过高DPI标识')
+
+today = dt.date.today()
+
+# 存储窗口对象
+windows = []
+order = []
+error_dialog = None
+
+current_lesson_name = '课程表未加载'
+current_state = 0  # 0：课间 1：上课 2: 休息段
+current_time = dt.datetime.now().strftime('%H:%M:%S')
+current_week = dt.datetime.now().weekday()
+current_lessons = {}
+loaded_data = {}
+parts_type = []
+notification = tip_toast
+excluded_lessons = []
+last_notify_time = None
+notify_cooldown = 2  # 2秒内仅能触发一次通知(防止触发114514个通知导致爆炸
+
+timeline_data = {}
+next_lessons = []
+parts_start_time = []
+
+temperature = '未设置'
+weather_icon = 0
+weather_name = ''
+weather_data_temp = None
+city = 101010100  # 默认城市
+theme = None
+
+time_offset = 0  # 时差偏移
+first_start = True
+error_cooldown = dt.timedelta(seconds=2)  # 冷却时间(s)
+ignore_errors = []
+last_error_time = dt.datetime.now() - error_cooldown  # 上一次错误
+
+ex_menu = None
+dark_mode_watcher = None
+
+if config_center.read_conf('Other', 'do_not_log') != '1':
+    logger.add(f"{base_directory}/log/ClassWidgets_main_{{time}}.log", rotation="1 MB", encoding="utf-8",
+               retention="1 minute")
+    logger.info('未禁用日志输出')
+else:
+    logger.info('已禁用日志输出功能，若需保存日志，请在“设置”->“高级选项”中关闭禁用日志功能')
+
+
+def global_exceptHook(exc_type, exc_value, exc_tb):  # 全局异常捕获
+    if config_center.read_conf('Other', 'safe_mode') == '1':  # 安全模式
+        return
+
+    error_details = ''.join(traceback.format_exception(exc_type, exc_value, exc_tb))  # 异常详情
+    if error_details in ignore_errors:  # 忽略重复错误
+        return
+
+    global last_error_time, error_dialog, error_cooldown
+
+    current_time = dt.datetime.now()
+    if current_time - last_error_time > error_cooldown:  # 冷却时间
+        last_error_time = current_time
+        logger.error(f"全局异常捕获：{exc_type} {exc_value} {exc_tb}")
+        logger.error(f"详细堆栈信息：\n{error_details}")
+        if not error_dialog:
+            w = ErrorDialog(error_details)
+            w.exec()
+    else:
+        # 忽略冷却时间
+        pass
+
+
+sys.excepthook = global_exceptHook  # 设置全局异常捕获
+
+def handle_dark_mode_change(is_dark):
+    """处理DarkModeWatcher触发的UI更新"""
+    if config_center.read_conf('General', 'color_mode') == '2':
+        logger.info(f"系统颜色模式更新: {'深色' if is_dark else '浅色'}")
+        current_theme = Theme.DARK if is_dark else Theme.LIGHT
+        setTheme(current_theme)
+        if mgr: 
+            mgr.clear_widgets()
+        else:
+            logger.warning("主题更改时,mgr还未初始化")
+        # if current_state == 1:
+        #      setThemeColor(f"#{config_center.read_conf('Color', 'attend_class')}")
+        # else:
+        #      setThemeColor(f"#{config_center.read_conf('Color', 'finish_class')}")
+
+
+def setTheme_():  # 设置主题
+    global theme
+    color_mode = config_center.read_conf('General', 'color_mode')
+    logger.info(f"颜色模式: {color_mode}")
+    
+    if color_mode == '2':  # 自动
+        if platform.system() == 'Darwin' and Version(platform.mac_ver()[0]) < Version('10.14'):
+            return
+        if platform.system() == 'Windows':
+            # Windows 7特殊处理
+            if sys.getwindowsversion().major == 6 and sys.getwindowsversion().minor == 1:
+                setTheme(Theme.LIGHT)
+                return
+            # 检查Windows版本是否支持深色模式（Windows 10 build 14393及以上）
+            try:
+                win_build = sys.getwindowsversion().build 
+                if win_build < 14393:  # 不支持深色模式的最低版本 
+                    return 
+            except AttributeError:
+                # 无法获取版本信息，保守返回 
+                return
+        if platform.system() == 'Linux':
+            return
+        if dark_mode_watcher and dark_mode_watcher.isDark() is not None:
+            # 初始主题由 darkModeChanged 信号在 _initial_check 后触发
+            pass # 等待 watcher 信号
+        elif dark_mode_watcher is None:
+            logger.warning("DarkModeWatcher 未被初始化")
+            setTheme(Theme.LIGHT)
+        else:
+             setTheme(Theme.LIGHT)
+    elif color_mode == '1':
+        setTheme(Theme.DARK)
+    else:
+        setTheme(Theme.LIGHT)
+
+
+def get_timeline_data():
+    if len(loaded_data['timeline']) == 1:
+        return loaded_data['timeline']['default']
+    else:
+        if str(current_week) in loaded_data['timeline'] and loaded_data['timeline'][str(current_week)]:  # 如果此周有时间线
+            return loaded_data['timeline'][str(current_week)]
+        else:
+            return loaded_data['timeline']['default']
+
+
+# 获取Part开始时间
+def get_start_time():
+    global parts_start_time, timeline_data, loaded_data, order, parts_type
+    loaded_data = schedule_center.schedule_data
+    timeline = get_timeline_data()
+    part = loaded_data['part']
+    parts_start_time = []
+    timeline_data = {}
+    order = []
+
+    for item_name, item_value in part.items():
+        try:
+            h, m = item_value[:2]
+            try:
+                part_type = item_value[2]
+            except IndexError:
+                part_type = 'part'
+            except Exception as e:
+                logger.error(f'加载课程表文件[节点类型]出错：{e}')
+                part_type = 'part'
+
+            # 应用时差偏移到课程表时间
+            start_time = dt.datetime.combine(today, dt.time(h, m)) + dt.timedelta(seconds=time_offset)
+            parts_start_time.append(start_time)
+            order.append(item_name)
+            parts_type.append(part_type)
+        except Exception as e:
+            logger.error(f'加载课程表文件[起始时间]出错：{e}')
+
+    paired = zip(parts_start_time, order)
+    paired_sorted = sorted(paired, key=lambda x: x[0])  # 按时间大小排序
+    if paired_sorted:
+        parts_start_time, order = zip(*paired_sorted)
+
+    def sort_timeline_key(item):
+        item_name = item[0]
+        prefix = item_name[0]
+        if len(item_name) > 1:
+            try:
+                # 提取节点序数
+                part_num = int(item_name[1])
+                # 提取课程序数
+                class_num = 0
+                if len(item_name) > 2:
+                    class_num = int(item_name[2:])
+                if prefix == 'a':
+                    return part_num, class_num, 0
+                else:
+                    return part_num, class_num, 1
+            except ValueError:
+                # 如果转换失败，返回原始字符串
+                return item_name
+        return item_name
+    
+    # 对timeline排序后添加到timeline_data
+    sorted_timeline = sorted(timeline.items(), key=sort_timeline_key)
+    for item_name, item_time in sorted_timeline:
+        try:
+            timeline_data[item_name] = item_time
+        except Exception as e:
+            logger.error(f'加载课程表文件[课程数据]出错：{e}')
+
+
+def get_part():
+    if not parts_start_time:
+        return None
+
+    def return_data():
+        c_time = parts_start_time[i]
+        return c_time, int(order[i])  # 返回开始时间、Part序号
+
+    current_dt = dt.datetime.now() # 当前时间
+
+    for i in range(len(parts_start_time)):  # 遍历每个Part
+        time_len = dt.timedelta(minutes=0)  # Part长度
+
+        for item_name, item_time in timeline_data.items():
+            if item_name.startswith(f'a{str(order[i])}') or item_name.startswith(f'f{str(order[i])}'):
+                time_len += dt.timedelta(minutes=int(item_time))  # 累计Part的时间点总长度
+            time_len += dt.timedelta(seconds=1)
+
+        if time_len != dt.timedelta(seconds=1):  # 有课程
+            if i == len(parts_start_time) - 1:  # 最后一个Part
+                return return_data()
+            else:
+                if current_dt <= parts_start_time[i] + time_len:
+                    return return_data()
+
+    return parts_start_time[0] + dt.timedelta(seconds=time_offset), 0, 'part'
+
+def get_excluded_lessons():
+    global excluded_lessons
+    if config_center.read_conf('General', 'excluded_lesson') == "0":
+        excluded_lessons = []
+        return 
+    excluded_lessons_raw = config_center.read_conf('General', 'excluded_lessons')
+    excluded_lessons = excluded_lessons_raw.split(',') if excluded_lessons_raw != '' else []
+
+# 获取当前活动
+def get_current_lessons():  # 获取当前课程
+    global current_lessons
+    timeline = get_timeline_data()
+    if config_center.read_conf('General', 'enable_alt_schedule') == '1' or conf.is_temp_week():
+        try:
+            if conf.get_week_type():
+                schedule = loaded_data.get('schedule_even')
+            else:
+                schedule = loaded_data.get('schedule')
+        except Exception as e:
+            logger.error(f'加载课程表文件[单双周]出错：{e}')
+            schedule = loaded_data.get('schedule')
+    else:
+        schedule = loaded_data.get('schedule')
+    class_count = 0
+    for item_name, _ in timeline.items():
+        if item_name.startswith('a'):
+            if schedule[str(current_week)]:
+                try:
+                    if schedule[str(current_week)][class_count] != '未添加':
+                        current_lessons[item_name] = schedule[str(current_week)][class_count]
+                    else:
+                        current_lessons[item_name] = '暂无课程'
+                except IndexError:
+                    current_lessons[item_name] = '暂无课程'
+                except Exception as e:
+                    current_lessons[item_name] = '暂无课程'
+                    logger.debug(f'加载课程表文件出错：{e}')
+                class_count += 1
+            else:
+                current_lessons[item_name] = '暂无课程'
+                class_count += 1
+
+
+# 获取倒计时、弹窗提示
+def get_countdown(toast=False):  # 重构好累aaaa
+    global last_notify_time
+    current_dt = dt.datetime.now()
+    if last_notify_time and (current_dt - last_notify_time).seconds < notify_cooldown:
+        return
+    def after_school():  # 放学
+        if parts_type[part] == 'break':  # 休息段
+            notification.push_notification(0, current_lesson_name)  # 下课
+        else:
+            if config_center.read_conf('Toast', 'after_school') == '1':
+                notification.push_notification(2)  # 放学
+
+    current_dt = dt.datetime.combine(today, dt.datetime.strptime(current_time, '%H:%M:%S').time())  # 当前时间
+    return_text = []
+    got_return_data = False
+
+    if parts_start_time:
+        c_time, part = get_part()
+
+        if current_dt >= c_time:
+            for item_name, item_time in timeline_data.items():
+                if item_name.startswith(f'a{str(part)}') or item_name.startswith(f'f{str(part)}'):
+                    # 判断时间是否上下课，发送通知
+                    if current_dt == c_time and toast:
+                        if item_name.startswith('a'):
+                            notification.push_notification(1, current_lesson_name)  # 上课
+                            last_notify_time = current_dt
+                        else:
+                            if next_lessons:  # 下课/放学
+                                notification.push_notification(0, next_lessons[0])  # 下课
+                                last_notify_time = current_dt
+                            else:
+                                after_school()
+
+                    if current_dt == c_time - dt.timedelta(
+                            minutes=int(config_center.read_conf('Toast', 'prepare_minutes'))):
+                        if config_center.read_conf('Toast',
+                                                   'prepare_minutes') != '0' and toast and item_name.startswith('a'):
+                            if not current_state:  # 课间
+                                notification.push_notification(3, next_lessons[0])  # 准备上课（预备铃）
+                                last_notify_time = current_dt
+
+                    # 放学
+                    if (c_time + dt.timedelta(minutes=int(item_time)) == current_dt and not next_lessons and
+                            not current_state and toast):
+                        after_school()
+                        last_notify_time = current_dt
+
+                    add_time = int(item_time)
+                    c_time += dt.timedelta(minutes=add_time)
+
+                    if got_return_data:
+                        break
+
+                    if c_time >= current_dt:
+                        # 根据所在时间段使用不同标语
+                        if item_name.startswith('a'):
+                            return_text.append('当前活动结束还有')
+                        else:
+                            return_text.append('课间时长还有')
+                        # 返回倒计时、进度条
+                        time_diff = c_time - current_dt
+                        minute, sec = divmod(time_diff.seconds, 60)
+                        return_text.append(f'{minute:02d}:{sec:02d}')
+                        # 进度条
+                        seconds = time_diff.seconds
+                        return_text.append(int(100 - seconds / (int(item_time) * 60) * 100))
+                        got_return_data = True
+            if not return_text:
+                return_text = ['目前课程已结束', f'00:00', 100]
+        else:
+            prepare_minutes_str = config_center.read_conf('Toast', 'prepare_minutes')
+            if prepare_minutes_str != '0' and toast:
+                prepare_minutes = int(prepare_minutes_str)
+                if current_dt == c_time - dt.timedelta(minutes=prepare_minutes):
+                    next_lesson_name = None
+                    next_lesson_key = None
+                    if timeline_data:
+                        for key in sorted(timeline_data.keys()):
+                            if key.startswith(f'a{str(part)}'):
+                                next_lesson_key = key
+                                break
+                    if next_lesson_key and next_lesson_key in current_lessons:
+                        lesson_name = current_lessons[next_lesson_key]
+                        if lesson_name != '暂无课程':
+                            next_lesson_name = lesson_name
+                    if current_state == 0:
+                        now = dt.datetime.now()
+                        if not last_notify_time or (now - last_notify_time).seconds >= notify_cooldown:
+                            if next_lesson_name != None:
+                                    notification.push_notification(3, next_lesson_name)
+            if f'a{part}1' in timeline_data:
+                time_diff = c_time - current_dt
+                minute, sec = divmod(time_diff.seconds, 60)
+                return_text = ['距离上课还有', f'{minute:02d}:{sec:02d}', 100]
+            else:
+                return_text = ['目前课程已结束', f'00:00', 100]
+        return return_text
+
+
+# 获取将发生的活动
+def get_next_lessons():
+    global current_lesson_name
+    global next_lessons
+    next_lessons = []
+    part = 0
+    current_dt = dt.datetime.combine(today, dt.datetime.strptime(current_time, '%H:%M:%S').time())  # 当前时间
+
+    if parts_start_time:
+        c_time, part = get_part()
+
+        def before_class():
+            if part == 0 or part == 3:
+                return True
+            else:
+                if current_dt >= parts_start_time[part] - dt.timedelta(minutes=60):
+                    return True
+                else:
+                    return False
+
+        if before_class():
+            for item_name, item_time in timeline_data.items():
+                if item_name.startswith(f'a{str(part)}') or item_name.startswith(f'f{str(part)}'):
+                    add_time = int(item_time)
+                    if c_time > current_dt and item_name.startswith('a'):
+                        next_lessons.append(current_lessons[item_name])
+                    c_time += dt.timedelta(minutes=add_time)
+
+
+def get_next_lessons_text():
+    if not next_lessons:
+        cache_text = '当前暂无课程'
+    else:
+        cache_text = ''
+        if len(next_lessons) >= 5:
+            range_time = 5
+        else:
+            range_time = len(next_lessons)
+        for i in range(range_time):
+            if range_time > 2:
+                if next_lessons[i] != '暂无课程':
+                    cache_text += f'{list_.get_subject_abbreviation(next_lessons[i])}  '  # 获取课程简称
+                else:
+                    cache_text += f'无  '
+            else:
+                if next_lessons[i] != '暂无课程':
+                    cache_text += f'{next_lessons[i]}  '
+                else:
+                    cache_text += f'暂无  '
+    return cache_text
+
+
+# 获取当前活动
+def get_current_lesson_name():
+    global current_lesson_name, current_state
+    current_dt = dt.datetime.combine(today, dt.datetime.strptime(current_time, '%H:%M:%S').time())  # 当前时间
+    current_lesson_name = '暂无课程'
+    current_state = 0
+
+    if parts_start_time:
+        c_time, part = get_part()
+
+        if current_dt >= c_time:
+            if parts_type[part] == 'break':  # 休息段
+                current_lesson_name = loaded_data['part_name'][str(part)]
+                current_state = 2
+
+            for item_name, item_time in timeline_data.items():
+                if item_name.startswith(f'a{str(part)}') or item_name.startswith(f'f{str(part)}'):
+                    add_time = int(item_time)
+                    c_time += dt.timedelta(minutes=add_time)
+                    if c_time > current_dt:
+                        if item_name.startswith('a'):
+                            current_lesson_name = current_lessons[item_name]
+                            current_state = 1
+                        else:
+                            current_lesson_name = '课间'
+                            current_state = 0
+                        return
+
+def get_hide_status_from_current_state():
+    # 1 -> hide, 0 -> show
+    # 满分啦（
+    # 祝所有用 Class Widgets 的、不用 Class Widgets 的学子体测满分啊（（
+    global current_state, current_lesson_name, excluded_lessons
+    # if current_state:
+    #     if not current_lesson_name in excluded_lessons:
+    #         return 0
+    #     else:
+    #         return 1
+    # else:
+    #     return 1
+    return current_state ^ (current_lesson_name in excluded_lessons)
+
+
+# 定义 RECT 结构体
+class RECT(ctypes.Structure):
+    _fields_ = [("left", ctypes.c_long),
+                ("top", ctypes.c_long),
+                ("right", ctypes.c_long),
+                ("bottom", ctypes.c_long)]
+
+def get_process_name(pid): # 获取进程名称
+    try:
+        if isinstance(pid, int):
+            pid = ctypes.windll.user32.GetWindowThreadProcessId(pid, None)
+        return psutil.Process(pid).name().lower()
+    except (psutil.NoSuchProcess, AttributeError, ValueError):
+        return "unknown"
+
+def check_fullscreen():  # 检查是否全屏
+    if os.name != 'nt':
+        return False
+    user32 = ctypes.windll.user32
+    hwnd = user32.GetForegroundWindow()
+    if hwnd == 0 or hwnd == user32.GetDesktopWindow() or hwnd == user32.GetShellWindow():
+        return False
+    # 获取窗口标题
+    title_buffer = ctypes.create_unicode_buffer(256)
+    user32.GetWindowTextW(hwnd, title_buffer, 256)
+    window_title = title_buffer.value.strip()
+    pid = ctypes.c_ulong()
+    user32.GetWindowThreadProcessId(hwnd, ctypes.byref(pid))
+    process_name = get_process_name(pid.value).lower()
+    current_pid = os.getpid()
+    # 排除自身(强调特效)
+    if pid.value == current_pid:
+        return False
+    # 排除系统进程
+    system_processes = {
+        'explorer.exe',  # 桌面
+        'shellexperiencehost.exe',
+        'searchui.exe',  # 搜索
+        'applicationframehost.exe'  # UWP组件
+    }
+    if process_name in system_processes:
+        return False
+    # 排除系统窗口
+    system_windows = {
+        "",  # 无标题窗口
+        "program manager",  # 桌面窗口
+        "windows input experience",  # 输入面板
+        "msctfmonitor window",
+        "startmenuexperiencehost"  # 开始菜单
+    }
+    if window_title.lower() in system_windows:
+        return False
+    rect = RECT()
+    user32.GetWindowRect(hwnd, ctypes.byref(rect))
+    screen_rect = RECT()
+    user32.GetWindowRect(user32.GetDesktopWindow(), ctypes.byref(screen_rect))
+    is_fullscreen = (
+        rect.left <= screen_rect.left and
+        rect.top <= screen_rect.top and
+        rect.right >= screen_rect.right and
+        rect.bottom >= screen_rect.bottom
+    )
+    # 排除窗口大小必须占用屏幕95%,避免诈骗()
+    if is_fullscreen:
+        screen_area = (screen_rect.right - screen_rect.left) * (screen_rect.bottom - screen_rect.top)
+        window_area = (rect.right - rect.left) * (rect.bottom - rect.top)
+        return window_area >= screen_area * 0.95
+
+    return False
+
+
+class ErrorDialog(Dialog):  # 重大错误提示框
+    def __init__(self, error_details='Traceback (most recent call last):', parent=None):
+        # KeyboardInterrupt 直接 exit
+        if error_details.endswith('KeyboardInterrupt') or error_details.endswith('KeyboardInterrupt\n'):
+            stop()
+        
+        super().__init__(
+            'Class Widgets 崩溃报告',
+            '抱歉！Class Widgets 发生了严重的错误从而无法正常运行。您可以保存下方的错误信息并向他人求助。'
+            '若您认为这是程序的Bug，请点击“报告此问题”或联系开发者。',
+            parent
+        )
+        global error_dialog
+        error_dialog = True
+
+        self.is_dragging = False
+        self.drag_position = QPoint()
+        self.title_bar_height = 30
+
+        self.title_layout = QHBoxLayout()
+
+        self.iconLabel = ImageLabel()
+        self.iconLabel.setImage(f"{base_directory}/img/logo/favicon-error.ico")
+        self.error_log = PlainTextEdit()
+        self.report_problem = PushButton(fIcon.FEEDBACK, '报告此问题')
+        self.copy_log_btn = PushButton(fIcon.COPY, '复制日志')
+        self.ignore_error_btn = PushButton(fIcon.INFO, '忽略错误')
+        self.ignore_same_error = CheckBox()
+        self.ignore_same_error.setText('在下次启动之前，忽略此错误')
+        self.restart_btn = PrimaryPushButton(fIcon.SYNC, '重新启动')
+
+        self.iconLabel.setScaledContents(True)
+        self.iconLabel.setFixedSize(50, 50)
+        self.titleLabel.setText('出错啦！ヽ(*。>Д<)o゜')
+        self.titleLabel.setStyleSheet("font-family: Microsoft YaHei UI; font-size: 25px; font-weight: 500;")
+        self.error_log.setReadOnly(True)
+        self.error_log.setPlainText(error_details)
+        self.error_log.setFixedHeight(200)
+        self.restart_btn.setFixedWidth(150)
+        self.yesButton.hide()
+        self.cancelButton.hide()  # 隐藏取消按钮
+        self.title_layout.setSpacing(12)
+
+        # 按钮事件
+        self.report_problem.clicked.connect(
+            lambda: QDesktopServices.openUrl(QUrl(
+                'https://github.com/Class-Widgets/Class-Widgets/issues/'
+                'new?assignees=&labels=Bug&projects=&template=BugReport.yml&title=[Bug]:'))
+        )
+        self.copy_log_btn.clicked.connect(self.copy_log)
+        self.ignore_error_btn.clicked.connect(self.ignore_error)
+        self.restart_btn.clicked.connect(restart)
+
+        self.title_layout.addWidget(self.iconLabel)  # 标题布局
+        self.title_layout.addWidget(self.titleLabel)
+        self.textLayout.insertLayout(0, self.title_layout)  # 页面
+        self.textLayout.addWidget(self.error_log)
+        self.textLayout.addWidget(self.ignore_same_error)
+        self.buttonLayout.insertStretch(0, 1)  # 按钮布局
+        self.buttonLayout.insertWidget(0, self.copy_log_btn)
+        self.buttonLayout.insertWidget(1, self.report_problem)
+        self.buttonLayout.insertStretch(1)
+        self.buttonLayout.insertWidget(4, self.ignore_error_btn)
+        self.buttonLayout.insertWidget(5, self.restart_btn)
+
+    def copy_log(self):  # 复制日志
+        QApplication.clipboard().setText(self.error_log.toPlainText())
+        Flyout.create(
+            icon=InfoBarIcon.SUCCESS,
+            title='复制成功！ヾ(^▽^*)))',
+            content="日志已成功复制到剪贴板。",
+            target=self.copy_log_btn,
+            parent=self,
+            isClosable=True,
+            aniType=FlyoutAnimationType.PULL_UP
+        )
+
+    def ignore_error(self):
+        global ignore_errors
+        if self.ignore_same_error.isChecked():
+            ignore_errors.append(self.error_log.toPlainText())
+        self.close()
+
+    def mousePressEvent(self, event):
+        if event.button() == Qt.LeftButton and event.y() <= self.title_bar_height:
+            self.is_dragging = True
+            self.drag_position = event.globalPos() - self.frameGeometry().topLeft()
+
+    def mouseMoveEvent(self, event):
+        if self.is_dragging:
+            self.move(event.globalPos() - self.drag_position)
+
+    def mouseReleaseEvent(self, event):
+        if event.button() == Qt.LeftButton:
+            self.is_dragging = False
+
+
+
+class PluginManager:  # 插件管理器
+    def __init__(self):
+        self.cw_contexts = {}
+        self.get_app_contexts()
+        self.temp_window = []
+        self.method = PluginMethod(self.cw_contexts)
+
+    def get_app_contexts(self, path=None):
+        self.cw_contexts = {
+            "Widgets_Width": list_.widget_width,
+            "Widgets_Name": list_.widget_name,
+            "Widgets_Code": list_.widget_conf,  # 小组件列表
+
+            "Current_Lesson": current_lesson_name,  # 当前课程名
+            "State": current_state,  # 0：课间 1：上课（上下课状态）
+            "Current_Part": get_part(),  # 返回开始时间、Part序号
+            "Next_Lessons_text": get_next_lessons_text(),  # 下节课程
+            "Next_Lessons": next_lessons,  # 下节课程
+            "Current_Lessons": current_lessons,  # 当前课程
+            "Current_Week": current_week,  # 当前周次
+            "Excluded_Lessons": excluded_lessons,  # 排除的课程
+            
+            "Current_Time": current_time,  # 当前时间
+            "Timeline_Data": timeline_data,  # 时间线数据
+            "Parts_Start_Time": parts_start_time,  # 节点开始时间
+            "Parts_Type": parts_type,  # 节点类型
+            "Time_Offset": time_offset,  # 时差偏移
+
+            "Schedule_Name": config_center.schedule_name,  # 课程表名称
+            "Loaded_Data": loaded_data,  # 加载的课程表数据
+            "Order": order,  # 课程顺序
+
+            "Weather": weather_name,  # 天气情况
+            "Temp": temperature,  # 温度
+            "Weather_Data": weather_data_temp,  # 天气数据
+            "Weather_Icon": weather_icon,  # 天气图标
+            "Weather_API": config_center.read_conf('Weather', 'api'),  # 天气API
+            "City": city,  # 城市代码
+
+            "Notification": notification.notification_contents,  # 检测到的通知内容
+            "Last_Notify_Time": last_notify_time,  # 上次通知时间
+
+            "PLUGIN_PATH": os.path.normpath(os.path.join(conf.PLUGINS_DIR, path)) if path else conf.PLUGINS_DIR,  # 传递插件目录
+            "Config_Center": config_center,  # 配置中心实例
+            "Schedule_Center": schedule_center,  # 课程表中心实例
+            "Base_Directory": base_directory,  # 资源目录
+            "Widgets_Mgr": mgr,  # 组件管理器实例
+            "Theme": theme,  # 当前主题
+        }
+        return self.cw_contexts
+
+
+class PluginMethod:  # 插件方法
+    def __init__(self, app_context):
+        self.app_contexts = app_context
+
+    def register_widget(self, widget_code, widget_name, widget_width):  # 注册小组件
+        self.app_contexts['Widgets_Width'][widget_code] = widget_width
+        self.app_contexts['Widgets_Name'][widget_code] = widget_name
+        self.app_contexts['Widgets_Code'][widget_name] = widget_code
+
+    def adjust_widget_width(self, widget_code, width):  # 调整小组件宽度
+        self.app_contexts['Widgets_Width'][widget_code] = width
+
+    @staticmethod
+    def get_widget(widget_code):  # 获取小组件实例
+        for widget in mgr.widgets:
+            if widget.path == widget_code:
+                return widget
+        return None
+
+    @staticmethod
+    def change_widget_content(widget_code, title, content):  # 修改小组件内容
+        for widget in mgr.widgets:
+            if widget.path == widget_code:
+                widget.update_widget_for_plugin([title, content])
+
+    @staticmethod
+    def is_get_notification():  # 检查是否有通知
+        if notification.pushed_notification:
+            return True
+        else:
+            return False
+
+    @staticmethod
+    def send_notification(state=1, lesson_name='示例课程', title='通知示例', subtitle='副标题',
+                          content='这是一条通知示例', icon=None, duration=2000):  # 发送通知
+        notification.main(state, lesson_name, title, subtitle, content, icon, duration)
+
+    @staticmethod
+    def subprocess_exec(title, action):  # 执行系统命令
+        w = openProgressDialog(title, action)
+        p_mgr.temp_window = [w]
+        w.show()
+
+    @staticmethod
+    def read_config(path, section, option):  # 读取配置文件
+        try:
+            with open(path, 'r', encoding='utf-8') as r:
+                config = json.load(r)
+            return config.get(section, option)
+        except Exception as e:
+            logger.error(f"插件读取配置文件失败：{e}")
+
+    @staticmethod
+    def generate_speech(
+            text: str,
+            engine: str = "edge",
+            voice: Optional[str] = None,
+            timeout: float = 10.0,
+            auto_fallback: bool = True
+
+    ) -> str:
+        """
+        同步生成语音文件（供插件调用）
+
+        参数：
+        text (str): 要转换的文本（支持中英文混合）
+        engine (str): 首选的TTS引擎（默认edge）
+        voice (str): 指定语音ID（可选，默认自动选择）
+        timeout (float): 超时时间（秒，默认10）
+        auto_fallback (bool): 是否自动回退引擎（默认True）
+
+        返回：
+        str: 生成的音频文件路径
+        """
+        return generate_speech_sync(
+            text=text,
+            engine=engine,
+            voice=voice,
+            auto_fallback=auto_fallback,
+            timeout=timeout
+        )
+
+    @staticmethod
+    def play_audio(file_path: str, tts_delete_after: bool = True):
+        """
+        播放音频文件
+
+        参数：
+        file_path (str): 要播放的音频文件路径
+        tts_delete_after (bool): 播放后是否删除文件（默认True）
+
+        说明：
+        - 删除操作有重试机制（3次尝试）
+        """
+        play_audio(file_path, tts_delete_after)
+
+
+class WidgetsManager:
+    def __init__(self):
+        self.widgets = []  # 小组件实例
+        self.widgets_list = []  # 小组件列表配置
+        self.state = 1
+
+        self.widgets_width = 0  # 小组件总宽度
+        self.spacing = 0  # 小组件间隔
+
+        self.start_pos_x = 0  # 小组件起始位置
+        self.start_pos_y = 0
+
+        self.hide_status = None # [0] -> 在 current_state 设置的灵活隐藏， [1] -> 隐藏模式
+
+    def sync_widget_animation(self, target_pos):
+        for widget in self.widgets:
+            if widget.path == 'widget-current-activity.ui':
+                widget.animate_expand(target_pos) # 主组件形变动画
+
+    def init_widgets(self):  # 初始化小组件
+        self.widgets_list = list_.get_widget_config()
+        self.check_widgets_exist()
+        self.spacing = conf.load_theme_config(theme)['spacing']
+
+        self.get_start_pos()
+        cnt_all = {}
+
+        # 添加小组件实例
+        for w in range(len(self.widgets_list)):
+            cnt_all[self.widgets_list[w]] = cnt_all.get(self.widgets_list[w], -1) + 1
+            widget = DesktopWidget(self, self.widgets_list[w], True if w == 0 else False,cnt = cnt_all[self.widgets_list[w]], position=self.get_widget_pos("", w), widget_cnt = w)
+            self.widgets.append(widget)
+
+        self.create_widgets()
+
+    def close_all_widgets(self):
+        # 统一关闭所有组件
+        if hasattr(self, '_closing'):
+            return
+        self._closing = True
+        for widget in self.widgets:
+            widget.close()  # 触发各个widget的closeEvent
+
+    def check_widgets_exist(self):
+        for widget in self.widgets_list:
+            if widget not in list_.widget_width.keys():
+                self.widgets_list.remove(widget)
+
+    @staticmethod
+    def get_widget_width(path):
+        try:
+            width = conf.load_theme_width(theme)[path]
+        except KeyError:
+            width = list_.widget_width[path]
+        return int(width)
+
+    @staticmethod
+    def get_widgets_height():
+        return int(conf.load_theme_config(theme)['height'])
+
+    def create_widgets(self):
+        for widget in self.widgets:
+            widget.show()
+            logger.info(f'显示小组件：{widget.path, widget.windowTitle()}')
+
+    def adjust_ui(self):  # 更新小组件UI
+        for widget in self.widgets:
+            # 调整窗口尺寸
+            width = self.get_widget_width(widget.path)
+            height = self.get_widgets_height()
+            pos_x = self.get_widget_pos(widget.path, widget.widget_cnt)[0]
+            op = int(config_center.read_conf('General', 'opacity')) / 100
+
+            if widget.animation is None:
+                widget.widget_transition(pos_x, width, height, op)
+
+    def get_widget_pos(self, path, cnt=None):  # 获取小组件位置
+        num = self.widgets_list.index(path) if cnt is None else cnt
+        self.get_start_pos()
+        pos_x = self.start_pos_x + self.spacing * num
+        for i in range(num):
+            try:
+                pos_x += conf.load_theme_width(theme)[self.widgets_list[i]]
+            except KeyError:
+                pos_x += list_.widget_width[self.widgets_list[i]]
+            except:
+                pos_x += 0
+        return [int(pos_x), int(self.start_pos_y)]
+
+    def get_start_pos(self):
+        self.calculate_widgets_width()
+        screen_geometry = app.primaryScreen().availableGeometry()
+        screen_width = screen_geometry.width()
+        screen_height = screen_geometry.height()
+
+        margin = max(0, int(config_center.read_conf('General', 'margin')))
+        self.start_pos_y = margin
+        self.start_pos_x = (screen_width - self.widgets_width) // 2
+
+    def calculate_widgets_width(self):  # 计算小组件占用宽度
+        self.widgets_width = 0
+        # 累加小组件宽度
+        for widget in self.widgets_list:
+            try:
+                self.widgets_width += self.get_widget_width(widget)
+            except Exception as e:
+                logger.warning(f'计算小组件宽度发生错误：{e}')
+                self.widgets_width += 0
+
+        self.widgets_width += self.spacing * (len(self.widgets_list) - 1)
+
+    def hide_windows(self):
+        self.state = 0
+        for widget in self.widgets:
+            widget.animate_hide()
+
+    def full_hide_windows(self):
+        self.state = 0
+        for widget in self.widgets:
+            widget.animate_hide(True)
+
+    def show_windows(self):
+        if fw.animating:  # 避免动画Bug
+            return
+        if fw.isVisible():
+            fw.close()
+        self.state = 1
+        for widget in self.widgets:
+            widget.animate_show()
+
+    def clear_widgets(self):
+        if fw.isVisible():
+            fw.close()
+        for widget in self.widgets:
+            widget.animate_hide_opacity()
+        for widget in self.widgets:
+            self.widgets.remove(widget)
+        init()
+
+    def update_widgets(self):
+        c = 0
+        self.adjust_ui()
+
+        for widget in self.widgets:
+            if c == 0:
+                get_countdown(True)
+            widget.update_data(path=widget.path)
+            c += 1
+        p_loader.update_plugins()
+
+        if notification.pushed_notification:
+            notification.pushed_notification = False
+
+    def decide_to_hide(self):
+        if config_center.read_conf('General', 'hide_method') == '0':  # 正常
+            self.hide_windows()
+        elif config_center.read_conf('General', 'hide_method') == '1':  # 单击即完全隐藏
+            self.full_hide_windows()
+        elif config_center.read_conf('General', 'hide_method') == '2':  # 最小化为浮窗
+            if not fw.animating:
+                self.full_hide_windows()
+                fw.show()
+        else:
+            self.hide_windows()
+
+    def cleanup_resources(self):
+        self.hide_status = None # 重置hide_status
+        widgets_to_clean = list(self.widgets)
+        self.widgets.clear()
+        for widget in widgets_to_clean:
+            widget_path = getattr(widget, 'path', '未知组件')
+            try:
+                if hasattr(widget, 'weather_timer') and widget.weather_timer:
+                    try:
+                        widget.weather_timer.stop()
+                    except RuntimeError:
+                        pass
+                if hasattr(widget, 'weather_thread') and widget.weather_thread:
+                    try:
+                        if widget.weather_thread.isRunning():
+                            widget.weather_thread.quit()
+                            if not widget.weather_thread.wait(500):
+                                logger.warning(f"组件 {widget_path} 的天气线程未正常退出，强制终止")
+                                widget.weather_thread.terminate()
+                                widget.weather_thread.wait()
+                    except RuntimeError:
+                        pass
+                widget.deleteLater()
+            except Exception as ex:
+                logger.error(f"清理组件 {widget_path} 时发生异常: {ex}")
+
+    def stop(self):
+        if mgr:
+            mgr.cleanup_resources()
+        for widget in self.widgets:
+            widget.stop()
+        if self.animation:
+            self.animation.stop()
+        if self.opacity_animation:
+            self.opacity_animation.stop()
+        self.close()
+
+class openProgressDialog(QWidget):
+    def __init__(self, action_title='打开 记事本', action='notepad'):
+        super().__init__()
+        time = int(config_center.read_conf('Plugin', 'auto_delay'))
+        self.action = action
+
+        screen_geometry = app.primaryScreen().availableGeometry()
+        self.screen_width = screen_geometry.width()
+        self.screen_height = screen_geometry.height()
+        self.init_ui()
+        self.init_font()
+        self.move((self.screen_width - self.width()) // 2, self.screen_height - self.height() - 100)
+
+        self.action_name = self.findChild(QLabel, 'action_name')
+        self.action_name.setText(action_title)
+
+        self.opening_countdown = self.findChild(ProgressRing, 'opening_countdown')
+        self.opening_countdown.setRange(0, time - 1)
+        self.progress_timer = QTimer(self)
+        self.progress_timer.timeout.connect(self.update_progress)
+        self.progress_timer.start(1000)
+
+        self.timer = QTimer(self)
+        self.timer.timeout.connect(self.execute_action)
+        self.timer.start(time * 1000)
+
+        self.cancel_opening = self.findChild(QPushButton, 'cancel_opening')
+        self.cancel_opening.clicked.connect(self.cancel_action)
+
+        self.intro_animation()
+
+    def update_progress(self):
+        self.opening_countdown.setValue(self.opening_countdown.value() + 1)
+
+    def execute_action(self):
+        self.timer.stop()
+        subprocess.Popen(self.action)
+        self.close()
+
+    def cancel_action(self):
+        self.timer.stop()
+        self.close()
+
+    def save_position(self):
+        pass
+
+    def init_ui(self):
+        self.setWindowFlags(
+            Qt.WindowType.FramelessWindowHint | Qt.WindowType.WindowStaysOnTopHint |
+            Qt.X11BypassWindowManagerHint  # 绕过窗口管理器以在全屏显示通知
+        )
+        self.setAttribute(Qt.WidgetAttribute.WA_TranslucentBackground)
+
+        if isDarkTheme():
+            uic.loadUi(f'{base_directory}/ui/default/dark/toast-open_dialog.ui', self)
+        else:
+            uic.loadUi(f'{base_directory}/ui/default/toast-open_dialog.ui', self)
+
+        backgnd = self.findChild(QFrame, 'backgnd')
+        shadow_effect = QGraphicsDropShadowEffect(self)
+        shadow_effect.setBlurRadius(28)
+        shadow_effect.setXOffset(0)
+        shadow_effect.setYOffset(6)
+        shadow_effect.setColor(QColor(0, 0, 0, 80))
+        backgnd.setGraphicsEffect(shadow_effect)
+
+    def init_font(self):
+        font_path = f'{base_directory}/font/HarmonyOS_Sans_SC_Bold.ttf'
+        font_id = QFontDatabase.addApplicationFont(font_path)
+        if font_id != -1:
+            font_family = QFontDatabase.applicationFontFamilies(font_id)[0]
+
+            self.setStyleSheet(f"""
+                QLabel, ProgressRing, PushButton{{
+                    font-family: "{font_family}";
+                    font-weight: bold
+                    }}
+                """)
+
+    def intro_animation(self):  # 弹出动画
+        self.setMinimumWidth(300)
+        label_width = self.action_name.sizeHint().width() - 120
+        self.animation = QPropertyAnimation(self, b'windowOpacity')
+        self.animation.setDuration(400)
+        self.animation.setStartValue(0)
+        self.animation.setEndValue(1)
+        self.animation.setEasingCurve(QEasingCurve.Type.InOutCirc)
+
+        self.animation_rect = QPropertyAnimation(self, b'geometry')
+        self.animation_rect.setDuration(450)
+        self.animation_rect.setStartValue(
+            QRect(self.x(), self.screen_height, self.width(), self.height())
+        )
+        self.animation_rect.setEndValue(
+            QRect((self.screen_width - (self.width() + label_width)) // 2,
+                  self.screen_height - 250,
+                  self.width() + label_width,
+                  self.height())
+        )
+        self.animation_rect.setEasingCurve(QEasingCurve.Type.InOutCirc)
+
+        self.animation.start()
+        self.animation_rect.start()
+
+    def closeEvent(self, event):
+        event.ignore()
+        self.setMinimumWidth(0)
+        self.position = self.pos()
+        # 关闭时保存一次位置
+        self.save_position()
+        self.deleteLater()
+        self.hide()
+        p_mgr.temp_window.clear()
+
+
+class FloatingWidget(QWidget):  # 浮窗
+    def __init__(self):
+        super().__init__()
+        self.animation_rect = None
+        self.animation = None
+        self.m_Position = None
+        self.p_Position = None
+        self.m_flag = None
+        self.r_Position = None
+        self.init_ui()
+        self.init_font()
+        self.position = None
+        self.animating = False
+        self.focusing = False
+        self.text_changed = False
+
+        self.current_lesson_name_text = self.findChild(QLabel, 'subject')
+        self.activity_countdown = self.findChild(QLabel, 'activity_countdown')
+        self.countdown_progress_bar = self.findChild(ProgressRing, 'progressBar')
+
+        self.setFocusPolicy(Qt.FocusPolicy.StrongFocus)  # 检查焦点
+
+        # 动态获取屏幕尺寸
+        screen_geometry = QApplication.primaryScreen().availableGeometry()
+        screen_width = screen_geometry.width()
+        screen_height = screen_geometry.height()
+
+        # 加载保存的位置
+        saved_pos = self.load_position()
+        if saved_pos:
+            # 边界检查
+            saved_pos = self.adjust_position_to_screen(saved_pos)
+            self.position = saved_pos
+        else:
+            # 使用动态计算的默认位置
+            self.position = QPoint(
+                (screen_width - self.width()) // 2,  # 居中横向
+                50  # 距离顶部 50px
+            )
+
+        update_timer.add_callback(self.update_data)
+
+    def adjust_position_to_screen(self, pos):
+        screen = QApplication.screenAt(pos)
+        if not screen:
+            screen = QApplication.primaryScreen()
+        screen_geometry = screen.availableGeometry()
+        window_width = self.width()
+        window_height = self.height()
+        # 计算屏幕边界
+        screen_left = screen_geometry.x()
+        screen_right = screen_geometry.x() + screen_geometry.width()
+        screen_top = screen_geometry.y()
+        screen_bottom = screen_geometry.y() + screen_geometry.height()
+
+        new_x, new_y = pos.x(), pos.y()
+        if pos.x() < screen_left:
+        # 当窗口可见部分不足50%时调整
+            visible_width = (pos.x() + window_width) - screen_left
+            if visible_width < window_width / 2:
+                new_x = screen_left
+        elif (pos.x() + window_width) > screen_right:
+            visible_width = screen_right - pos.x()
+            if visible_width < window_width / 2:
+                new_x = screen_right - window_width
+        if pos.y() < screen_top:
+            visible_height = (pos.y() + window_height) - screen_top
+            if visible_height < window_height / 2:
+                new_y = screen_top
+        elif (pos.y() + window_height) > screen_bottom:
+            visible_height = screen_bottom - pos.y()
+            if visible_height < window_height / 2:
+                new_y = screen_bottom - window_height
+        return QPoint(new_x, new_y)
+    
+    def save_position(self):
+        current_screen = QApplication.screenAt(self.pos())
+        if not current_screen:
+            current_screen = QApplication.primaryScreen()
+        screen_geometry = current_screen.availableGeometry()
+        pos = self.pos()
+        x = pos.x()
+        window_width = self.width()
+        if mgr.state:
+            return
+        screen_left = screen_geometry.left()
+        screen_right = screen_geometry.right()
+        if x < screen_left:
+            visible_width = (x + window_width) - screen_left
+            if visible_width < window_width / 2:
+                x = screen_left
+        elif (x + window_width) > screen_right:
+            if self.animating:
+                return
+            visible_width = screen_right - x
+            if visible_width < window_width / 2:
+                x = screen_right - window_width
+        y = min(max(pos.y(), screen_geometry.top()), screen_geometry.bottom())
+        pos = QPoint(x, y)
+        config_center.write_conf('FloatingWidget', 'pos_x', str(pos.x()))
+        if not self.animating:
+            config_center.write_conf('FloatingWidget', 'pos_y', str(pos.y()))
+
+    def load_position(self):
+        x = config_center.read_conf('FloatingWidget', 'pos_x')
+        y = config_center.read_conf('FloatingWidget', 'pos_y')
+        if x and y:
+            return QPoint(int(x), int(y))
+        return None
+
+    def init_ui(self):
+        setTheme_()
+        if os.path.exists(f'{base_directory}/ui/{theme}/widget-floating.ui'):
+            if isDarkTheme() and conf.load_theme_config(theme)['support_dark_mode']:
+                uic.loadUi(f'{base_directory}/ui/{theme}/dark/widget-floating.ui', self)
+            else:
+                uic.loadUi(f'{base_directory}/ui/{theme}/widget-floating.ui', self)
+        else:
+            if isDarkTheme() and conf.load_theme_config(theme)['support_dark_mode']:
+                uic.loadUi(f'{base_directory}/ui/default/dark/widget-floating.ui', self)
+            else:
+                uic.loadUi(f'{base_directory}/ui/default/widget-floating.ui', self)
+
+        # 设置窗口无边框和透明背景
+        self.setAttribute(Qt.WidgetAttribute.WA_TranslucentBackground)
+
+        if sys.platform == 'darwin':
+            self.setWindowFlags(
+                Qt.WindowType.FramelessWindowHint | Qt.WindowType.WindowStaysOnTopHint |
+                Qt.WindowType.Widget |  # macOS 失焦时仍然显示
+                Qt.X11BypassWindowManagerHint  # 绕过窗口管理器以在全屏显示通知
+            )
+        else:
+            self.setWindowFlags(Qt.WindowType.FramelessWindowHint | Qt.WindowType.WindowStaysOnTopHint |
+                                Qt.WindowType.Tool |
+                                Qt.X11BypassWindowManagerHint  # 绕过窗口管理器以在全屏显示通知
+                                )
+
+        backgnd = self.findChild(QFrame, 'backgnd')
+        shadow_effect = QGraphicsDropShadowEffect(self)
+        shadow_effect.setBlurRadius(28)
+        shadow_effect.setXOffset(0)
+        shadow_effect.setYOffset(6)
+        shadow_effect.setColor(QColor(0, 0, 0, 75))
+        backgnd.setGraphicsEffect(shadow_effect)
+
+    def init_font(self):
+        font_path = f'{base_directory}/font/HarmonyOS_Sans_SC_Bold.ttf'
+        font_id = QFontDatabase.addApplicationFont(font_path)
+        if font_id != -1:
+            font_family = QFontDatabase.applicationFontFamilies(font_id)[0]
+
+            self.setStyleSheet(f"""
+                QLabel, ProgressRing{{
+                    font-family: "{font_family}";
+                    }}
+                """)
+
+    def update_data(self):
+        time_color = QColor(f'#{config_center.read_conf("Color", "floating_time")}')
+        self.activity_countdown.setStyleSheet(f"color: {time_color.name()};")
+        if self.animating:  # 执行动画时跳过更新
+            return
+        if platform.system() == 'Windows' and platform.release() != '7':
+            self.setWindowOpacity(int(config_center.read_conf('General', 'opacity')) / 100)  # 设置窗口透明度
+        else:
+            self.setWindowOpacity(1.0)
+        cd_list = get_countdown()
+        self.text_changed = False
+        if self.current_lesson_name_text.text() != current_lesson_name:
+            self.text_changed = True
+
+        self.current_lesson_name_text.setText(current_lesson_name)
+
+        if cd_list:  # 模糊倒计时
+            blur_floating = config_center.read_conf('General', 'blur_floating_countdown') == '1'
+            if blur_floating:  # 模糊显示
+                if cd_list[1] == '00:00':
+                    self.activity_countdown.setText(f"< - 分钟")
+                else:
+                    minutes = int(cd_list[1].split(':')[0]) + 1
+                    self.activity_countdown.setText(f"< {minutes} 分钟")
+            else:  # 精确显示
+                self.activity_countdown.setText(cd_list[1])
+            self.countdown_progress_bar.setValue(cd_list[2])
+
+        self.adjustSize_animation()
+
+        self.update()
+
+    def showEvent(self, event):  # 窗口显示
+        logger.info('显示浮窗')
+        current_screen = QApplication.screenAt(self.pos()) or QApplication.primaryScreen()
+        screen_geometry = current_screen.availableGeometry()
+        
+        if self.position:
+            if self.position.y() > screen_geometry.center().y():
+                # 下半屏
+                start_pos = QPoint(
+                    self.position.x(),
+                    screen_geometry.bottom() + self.height()
+                )
+            else:
+                # 上半屏
+                start_pos = QPoint(
+                    self.position.x(),
+                    screen_geometry.top() - self.height()
+                )
+        else:
+            # 默认:顶部中央滑入
+            start_pos = QPoint(
+                (screen_geometry.width() - self.width()) // 2,
+                screen_geometry.top() - self.height()
+            )
+            self.position = QPoint(
+                (screen_geometry.width() - self.width()) // 2,
+                max(50, int(config_center.read_conf('General', 'margin')))
+            )
+
+        self.animation = QPropertyAnimation(self, b'windowOpacity')
+        self.animation.setDuration(450)
+        self.animation.setStartValue(0)
+        self.animation.setEndValue(int(config_center.read_conf('General', 'opacity')) / 100)
+        self.animation.setEasingCurve(QEasingCurve.Type.OutCubic)
+
+        self.animation_rect = QPropertyAnimation(self, b'geometry')
+        self.animation_rect.setDuration(600)
+        self.animation_rect.setStartValue(QRect(start_pos, self.size()))
+        self.animation_rect.setEndValue(QRect(self.position, self.size()))
+        
+        if platform.system() == 'Darwin':
+            self.animation_rect.setEasingCurve(QEasingCurve.Type.OutQuad)
+        elif platform.system() == 'Windows':
+            self.animation_rect.setEasingCurve(QEasingCurve.Type.OutBack)
+        else:
+            self.animation_rect.setEasingCurve(QEasingCurve.Type.OutCubic)
+
+        self.animating = True
+        self.animation.start()
+        self.animation_rect.start()
+        self.animation_rect.finished.connect(self.animation_done)
+
+    def animation_done(self):
+        self.animating = False
+
+    def closeEvent(self, event):
+        # 跳过动画
+        if QApplication.instance().closingDown():
+            self.save_position()
+            event.accept()
+            return
+        event.ignore()
+        self.setMinimumWidth(0)
+        self.position = self.pos()
+        self.save_position()
+        current_screen = QApplication.screenAt(self.pos())
+        if not current_screen:
+            current_screen = QApplication.primaryScreen()
+        screen_geometry = current_screen.availableGeometry()
+        screen_center_y = screen_geometry.y() + (screen_geometry.height() // 2)
+        # 动态动画
+        current_pos = self.pos()
+        base_duration = 350  # 基础
+        max_duration = 550   # 最大
+        min_duration = 250   # 最小
+        # 获取主组件位置
+        main_widget = next(
+            (w for w in mgr.widgets if w.path == 'widget-current-activity.ui'),
+            None
+        )
+        if main_widget:
+            if current_pos.y() > screen_center_y:  # 下半屏
+                # 屏幕底部
+                target_y = screen_geometry.bottom() + self.height() + 10
+                # 任务栏补偿
+                if platform.system() == "Windows":
+                    target_y += 30
+                
+                target_pos = QPoint(
+                    main_widget.x(),
+                    target_y
+                )
+                distance = abs(current_pos.y() - target_y)
+            else:  # 上半屏
+                target_pos = main_widget.pos()
+                distance = abs(current_pos.y() - target_pos.y())
+        else:
+            target_pos = QPoint(
+                screen_geometry.center().x() - self.width() // 2,
+                int(config_center.read_conf('General', 'margin'))
+            )
+            distance = abs(current_pos.y() - target_pos.y())
+        
+        max_distance = screen_geometry.height()
+        distance_ratio = min(distance / max_distance, 1.0)
+        duration = int(base_duration + (max_duration - base_duration) * (distance_ratio ** 0.7))
+        duration = max(min_duration, min(duration, max_duration))
+        # 多平台兼容
+        if platform.system() == "Darwin":
+            curve = QEasingCurve.Type.OutQuad
+            duration = int(duration * 0.85)
+        elif platform.system() == "Windows":
+            curve = QEasingCurve.Type.OutCubic
+            if current_pos.y() > screen_center_y:
+                duration += 50  # 底部移动稍慢
+            curve = QEasingCurve.Type.InOutQuad
+        
+        self.animation = QPropertyAnimation(self, b"windowOpacity")
+        self.animation.setDuration(int(duration * 1.15))
+        self.animation.setStartValue(self.windowOpacity())
+        self.animation.setEndValue(0.0)
+        
+        self.animation_rect = QPropertyAnimation(self, b"geometry")
+        self.animation_rect.setDuration(duration)
+        self.animation_rect.setStartValue(self.geometry())
+        self.animation_rect.setEndValue(QRect(target_pos, self.size()))
+        self.animation_rect.setEasingCurve(curve)
+        
+        self.animating = True
+        self.animation.start()
+        self.animation_rect.start()
+        
+        def cleanup():
+            self.hide()
+            self.save_position()
+            self.animating = False
+            
+        self.animation_rect.finished.connect(cleanup)
+
+    def hideEvent(self, event):
+        event.accept()
+        logger.info('隐藏浮窗')
+        self.animating = False
+        self.setMinimumSize(QSize(self.width(), self.height()))
+
+    def adjustSize_animation(self):
+        if not self.text_changed:
+            return
+        self.setMinimumWidth(200)
+        current_geometry = self.geometry()
+        label_width = self.current_lesson_name_text.sizeHint().width() + 120
+        offset = label_width - current_geometry.width()
+        target_geometry = current_geometry.adjusted(0, 0, offset, 0)
+        self.animation = QPropertyAnimation(self, b'geometry')
+        self.animation.setDuration(450)
+        self.animation.setStartValue(current_geometry)
+        self.animation.setEndValue(target_geometry)
+        self.animation.setEasingCurve(QEasingCurve.Type.InOutCirc)
+        self.animating = True  # 避免动画Bug x114514
+        self.animation.start()
+        self.animation.finished.connect(self.animation_done)
+
+    def mousePressEvent(self, event):
+        if event.button() == Qt.MouseButton.LeftButton:
+            self.m_flag = True
+            self.m_Position = event.globalPos() - self.pos()  # 获取鼠标相对窗口的位置
+            self.p_Position = event.globalPos()  # 获取鼠标相对屏幕的位置
+            event.accept()
+
+    def mouseMoveEvent(self, event):
+        if event.buttons() == Qt.MouseButton.LeftButton and self.m_flag:
+            self.move(event.globalPos() - self.m_Position)  # 更改窗口位置
+            event.accept()
+
+    def mouseReleaseEvent(self, event):
+        self.r_Position = event.globalPos()  # 获取鼠标相对窗口的位置
+        self.m_flag = False
+        # 保存位置到配置文件
+        self.save_position()
+        # 特定隐藏模式下不执行操作
+        hide_mode = config_center.read_conf('General', 'hide')
+        if hide_mode == '1' or hide_mode == '2':
+             return # 阻止手动展开/收起
+
+        if (
+                hasattr(self, "p_Position")
+                and self.r_Position == self.p_Position
+                and not self.animating
+        ): # 非特定隐藏模式下执行点击事件
+            mgr.show_windows()
+            self.close()
+
+    def focusInEvent(self, event):
+        self.focusing = True
+
+    def focusOutEvent(self, event):
+        self.focusing = False
+
+    def stop(self):
+        if mgr:
+            mgr.cleanup_resources()
+        for widget in self.widgets:
+            widget.stop()
+        if self.animation:
+            self.animation.stop()
+        if self.opacity_animation:
+            self.opacity_animation.stop()
+        self.close()
+
+class DesktopWidget(QWidget):  # 主要小组件
+    def __init__(self, parent=WidgetsManager, path='widget-time.ui', enable_tray=False, cnt=0, position=None, widget_cnt = None):
+        super().__init__()
+
+        self.cnt = cnt
+        self.widget_cnt = widget_cnt
+
+        self.tray_menu = None
+
+        self.last_widgets = list_.get_widget_config()
+        self.path = path
+
+        self.last_code = 101010100
+        self.radius = conf.load_theme_config(theme)['radius']
+        self.last_theme = config_center.read_conf('General', 'theme')
+        self.last_color_mode = config_center.read_conf('General', 'color_mode')
+        self.w = 100
+
+        self.position = parent.get_widget_pos(self.path) if position is None else position
+        self.animation = None
+        self.opacity_animation = None
+        mgr.hide_status = None
+
+        try:
+            self.w = conf.load_theme_config(theme)['widget_width'][self.path]
+        except KeyError:
+            self.w = list_.widget_width[self.path]
+        self.h = conf.load_theme_config(theme)['height']
+
+        init_config()
+        self.init_ui(path)
+        self.init_font()
+
+        if enable_tray:
+            self.init_tray_menu()  # 初始化托盘菜单
+
+        # 样式
+        self.backgnd = self.findChild(QFrame, 'backgnd')
+        if self.backgnd is None:
+            self.backgnd = self.findChild(QLabel, 'backgnd')
+
+        stylesheet = self.backgnd.styleSheet()  # 应用圆角
+        updated_stylesheet = re.sub(r'border-radius:\d+px;', f'border-radius:{self.radius}px;', stylesheet)
+        self.backgnd.setStyleSheet(updated_stylesheet)
+
+        if path == 'widget-time.ui':  # 日期显示
+            self.date_text = self.findChild(QLabel, 'date_text')
+            self.date_text.setText(f'{today.year} 年 {today.month} 月')
+            self.day_text = self.findChild(QLabel, 'day_text')
+            self.day_text.setText(f'{today.day}日  {list_.week[today.weekday()]}')
+
+        elif path == 'widget-countdown.ui':  # 活动倒计时
+            self.countdown_progress_bar = self.findChild(QProgressBar, 'progressBar')
+            self.activity_countdown = self.findChild(QLabel, 'activity_countdown')
+            self.ac_title = self.findChild(QLabel, 'activity_countdown_title')
+
+        elif path == 'widget-current-activity.ui':  # 当前活动
+            self.current_subject = self.findChild(QPushButton, 'subject')
+            self.blur_effect_label = self.findChild(QLabel, 'blurEffect')
+            # 模糊效果
+            self.blur_effect = QGraphicsBlurEffect()
+            self.current_subject.mouseReleaseEvent = self.rightReleaseEvent
+
+            update_timer.add_callback(self.detect_theme_changed)
+
+        elif path == 'widget-next-activity.ui':  # 接下来的活动
+            self.nl_text = self.findChild(QLabel, 'next_lesson_text')
+
+        elif path == 'widget-countdown-day.ui':  # 自定义倒计时
+            self.custom_title = self.findChild(QLabel, 'countdown_custom_title')
+            self.custom_countdown = self.findChild(QLabel, 'custom_countdown')
+
+        elif path == 'widget-weather.ui':  # 天气组件
+            content_layout = self.findChild(QHBoxLayout, 'horizontalLayout_2')
+            content_layout.setSpacing(16)
+            self.temperature = self.findChild(QLabel, 'temperature')
+            self.weather_icon = self.findChild(QLabel, 'weather_icon')
+            self.alert_icon = IconWidget()
+            self.alert_icon.setFixedSize(24, 24)
+            content_layout.insertWidget(0, self.alert_icon)
+
+            self.get_weather_data()
+            self.weather_timer = QTimer(self)
+            self.weather_timer.setInterval(30 * 60 * 1000)  # 30分钟更新一次
+            self.weather_timer.timeout.connect(self.get_weather_data)
+            self.weather_timer.start()
+            update_timer.add_callback(self.detect_weather_code_changed)
+
+        if hasattr(self, 'img'):  # 自定义图片主题兼容
+            img = self.findChild(QLabel, 'img')
+            if platform.system() == 'Windows' and platform.release() != '7':
+                opacity = QGraphicsOpacityEffect(self)
+                opacity.setOpacity(0.65)
+                img.setGraphicsEffect(opacity)
+
+        self.resize(self.w, self.height())
+
+        # 设置窗口位置
+        if first_start:
+            self.animate_window(self.position)
+            if platform.system() == 'Windows' and platform.release() != '7':
+                self.setWindowOpacity(int(config_center.read_conf('General', 'opacity')) / 100)
+            else:
+                self.setWindowOpacity(1.0)
+        else:
+            if platform.system() == 'Windows' and platform.release() != '7':
+                self.setWindowOpacity(0)
+                self.animate_show_opacity()
+            else:
+                self.setWindowOpacity(1.0)
+                self.move(self.position[0], self.position[1])
+            self.resize(self.w, self.height())
+
+        self.update_data('')
+
+    @staticmethod
+    def _onThemeChangedFinished():
+        print('theme_changed')
+
+    def update_widget_for_plugin(self, context=None):
+        if context is None:
+            context = ['title', 'desc']
+        try:
+            title = self.findChild(QLabel, 'title')
+            desc = self.findChild(QLabel, 'content')
+            if title is not None:
+                title.setText(context[0])
+            if desc is not None:
+                desc.setText(context[1])
+        except Exception as e:
+            logger.error(f"更新插件小组件时出错：{e}")
+
+    def init_ui(self, path):
+        if conf.load_theme_config(theme)['support_dark_mode']:
+            if os.path.exists(f'{base_directory}/ui/{theme}/{path}'):
+                if isDarkTheme():
+                    uic.loadUi(f'{base_directory}/ui/{theme}/dark/{path}', self)
+                else:
+                    uic.loadUi(f'{base_directory}/ui/{theme}/{path}', self)
+            else:
+                if isDarkTheme():
+                    uic.loadUi(f'{base_directory}/ui/{theme}/dark/widget-base.ui', self)
+                else:
+                    uic.loadUi(f'{base_directory}/ui/{theme}/widget-base.ui', self)
+        else:
+            if os.path.exists(f'{base_directory}/ui/{theme}/{path}'):
+                uic.loadUi(f'{base_directory}/ui/{theme}/{path}', self)
+            else:
+                uic.loadUi(f'{base_directory}/ui/{theme}/widget-base.ui', self)
+
+        # 设置窗口无边框和透明背景
+        self.setAttribute(Qt.WidgetAttribute.WA_TranslucentBackground)
+
+        if config_center.read_conf('General', 'hide') == '2' or (not int(config_center.read_conf('General', 'enable_click'))):
+            self.setAttribute(Qt.WidgetAttribute.WA_TransparentForMouseEvents)
+        else:
+            self.setAttribute(Qt.WidgetAttribute.WA_TransparentForMouseEvents, False)
+
+        if config_center.read_conf('General', 'pin_on_top') == '1':  # 置顶
+            self.setWindowFlags(
+                Qt.WindowType.FramelessWindowHint | Qt.WindowType.WindowStaysOnTopHint |
+                Qt.WindowType.WindowDoesNotAcceptFocus | Qt.X11BypassWindowManagerHint  # 绕过窗口管理器以在全屏显示通知
+            )
+
+        elif config_center.read_conf('General', 'pin_on_top') == '2':  # 置底
+            # 避免使用WindowStaysOnBottomHint,防止争夺底层
+            self.setWindowFlags(
+                Qt.WindowType.FramelessWindowHint |
+                Qt.WindowType.WindowDoesNotAcceptFocus
+            )
+            if os.name == 'nt':
+                import ctypes
+                def set_window_pos():
+                    hwnd = self.winId().__int__()
+                    # 稍高于最底层的值
+                    ctypes.windll.user32.SetWindowPos(hwnd, 2, 0, 0, 0, 0, 0x0214)
+                QTimer.singleShot(100, set_window_pos)
+            else:
+                QTimer.singleShot(100, self.lower)
+        else:
+            self.setWindowFlags(
+                Qt.WindowType.FramelessWindowHint
+            )
+
+        if sys.platform == 'darwin':
+            self.setWindowFlag(Qt.WindowType.Widget, True)
+        else:
+            self.setWindowFlag(Qt.WindowType.Tool, True)
+
+        self.setAttribute(Qt.WidgetAttribute.WA_TranslucentBackground)
+
+        # 添加阴影效果
+        if conf.load_theme_config(theme)['shadow']:  # 修改阴影问题
+            shadow_effect = QGraphicsDropShadowEffect(self)
+            shadow_effect.setBlurRadius(28)
+            shadow_effect.setXOffset(0)
+            shadow_effect.setYOffset(6)
+            shadow_effect.setColor(QColor(0, 0, 0, 75))
+
+            self.backgnd.setGraphicsEffect(shadow_effect)
+
+    def init_font(self):
+        font_path = f'{base_directory}/font/HarmonyOS_Sans_SC_Bold.ttf'
+        font_id = QFontDatabase.addApplicationFont(font_path)
+        if font_id != -1:
+            font_family = QFontDatabase.applicationFontFamilies(font_id)[0]
+
+            self.setStyleSheet(f"""
+                QLabel, QPushButton{{
+                    font-family: "{font_family}";
+                    }}
+                """)
+
+    def animate_expand(self, target_geometry):
+        self.animation = QPropertyAnimation(self, b"geometry")
+        self.animation.setDuration(400)
+        self.animation.setStartValue(QRect(target_geometry.x(), -self.height(), 
+                                          self.width(), self.height()))
+        self.animation.setEndValue(target_geometry)
+        self.animation.setEasingCurve(QEasingCurve.Type.OutBack)
+        self.raise_()
+        self.show()
+
+    def init_tray_menu(self):
+        if not first_start:
+            return
+
+        utils.tray_icon = utils.TrayIcon(self)
+        self.tray_menu = SystemTrayMenu(title='Class Widgets', parent=self)
+        self.tray_menu.addActions([
+            Action(fIcon.HIDE, '完全隐藏/显示小组件', triggered=lambda: self.hide_show_widgets()),
+            Action(fIcon.BACK_TO_WINDOW, '最小化为浮窗', triggered=lambda: self.minimize_to_floating()),
+        ])
+        self.tray_menu.addSeparator()
+        self.tray_menu.addActions([
+            Action(fIcon.SHOPPING_CART, '插件广场', triggered=open_plaza),
+            Action(fIcon.DEVELOPER_TOOLS, '额外选项', triggered=self.open_extra_menu),
+            Action(fIcon.SETTING, '设置', triggered=open_settings)
+        ])
+        self.tray_menu.addSeparator()
+        self.tray_menu.addAction(Action(fIcon.SYNC, '重新启动', triggered=restart))
+        self.tray_menu.addAction(Action(fIcon.CLOSE, '退出', triggered=stop))
+        utils.tray_icon.setContextMenu(self.tray_menu)
+
+        utils.tray_icon.activated.connect(self.on_tray_icon_clicked)
+        utils.tray_icon.show()
+
+    @staticmethod
+    def on_tray_icon_clicked(reason):  # 点击托盘图标隐藏
+        if config_center.read_conf('General', 'hide') == '0':
+            if reason == QSystemTrayIcon.ActivationReason.Trigger:
+                if mgr.state:
+                    mgr.decide_to_hide()
+                else:
+                    mgr.show_windows()
+        elif config_center.read_conf('General', 'hide') == '3':
+            if reason == QSystemTrayIcon.ActivationReason.Trigger:
+                if mgr.state:
+                    mgr.decide_to_hide()
+                    mgr.hide_status = (current_state, 1)
+                else:
+                    mgr.show_windows()
+                    mgr.hide_status = (current_state, 0)
+                
+
+
+    def rightReleaseEvent(self, event):  # 右键事件
+        event.ignore()
+        if event.button() == Qt.MouseButton.RightButton:
+            self.open_extra_menu()
+
+    def update_data(self, path=''):
+        global current_time, current_week, start_y, time_offset, today
+
+        today = dt.date.today()
+        current_time = dt.datetime.now().strftime('%H:%M:%S')
+        time_offset = conf.get_time_offset()
+
+        get_start_time()
+        get_current_lessons()
+        get_current_lesson_name()
+        get_excluded_lessons()
+        get_next_lessons()
+        hide_status = get_hide_status_from_current_state()
+
+        if (hide_mode:=config_center.read_conf('General', 'hide')) == '1':  # 上课自动隐藏
+            if hide_status:
+                mgr.decide_to_hide()
+            else:
+                mgr.show_windows()
+        elif hide_mode == '2': # 最大化/全屏自动隐藏
+            if check_windows_maximize() or check_fullscreen():
+                mgr.decide_to_hide()
+            else:
+                mgr.show_windows()
+        elif hide_mode == '3': # 灵活隐藏
+            if mgr.hide_status is None:
+                mgr.hide_status = (-1, hide_status)
+            elif mgr.hide_status[0] != current_state:
+                mgr.hide_status = (-1, hide_status)
+            if mgr.hide_status[1]:
+                mgr.decide_to_hide()
+            else:
+                mgr.show_windows()
+
+            
+
+        if conf.is_temp_week():  # 调休日
+            current_week = config_center.read_conf('Temp', 'set_week')
+        else:
+            current_week = dt.datetime.now().weekday()
+        
+        cd_list = get_countdown()
+
+        if path == 'widget-time.ui':  # 日期显示
+            self.date_text.setText(f'{today.year} 年 {today.month} 月')
+            self.day_text.setText(f'{today.day} 日 {list_.week[today.weekday()]}')
+
+        if path == 'widget-current-activity.ui':  # 当前活动
+            self.current_subject.setText(f'  {current_lesson_name}')
+
+            if current_state != 2:  # 非休息段
+                render = QSvgRenderer(list_.get_subject_icon(current_lesson_name))
+                self.blur_effect_label.setStyleSheet(
+                    f'background-color: rgba{list_.subject_color(current_lesson_name)}, 200);'
+                )
+            else:  # 休息段
+                render = QSvgRenderer(list_.get_subject_icon('课间'))
+                self.blur_effect_label.setStyleSheet(
+                    f'background-color: rgba{list_.subject_color("课间")}, 200);'
+                )
+            pixmap = QPixmap(render.defaultSize())
+            pixmap.fill(Qt.GlobalColor.transparent)
+
+            painter = QPainter(pixmap)
+            render.render(painter)
+            if (isDarkTheme() and conf.load_theme_config(theme)['support_dark_mode']
+                    or isDarkTheme() and conf.load_theme_config(theme)['default_theme'] == 'dark'):  # 在暗色模式显示亮色图标
+                painter.setCompositionMode(QPainter.CompositionMode.CompositionMode_SourceIn)
+                painter.fillRect(pixmap.rect(), QColor("#FFFFFF"))
+            painter.end()
+
+            self.current_subject.setIcon(QIcon(pixmap))
+            self.blur_effect.setBlurRadius(25)  # 模糊半径
+            self.blur_effect_label.setGraphicsEffect(self.blur_effect)
+
+        elif path == 'widget-next-activity.ui':  # 接下来的活动
+            self.nl_text.setText(get_next_lessons_text())
+
+        if path == 'widget-countdown.ui':  # 活动倒计时
+            if cd_list:
+                if config_center.read_conf('General', 'blur_countdown') == '1':  # 模糊倒计时
+                    if cd_list[1] == '00:00':
+                        self.activity_countdown.setText(f"< - 分钟")
+                    else:
+                        self.activity_countdown.setText(f"< {int(cd_list[1].split(':')[0]) + 1} 分钟")
+                else:
+                    self.activity_countdown.setText(cd_list[1])
+                self.ac_title.setText(cd_list[0])
+                self.countdown_progress_bar.setValue(cd_list[2])
+
+        if path == 'widget-countdown-day.ui':  # 自定义倒计时
+            conf.update_countdown(self.cnt)
+            self.custom_title.setText(f'距离 {conf.get_cd_text_custom()} 还有')
+            self.custom_countdown.setText(conf.get_custom_countdown())
+        self.update()
+
+    def get_weather_data(self):
+        logger.info('获取天气数据')
+        self.weather_thread = weatherReportThread()
+        self.weather_thread.weather_signal.connect(self.update_weather_data)
+        self.weather_thread.start()
+
+    def detect_weather_code_changed(self):
+        current_code = config_center.read_conf('Weather')
+        if current_code != self.last_code:
+            self.last_code = current_code
+            self.get_weather_data()
+
+    def detect_theme_changed(self):
+        theme_ = config_center.read_conf('General', 'theme')
+        color_mode = config_center.read_conf('General', 'color_mode')
+        widgets = list_.get_widget_config()
+        if theme_ != self.last_theme or color_mode != self.last_color_mode or widgets != self.last_widgets:
+            self.last_theme = theme_
+            self.last_color_mode = color_mode
+            self.last_widgets = widgets
+            logger.info(f'切换主题：{theme_}，颜色模式{color_mode}')
+            mgr.clear_widgets()
+
+    def update_weather_data(self, weather_data):  # 更新天气数据(已兼容多api)
+        global weather_name, temperature, weather_data_temp
+        if type(weather_data) is dict and hasattr(self, 'weather_icon') and 'error' not in weather_data:
+            logger.success('已获取天气数据')
+            alert_data = weather_data.get('alert')
+            weather_data = weather_data.get('now')
+            weather_data_temp = weather_data
+
+            weather_name = db.get_weather_by_code(db.get_weather_data('icon', weather_data))
+            current_city = self.findChild(QLabel, 'current_city')
+            try:  # 天气组件
+                self.weather_icon.setPixmap(
+                    QPixmap(db.get_weather_icon_by_code(db.get_weather_data('icon', weather_data)))
+                )
+                self.alert_icon.hide()
+                if db.is_supported_alert():
+                    # print(alert_data if alert_data else weather_data)
+                    alert_type = db.get_weather_data('alert', alert_data if alert_data else weather_data)
+                    if alert_type:
+                        self.alert_icon.setIcon(
+                            db.get_alert_image(alert_type)
+                        )
+                        self.alert_icon.show()
+
+                self.temperature.setText(f"{db.get_weather_data('temp', weather_data)}")
+                current_city.setText(f"{db.search_by_num(config_center.read_conf('Weather', 'city'))} · "
+                                     f"{weather_name}")
+                update_stylesheet = re.sub(
+                    r'border-image: url\((.*?)\);',
+                    f"border-image: url({db.get_weather_stylesheet(db.get_weather_data('icon', weather_data))});",
+                    self.backgnd.styleSheet()
+                )
+                self.backgnd.setStyleSheet(update_stylesheet)
+            except Exception as e:
+                logger.error(f'天气组件出错：{e}')
+        else:
+            logger.error(f'获取天气数据出错：{weather_data}')
+            try: 
+                if hasattr(self, 'weather_icon'):
+                    self.weather_icon.setPixmap(QPixmap(f'{base_directory}/img/weather/99.svg'))
+                    self.alert_icon.hide()
+                    self.temperature.setText('--°')
+                    current_city = self.findChild(QLabel, 'current_city')
+                    if current_city:
+                        current_city.setText(f"{db.search_by_num(config_center.read_conf('Weather', 'city'))} · 未知")
+                    if hasattr(self, 'backgnd'):
+                        update_stylesheet = re.sub(
+                            r'border-image: url\((.*?)\);',
+                            f"border-image: url({db.get_weather_stylesheet('99')});",
+                            self.backgnd.styleSheet()
+                        )
+                        self.backgnd.setStyleSheet(update_stylesheet)
+            except Exception as e:
+                logger.error(f'天气图标设置失败：{e}')
+
+    def open_extra_menu(self):
+        global ex_menu
+        if ex_menu is None or not ex_menu.isVisible():
+            ex_menu = ExtraMenu()
+            ex_menu.show()
+            ex_menu.destroyed.connect(self.cleanup_extra_menu)
+            logger.info('打开“额外选项”')
+        else:
+            ex_menu.raise_()
+            ex_menu.activateWindow()
+
+    @staticmethod
+    def cleanup_extra_menu():
+        global ex_menu
+        ex_menu = None
+
+    @staticmethod
+    def hide_show_widgets():  # 隐藏/显示主界面（全部隐藏）
+        hide_mode = config_center.read_conf('General', 'hide')
+        if hide_mode == '1' or hide_mode == '2':
+            hide_mode_text = "上课时自动隐藏" if hide_mode == '1' else "窗口最大化时隐藏"
+            w = Dialog(
+                "暂时无法变更“状态”",
+                f"您正在使用 {hide_mode_text} 模式，无法变更隐藏状态\n"
+                "若变更状态，将修改隐藏模式“灵活隐藏” (您稍后可以在“设置”中更改此选项)\n"
+                "您确定要隐藏组件吗?",
+                None
+            )
+            w.yesButton.setText("确定")
+            w.yesButton.clicked.connect(lambda: config_center.write_conf('General', 'hide', '3'))
+            w.cancelButton.setText("取消")
+            w.buttonLayout.insertStretch(1)
+            w.setFixedWidth(550)
+            if w.exec():
+                if mgr.state:
+                    mgr.full_hide_windows()
+                else:
+                    mgr.show_windows()
+        else:
+            if mgr.state:
+                mgr.full_hide_windows()
+            else:
+                mgr.show_windows()
+
+    @staticmethod
+    def minimize_to_floating():  # 最小化到浮窗
+        hide_mode = config_center.read_conf('General', 'hide')
+        if hide_mode == '1' or hide_mode == '2':
+            hide_mode_text = "上课时自动隐藏" if hide_mode == '1' else "窗口最大化时隐藏"
+            w = Dialog(
+                "暂时无法变更“状态”",
+                f"您正在使用 {hide_mode_text} 模式，无法变更隐藏状态\n"
+                "若变更状态，将修改隐藏模式“灵活隐藏” (您可以在“设置”中更改此选项)\n"
+                "您确定要隐藏组件吗?",
+                None
+            )
+            w.yesButton.setText("确定")
+            w.yesButton.clicked.connect(lambda: config_center.write_conf('General', 'hide', '3'))
+            w.cancelButton.setText("取消")
+            w.buttonLayout.insertStretch(1)
+            w.setFixedWidth(550)
+            if w.exec():
+                if mgr.state:
+                    fw.show()
+                    mgr.full_hide_windows()
+                else:
+                    mgr.show_windows()
+        else:
+            if mgr.state:
+                fw.show()
+                mgr.full_hide_windows()
+            else:
+                mgr.show_windows()
+
+    def clear_animation(self):  # 清除动画
+        self.animation = None
+
+    def animate_window(self, target_pos):  # **初次**启动动画
+        # 创建位置动画
+        self.animation = QPropertyAnimation(self, b"geometry")
+        self.animation.setDuration(300)  # 持续时间
+        if os.name == 'nt':
+            self.animation.setStartValue(QRect(target_pos[0], -self.height(), self.w, self.h))
+        else:
+            self.animation.setStartValue(QRect(target_pos[0], 0, self.w, self.h))
+        self.animation.setEndValue(QRect(target_pos[0], target_pos[1], self.w, self.h))
+        self.animation.setEasingCurve(QEasingCurve.Type.InOutCirc)  # 设置动画效果
+        self.animation.start()
+        self.animation.finished.connect(self.clear_animation)
+
+    def animate_hide(self, full=False):  # 隐藏窗口
+        self.animation = QPropertyAnimation(self, b"geometry")
+        self.animation.setDuration(625)  # 持续时间
+        height = self.height()
+        self.setFixedHeight(height)  # 防止连续打断窗口高度变小
+
+        if full and os.name == 'nt':
+            '''全隐藏 windows'''
+            self.animation.setEndValue(QRect(self.x(), -height, self.width(), self.height()))
+        elif os.name == 'nt':
+            '''半隐藏 windows'''
+            self.animation.setEndValue(QRect(self.x(), -height + 40, self.width(), self.height()))
+        else:
+            '''其他系统'''
+            self.animation.setEndValue(QRect(self.x(), 0, self.width(), self.height()))
+            self.animation.finished.connect(lambda: self.hide())
+
+        self.animation.setEasingCurve(QEasingCurve.Type.OutExpo)  # 设置动画效果
+        self.animation.start()
+        self.animation.finished.connect(self.clear_animation)
+
+    def animate_hide_opacity(self):  # 隐藏窗口透明度
+        self.animation = QPropertyAnimation(self, b"windowOpacity")
+        self.animation.setDuration(300)  # 持续时间
+        self.animation.setStartValue(int(config_center.read_conf('General', 'opacity')) / 100)
+        self.animation.setEndValue(0)
+        self.animation.setEasingCurve(QEasingCurve.Type.InOutCirc)  # 设置动画效果
+        self.animation.start()
+        self.animation.finished.connect(self.close)
+
+    def animate_show_opacity(self):  # 显示窗口透明度
+        self.animation = QPropertyAnimation(self, b"windowOpacity")
+        self.animation.setDuration(350)  # 持续时间
+        self.animation.setStartValue(0)
+        self.animation.setEndValue(int(config_center.read_conf('General', 'opacity')) / 100)
+        self.animation.setEasingCurve(QEasingCurve.Type.InOutCirc)  # 设置动画效果
+        self.animation.start()
+        self.animation.finished.connect(self.clear_animation)
+
+    def animate_show(self):  # 显示窗口
+        self.animation = QPropertyAnimation(self, b"geometry")
+        self.animation.setDuration(525)  # 持续时间
+        # 获取当前窗口的宽度和高度，确保动画过程中保持一致
+        self.animation.setEndValue(
+        QRect(self.x(), int(config_center.read_conf('General', 'margin')), self.width(), self.height()))
+        self.animation.setEasingCurve(QEasingCurve.Type.InOutCirc)  # 设置动画效果
+        self.animation.finished.connect(self.clear_animation)
+
+        if os.name != 'nt':
+            self.show()
+
+        self.animation.start()
+
+    def widget_transition(self, pos_x, width, height, opacity=1):  # 窗口形变
+        self.animation = QPropertyAnimation(self, b"geometry")
+        self.animation.setDuration(525)  # 持续时间
+        self.animation.setStartValue(QRect(self.x(), self.y(), self.width(), self.height()))
+        self.animation.setEndValue(QRect(pos_x, self.y(), width, height))
+        self.animation.setEasingCurve(QEasingCurve.Type.OutCubic)  # 设置动画效果
+        self.animation.start()
+
+        self.opacity_animation = QPropertyAnimation(self, b"windowOpacity")
+        self.opacity_animation.setDuration(525)  # 持续时间
+        self.opacity_animation.setStartValue(self.windowOpacity())
+        self.opacity_animation.setEndValue(opacity)
+        self.opacity_animation.setEasingCurve(QEasingCurve.Type.InOutCirc)  # 设置动画效果
+        self.opacity_animation.start()
+
+        self.animation.finished.connect(self.clear_animation)
+
+    # 点击自动隐藏
+    def mouseReleaseEvent(self, event):
+        if event.button() == Qt.MouseButton.RightButton:
+            return  # 右键不执行
+        if config_center.read_conf('General', 'pin_on_top') == '2':  # 置底
+            return  # 置底不执行
+        if config_center.read_conf('General', 'hide') == '0':  # 置顶
+            if mgr.state:
+                mgr.decide_to_hide()
+            else:
+                mgr.show_windows()
+        elif config_center.read_conf('General', 'hide') == '3':  # 隐藏
+            if mgr.state:
+                mgr.decide_to_hide()
+                mgr.hide_status = (current_state, 1)
+            else:
+                mgr.show_windows()
+                mgr.hide_status = (current_state, 0)
+        else:
+            event.ignore()
+
+    def stop(self):
+        if mgr:
+            mgr.cleanup_resources()
+        for widget in self.widgets:
+            widget.stop()
+        if self.animation:
+            self.animation.stop()
+        if self.opacity_animation:
+            self.opacity_animation.stop()
+        self.close()
+
+
+def check_windows_maximize():  # 检查窗口是否最大化
+    if os.name != 'nt':
+        return False
+    # 全字匹配以下关键词排除
+    excluded_titles = {
+        'ResidentSideBar', # 希沃侧边栏
+        'Program Manager', # Windows桌面
+        'Desktop', # Windows桌面
+        '', #空标题
+        'SnippingTool', # 系统截图工具
+    }
+    # 包含以下关键词排除
+    excluded_keywords = {
+        'Overlay',
+        'Snipping',
+        'SideBar'
+    }
+    excluded_process_patterns = {
+        'shellexperiencehost', 
+        'searchui', 
+        'startmenuexperiencehost'
+    }
+    max_windows = []
+    try:
+        all_windows = pygetwindow.getAllWindows()
+    except Exception as e:
+        logger.error(f"获取窗口列表异常: {str(e)}")
+        return False
+    for window in all_windows:
+        try:
+            # 检查窗口是否有效
+            if not window._hWnd:
+                continue
+            # 检查窗口是否可见且最大化
+            try:
+                is_valid = window.visible and window.isMaximized
+                # 获取窗口位置验证窗口存在性
+                window_rect = window.box
+                if not is_valid or not window_rect:
+                    continue
+            except Exception:
+                # 获取窗口属性失败，可能已关闭
+                continue
+            title = window.title.strip()
+            pid = window._hWnd
+            process_name = get_process_name(pid).lower()
+            title_lower = title.lower()
+            is_system_explorer = (
+                process_name == "explorer.exe" 
+                and (title in excluded_titles 
+                     or any(kw in title_lower for kw in excluded_keywords))
+            )
+            is_system_process = any(
+                pattern in process_name 
+                for pattern in excluded_process_patterns
+            )
+            has_excluded_keyword = any(
+                kw in title_lower for kw in excluded_keywords
+            )
+            if not (title in excluded_titles or is_system_explorer or is_system_process or has_excluded_keyword):
+                max_windows.append({
+                    'title': title,
+                    'process': process_name,
+                    'pid': pid,
+                    'rect': window.box
+                })
+        except Exception as e:
+            logger.error(f"窗口处理异常: {str(e)}")
+            continue
+    # 如果有最大化窗口则返回True
+    return len(max_windows) > 0
+
+
+
+def init_config():  # 重设配置文件
+    config_center.write_conf('Temp', 'set_week', '')
+    config_center.write_conf('Temp', 'set_schedule', '')
+    if config_center.read_conf('Temp', 'temp_schedule') != '':  # 修复换课重置
+        copy(f'{base_directory}/config/schedule/backup.json',
+             f'{base_directory}/config/schedule/{config_center.schedule_name}')
+        config_center.write_conf('Temp', 'temp_schedule', '')
+        schedule_center.update_schedule()
+
+
+def init():
+    global theme, radius, mgr, screen_width, first_start, fw
+    update_timer.remove_all_callbacks()
+
+    theme = config_center.read_conf('General', 'theme')  # 主题
+    if not os.path.exists(f'{base_directory}/ui/{theme}/theme.json'):
+        logger.warning(f'主题 {theme} 不存在，使用默认主题')
+        theme = 'default'
+    logger.info(f'应用主题：{theme}')
+
+    mgr = WidgetsManager()
+    fw = FloatingWidget()
+
+    # 获取屏幕横向分辨率
+    screen_geometry = app.primaryScreen().availableGeometry()
+    screen_width = screen_geometry.width()
+
+    widgets = list_.get_widget_config()
+
+    for widget in widgets:  # 检查组件
+        if widget not in list_.widget_name:
+            widgets.remove(widget)  # 移除不存在的组件(确保移除插件后不会出错)
+
+    mgr.init_widgets()
+
+    update_timer.add_callback(mgr.update_widgets)
+    update_timer.start()
+
+    logger.info(f'Class Widgets 启动。版本: {config_center.read_conf("Other", "version")}')
+    p_loader.run_plugins()  # 运行插件
+
+    first_start = False
+
+
+def setup_signal_handlers_optimized(app):
+    """退出信号处理器"""
+    def signal_handler(signum, frame):
+        logger.debug(f'收到信号 {signal.Signals(signum).name},退出...')
+        # utils.stop 处理退出
+        utils.stop(0)
+
+    signal.signal(signal.SIGTERM, signal_handler)  # taskkill
+    signal.signal(signal.SIGINT, signal_handler)   # Ctrl+C
+    if os.name == 'posix':
+        signal.signal(signal.SIGQUIT, signal_handler) # 终端退出
+        signal.signal(signal.SIGHUP, signal_handler)  # 终端挂起
+
+if __name__ == '__main__':
+    if share.attach() and config_center.read_conf('Other', 'multiple_programs') != '1':
+        logger.debug('不允许多开实例')
+        from qfluentwidgets import Dialog
+        app = QApplication.instance() or QApplication(sys.argv)
+        dlg = Dialog(
+            'Class Widgets 正在运行',
+            'Class Widgets 正在运行！请勿打开多个实例，否则将会出现不可预知的问题。'
+            '\n(若您需要打开多个实例，请在“设置”->“高级选项”中启用“允许程序多开”)'
+        )
+        dlg.yesButton.setText('好')
+        dlg.cancelButton.hide()
+        dlg.buttonLayout.insertStretch(0, 1)
+        dlg.setFixedWidth(550)
+        dlg.exec()
+        sys.exit(0)
+    if not share.create(1):
+        print(f'无法创建共享内存: {share.errorString()}') # logger 可能还没准备好
+        sys.exit(1)
+
+    scale_factor = float(config_center.read_conf('General', 'scale'))
+    os.environ['QT_SCALE_FACTOR'] = str(scale_factor)
+    logger.info(f"当前缩放系数：{scale_factor * 100}%")
+
+    app = QApplication(sys.argv)
+    app.setQuitOnLastWindowClosed(False)
+    share.create(1)  # 创建共享内存
+    logger.info(
+        f"共享内存：{share.isAttached()} 是否允许多开实例：{config_center.read_conf('Other', 'multiple_programs')}")
+    try:
+        dark_mode_watcher = DarkModeWatcher(parent=app)
+        dark_mode_watcher.darkModeChanged.connect(handle_dark_mode_change) # 连接信号
+        # 初始主题设置依赖于 darkModeChanged 信号
+    except Exception as e:
+        logger.error(f"初始化颜色模式监测器时出错: {e}")
+        dark_mode_watcher = None
+
+    if scale_factor > 1.8 or scale_factor < 1.0:
+        logger.warning("当前缩放系数可能导致显示异常，建议使缩放系数在 100% 到 180% 之间")
+        msg_box = Dialog('缩放系数过大',
+                         f"当前缩放系数为 {scale_factor * 100}%，可能导致显示异常。\n建议将缩放系数设置为 100% 到 180% 之间。")
+        msg_box.yesButton.setText('好')
+        msg_box.cancelButton.hide()
+        msg_box.buttonLayout.insertStretch(0, 1)
+        msg_box.setFixedWidth(550)
+        msg_box.exec()
+
+    # 优化操作系统和版本输出
+    system = platform.system()
+    if system == 'Darwin':
+        system = 'macOS'
+    osRelease = platform.release()
+    if system == 'Windows':
+        osRelease = 'Windows ' + osRelease
+    if system == 'macOS':
+        osRelease = 'Darwin Kernel Version ' + osRelease
+    osVersion = platform.version()
+    if system == 'macOS':
+        osVersion = 'macOS ' + platform.mac_ver()[0]
+
+    logger.info(f"操作系统：{system}，版本：{osRelease}/{osVersion}")
+
+    list_pyttsx3_voices()
+
+    if share.attach() and config_center.read_conf('Other', 'multiple_programs') != '1':
+        msg_box = Dialog(
+            'Class Widgets 正在运行',
+            'Class Widgets 正在运行！请勿打开多个实例，否则将会出现不可预知的问题。'
+            '\n(若您需要打开多个实例，请在“设置”->“高级选项”中启用“允许程序多开”)'
+        )
+        msg_box.yesButton.setText('好')
+        msg_box.cancelButton.hide()
+        msg_box.buttonLayout.insertStretch(0, 1)
+        msg_box.setFixedWidth(550)
+        msg_box.exec()
+        stop(-1)
+    else:
+        mgr = WidgetsManager()
+        app.aboutToQuit.connect(mgr.cleanup_resources)
+        setup_signal_handlers_optimized(app)
+
+        if config_center.read_conf('Other', 'initialstartup') == '1':  # 首次启动
+            try:
+                conf.add_shortcut('ClassWidgets.exe', f'{base_directory}/img/favicon.ico')
+                conf.add_shortcut_to_startmenu(f'{base_directory}/ClassWidgets.exe',
+                                               f'{base_directory}/img/favicon.ico')
+                config_center.write_conf('Other', 'initialstartup', '')
+            except Exception as e:
+                logger.error(f'添加快捷方式失败：{e}')
+            try:
+                list_.create_new_profile('新课表 - 1.json')
+            except Exception as e:
+                logger.error(f'创建新课表失败：{e}')
+
+        p_mgr = PluginManager()
+        p_loader.set_manager(p_mgr)
+        p_loader.load_plugins()
+
+        init()
+        get_start_time()
+        get_current_lessons()
+        get_current_lesson_name()
+        get_next_lessons()
+
+        # 如果在全屏或最大化模式下启动，首先折叠主组件后显示浮动窗口动画。
+        if check_windows_maximize() or check_fullscreen():
+            mgr.decide_to_hide()  # 折叠动画,其实这里可用`mgr.full_hide_windows()`但是播放动画似乎更好()
+
+        if current_state == 1:
+            setThemeColor(f"#{config_center.read_conf('Color', 'attend_class')}")
+        else:
+            setThemeColor(f"#{config_center.read_conf('Color', 'finish_class')}")
+
+        # w = ErrorDialog()
+        # w.exec()
+        if config_center.read_conf('Other', 'auto_check_update') == '1':
+            check_update()
+
+    status = app.exec()
+
+    utils.stop(status)