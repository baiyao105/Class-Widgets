name: 临时构建(pyinstaller)

on:
  push:
  pull_request:
  workflow_dispatch:

concurrency:
  group: build-${{ github.ref }}
  cancel-in-progress: true

jobs:
  builder_matrix:
    strategy:
      fail-fast: false
      matrix:
<<<<<<< HEAD
        arch: [ x86, x64 ]
=======
        arch: [ x86, x64, arm64 ]
>>>>>>> 73d3fc40
        os: [ windows-latest ]
    runs-on: ${{ matrix.os }}

    steps:
      - name: Checkout repository
        uses: actions/checkout@v4.2.2

      - name: Setup Python
        uses: actions/setup-python@v5.3.0
        with:
          python-version: '3.8.10'
          architecture: ${{ matrix.arch }}

      - name: Setup uv
        uses: astral-sh/setup-uv@v4
<<<<<<< HEAD

      - name: Prepare output directory
        run: |
          if (Test-Path zip) { Remove-Item zip -Recurse -Force }
          mkdir zip

      - name: Run Windows build & package
=======
      - name: Init zip folder
        run: mkdir zip
      - name: Run Windows build
        if: ${{ matrix.os == 'windows-latest' }}
>>>>>>> 73d3fc40
        run: |
          curl -o zip.exe -L http://www.stahlworks.com/dev/zip.exe
          uv venv
          .venv\Scripts\activate
          uv pip install -r requirements.txt pyinstaller
          pyinstaller main.py `
            -w `
            -i ./img/favicon.ico `
            -n ClassWidgets `
            --contents-directory . `
            --add-data config:config `
            --add-data audio:audio `
            --add-data img:img `
            --add-data ui:ui `
            --add-data font:font `
            --add-data view:view `
            --add-data LICENSE:. `
            --add-data plugins:plugins `
            --hidden-import darkdetect
<<<<<<< HEAD
          ./zip -r -q zip/ClassWidgets-Windows-${{ matrix.arch }}.zip dist/ClassWidgets/*

      - name: Upload build artifact
        uses: actions/upload-artifact@v4.4.2
        with:
          name: windows-latest-${{ matrix.arch }}
          path: zip
=======
          ./zip -r -q "zip/ClassWidgets-Windows-${{ matrix.arch }} (Unsigned).zip" dist/ClassWidgets/*

      - name: Upload unsigned application
        if: ${{ ( matrix.os != 'windows-latest' && github.event_name != 'pull_request' ) || github.event_name == 'pull_request' }}
        uses: actions/upload-artifact@v4.4.2
        with:
          name: ${{ matrix.os }}-${{ matrix.arch }}
          path: ./zip
      - name: Upload unsigned single file
        if: ${{ matrix.os == 'windows-latest' && github.event_name != 'pull_request' }}
        id: upload-unsigned-artifact
        uses: actions/upload-artifact@v4.4.2
        with:
          name: windows-${{ matrix.arch }} (Unsigned single)
          path: ./dist/ClassWidgets/ClassWidgets.exe
      - name: Sign application (Test)
        if: ${{ matrix.os == 'windows-latest' && github.event_name != 'pull_request' }}
        uses: signpath/github-action-submit-signing-request@v1.1
        with:
          api-token: '${{ secrets.SIGNPATH_API_TOKEN }}'
          organization-id: '2e13633d-4e7d-4462-9091-27536751c84c'
          project-slug: 'Class-Widgets.git'
          signing-policy-slug: 'test-signing'
          github-artifact-id: '${{ steps.upload-unsigned-artifact.outputs.artifact-id }}'
          wait-for-completion: true
          output-artifact-directory: './dist/ClassWidgets'
      - name: Sign application (Release)
        if: ${{ matrix.os == 'windows-latest' && startsWith(github.ref, 'refs/tags/') }}
        uses: signpath/github-action-submit-signing-request@v1.1
        with:
          api-token: '${{ secrets.SIGNPATH_API_TOKEN }}'
          organization-id: '2e13633d-4e7d-4462-9091-27536751c84c'
          project-slug: 'Class-Widgets.git'
          signing-policy-slug: 'release-signing'
          github-artifact-id: '${{ steps.upload-unsigned-artifact.outputs.artifact-id }}'
          wait-for-completion: true
          output-artifact-directory: './dist/ClassWidgets'
      - name: Recompress
        if: ${{ matrix.os == 'windows-latest' && github.event_name != 'pull_request' }}
        run: |
          del "zip/ClassWidgets-Windows-${{ matrix.arch }} (Unsigned).zip"
          ./zip -r -q zip/ClassWidgets-Windows-${{ matrix.arch }}.zip dist/ClassWidgets/*
      - name: Upload signed application
        if: ${{ matrix.os == 'windows-latest' && github.event_name != 'pull_request' }}
        uses: actions/upload-artifact@v4.4.2
        with:
          name: windows-latest-${{ matrix.arch }}
          path: ./zip

      - name: Upload
        uses: actions/upload-artifact@v4.4.2
        with:
          name: debian10-x64
          path: ./zip
>>>>>>> 73d3fc40
<|MERGE_RESOLUTION|>--- conflicted
+++ resolved
@@ -14,11 +14,7 @@
     strategy:
       fail-fast: false
       matrix:
-<<<<<<< HEAD
         arch: [ x86, x64 ]
-=======
-        arch: [ x86, x64, arm64 ]
->>>>>>> 73d3fc40
         os: [ windows-latest ]
     runs-on: ${{ matrix.os }}
 
@@ -34,7 +30,6 @@
 
       - name: Setup uv
         uses: astral-sh/setup-uv@v4
-<<<<<<< HEAD
 
       - name: Prepare output directory
         run: |
@@ -42,12 +37,6 @@
           mkdir zip
 
       - name: Run Windows build & package
-=======
-      - name: Init zip folder
-        run: mkdir zip
-      - name: Run Windows build
-        if: ${{ matrix.os == 'windows-latest' }}
->>>>>>> 73d3fc40
         run: |
           curl -o zip.exe -L http://www.stahlworks.com/dev/zip.exe
           uv venv
@@ -67,67 +56,10 @@
             --add-data LICENSE:. `
             --add-data plugins:plugins `
             --hidden-import darkdetect
-<<<<<<< HEAD
           ./zip -r -q zip/ClassWidgets-Windows-${{ matrix.arch }}.zip dist/ClassWidgets/*
 
       - name: Upload build artifact
         uses: actions/upload-artifact@v4.4.2
         with:
           name: windows-latest-${{ matrix.arch }}
-          path: zip
-=======
-          ./zip -r -q "zip/ClassWidgets-Windows-${{ matrix.arch }} (Unsigned).zip" dist/ClassWidgets/*
-
-      - name: Upload unsigned application
-        if: ${{ ( matrix.os != 'windows-latest' && github.event_name != 'pull_request' ) || github.event_name == 'pull_request' }}
-        uses: actions/upload-artifact@v4.4.2
-        with:
-          name: ${{ matrix.os }}-${{ matrix.arch }}
-          path: ./zip
-      - name: Upload unsigned single file
-        if: ${{ matrix.os == 'windows-latest' && github.event_name != 'pull_request' }}
-        id: upload-unsigned-artifact
-        uses: actions/upload-artifact@v4.4.2
-        with:
-          name: windows-${{ matrix.arch }} (Unsigned single)
-          path: ./dist/ClassWidgets/ClassWidgets.exe
-      - name: Sign application (Test)
-        if: ${{ matrix.os == 'windows-latest' && github.event_name != 'pull_request' }}
-        uses: signpath/github-action-submit-signing-request@v1.1
-        with:
-          api-token: '${{ secrets.SIGNPATH_API_TOKEN }}'
-          organization-id: '2e13633d-4e7d-4462-9091-27536751c84c'
-          project-slug: 'Class-Widgets.git'
-          signing-policy-slug: 'test-signing'
-          github-artifact-id: '${{ steps.upload-unsigned-artifact.outputs.artifact-id }}'
-          wait-for-completion: true
-          output-artifact-directory: './dist/ClassWidgets'
-      - name: Sign application (Release)
-        if: ${{ matrix.os == 'windows-latest' && startsWith(github.ref, 'refs/tags/') }}
-        uses: signpath/github-action-submit-signing-request@v1.1
-        with:
-          api-token: '${{ secrets.SIGNPATH_API_TOKEN }}'
-          organization-id: '2e13633d-4e7d-4462-9091-27536751c84c'
-          project-slug: 'Class-Widgets.git'
-          signing-policy-slug: 'release-signing'
-          github-artifact-id: '${{ steps.upload-unsigned-artifact.outputs.artifact-id }}'
-          wait-for-completion: true
-          output-artifact-directory: './dist/ClassWidgets'
-      - name: Recompress
-        if: ${{ matrix.os == 'windows-latest' && github.event_name != 'pull_request' }}
-        run: |
-          del "zip/ClassWidgets-Windows-${{ matrix.arch }} (Unsigned).zip"
-          ./zip -r -q zip/ClassWidgets-Windows-${{ matrix.arch }}.zip dist/ClassWidgets/*
-      - name: Upload signed application
-        if: ${{ matrix.os == 'windows-latest' && github.event_name != 'pull_request' }}
-        uses: actions/upload-artifact@v4.4.2
-        with:
-          name: windows-latest-${{ matrix.arch }}
-          path: ./zip
-
-      - name: Upload
-        uses: actions/upload-artifact@v4.4.2
-        with:
-          name: debian10-x64
-          path: ./zip
->>>>>>> 73d3fc40
+          path: zip