import os
import sys
import subprocess
import time
from pathlib import Path
from typing import Dict, Any, Optional, Union, List, Callable
import psutil
import threading
from typing import Dict, Callable, Any, Optional, Union

from PyQt5.QtGui import QIcon, QPixmap
from PyQt5.QtWidgets import QSystemTrayIcon, QApplication, QMenu, QAction
from loguru import logger
from PyQt5.QtCore import QSharedMemory, QTimer, QObject, pyqtSignal, QThread
from PyQt5 import QtCore
import darkdetect
import datetime as dt
import winreg

from file import base_directory, config_center
import signal

from typing import Tuple

share = QSharedMemory('ClassWidgets')
_stop_in_progress = False

<<<<<<< HEAD
def _reset_signal_handlers():
    """重置信号处理器为默认状态"""
    try:
        signal.signal(signal.SIGTERM, signal.SIG_DFL)
        signal.signal(signal.SIGINT, signal.SIG_DFL)
    except (AttributeError, ValueError):
        pass

def _cleanup_shared_memory():
    """清理共享内存"""
    global share
    if share and share.isAttached():
        try:
            share.detach()
            logger.debug("共享内存已分离")
        except Exception as e:
            logger.error(f"分离共享内存时出错: {e}")

def _terminate_child_processes():
    """终止所有子进程"""
    try:
        parent = psutil.Process(os.getpid())
        children = parent.children(recursive=True)
        if not children:
            return
        logger.debug(f"尝试终止 {len(children)} 个子进程...")
        for child in children:
            try:
                logger.debug(f"终止子进程 {child.pid}...")
                child.terminate()
            except (psutil.NoSuchProcess, psutil.AccessDenied) as e:
                logger.debug(f"子进程 {child.pid}: {e}")
            except Exception as e:
                logger.warning(f"终止子进程 {child.pid} 时出错: {e}")
        gone, alive = psutil.wait_procs(children, timeout=1.5)
        if alive:
            logger.warning(f"{len(alive)} 个子进程未在规定时间内终止,将强制终止...")
            for p in alive:
                try:
                    logger.debug(f"强制终止子进程 {p.pid}...")
                    p.kill()
                except psutil.NoSuchProcess:
                    logger.debug(f"子进程 {p.pid} 在强制终止前已消失.")
                except Exception as e:
                    logger.error(f"强制终止子进程 {p.pid} 失败: {e}")
                    
    except psutil.NoSuchProcess:
        logger.warning("无法获取当前进程信息,跳过子进程终止。")
    except Exception as e:
        logger.error(f"终止子进程时出现意外错误: {e}")

def restart():
    """重启程序"""
=======
def restart() -> None:
>>>>>>> 4add8d8d
    logger.debug('重启程序')
    
    app = QApplication.instance()
    if app:
        _reset_signal_handlers()
        app.quit()
        app.processEvents()
    
    _cleanup_shared_memory()
    os.execl(sys.executable, sys.executable, *sys.argv)

<<<<<<< HEAD
def stop(status: int = 0):
    """
    退出程序
    :param status: 退出状态码,0=正常退出,!=0表示异常退出
    """
    global update_timer, _stop_in_progress
    
=======
def stop(status: int = 0) -> None:
    global share, update_timer, _stop_in_progress
>>>>>>> 4add8d8d
    if _stop_in_progress:
        return
    _stop_in_progress = True
    
    logger.debug('退出程序...')
    if 'update_timer' in globals() and update_timer:
        try:
            update_timer.stop()
            update_timer = None
        except Exception as e:
            logger.warning(f"停止全局更新定时器时出错: {e}")
    app = QApplication.instance()
    if app:
        _reset_signal_handlers()
        app.quit()

    _terminate_child_processes()
    _cleanup_shared_memory()
    logger.debug(f"程序退出({status})")
    if not app:
        os._exit(status)

<<<<<<< HEAD
def calculate_size(p_w=0.6, p_h=0.7):  # 计算尺寸
    """计算尺寸"""
=======
def calculate_size(p_w: float = 0.6, p_h: float = 0.7) -> Tuple[Tuple[int,int], Tuple[int,int]]:  # 计算尺寸
>>>>>>> 4add8d8d
    screen_geometry = QApplication.primaryScreen().geometry()
    screen_width = screen_geometry.width()
    screen_height = screen_geometry.height()

    width = int(screen_width * p_w)
    height = int(screen_height * p_h)

    return (width, height), (int(screen_width / 2 - width / 2), 150)

<<<<<<< HEAD
=======
def update_tray_tooltip() -> None:
    """更新托盘文字"""
    if hasattr(sys.modules[__name__], 'tray_icon'):
        tray_instance = getattr(sys.modules[__name__], 'tray_icon')
        if tray_instance is not None:
            schedule_name_from_conf = config_center.read_conf('General', 'schedule')
            if schedule_name_from_conf:
                try:
                    schedule_display_name = schedule_name_from_conf
                    if schedule_display_name.endswith('.json'):
                        schedule_display_name = schedule_display_name[:-5]
                    tray_instance.setToolTip(f'Class Widgets - "{schedule_display_name}"')
                    logger.info(f'托盘文字更新: "Class Widgets - {schedule_display_name}"')
                except Exception as e:
                    logger.error(f"更新托盘提示时发生错误: {e}")
            else:
                tray_instance.setToolTip("Class Widgets - 未加载课表")
                logger.info(f'托盘文字更新: "Class Widgets - 未加载课表"')
>>>>>>> 4add8d8d

class DarkModeWatcher(QObject):
    """
    颜色(暗黑)模式监听器
    """
    darkModeChanged = pyqtSignal(bool)  # 发出暗黑模式变化信号
    def __init__(self, interval: int = 500, parent: Optional[QObject] = None) -> None:
        super().__init__(parent)
        self._isDarkMode = darkdetect.isDark()  # 初始状态
        self._timer = QTimer(self)
        self._timer.timeout.connect(self._checkTheme)
        self._timer.start(interval)  # 轮询间隔（毫秒）

    def _checkTheme(self) -> None:
        currentMode = darkdetect.isDark()
        if currentMode != self._isDarkMode:
            self._isDarkMode = currentMode
            self.darkModeChanged.emit(currentMode)  # 发出变化信号

    def isDark(self) -> bool:
        """返回当前是否暗黑模式"""
        return self._isDarkMode

    def stop(self) -> None:
        """停止监听"""
        self._timer.stop()

    def start(self, interval: Optional[int] = None) -> None:
        """开始监听"""
        if interval:
            self._timer.setInterval(interval)
        self._timer.start()


class TrayIcon(QSystemTrayIcon):
<<<<<<< HEAD
    """托盘图标"""
=======
>>>>>>> 4add8d8d
    def __init__(self, parent: Optional[QObject] = None) -> None:
        super().__init__(parent)
        self.setIcon(QIcon(f"{base_directory}/img/logo/favicon.png"))

<<<<<<< HEAD
    def update_tooltip(self) -> None:
        """更新托盘文字"""
        schedule_name_from_conf = config_center.read_conf('General', 'schedule')
        if schedule_name_from_conf:
            try:
                schedule_display_name = schedule_name_from_conf
                if schedule_display_name.endswith('.json'):
                    schedule_display_name = schedule_display_name[:-5]
                self.setToolTip(f'Class Widgets - "{schedule_display_name}"')
                logger.debug(f'托盘文字更新: "Class Widgets - {schedule_display_name}"')
            except Exception as e:
                logger.error(f"更新托盘提示时发生错误: {e}")
        else:
            self.setToolTip("Class Widgets - 未加载课表")
            logger.debug(f'托盘文字更新: "Class Widgets - 未加载课表"')

=======
>>>>>>> 4add8d8d
    def push_update_notification(self, text: str = '') -> None:
        self.setIcon(QIcon(f"{base_directory}/img/logo/favicon-update.png"))  # tray
        self.showMessage(
            "发现 Class Widgets 新版本！",
            text,
            QIcon(f"{base_directory}/img/logo/favicon-update.png"),
            5000
        )

    def push_error_notification(self, title: str = '检查更新失败！', text: str = '') -> None:
        self.setIcon(QIcon(f"{base_directory}/img/logo/favicon-update.png"))  # tray
        self.showMessage(
            title,
            text,
            QIcon(f"{base_directory}/img/logo/favicon-error.ico"),
            5000
        )


class UnionUpdateTimer(QObject):
    """
    统一更新计时器
    """

<<<<<<< HEAD
    def __init__(self, parent: Optional[QObject] = None, base_interval: float = 0.1) -> None:
=======
    def __init__(self, parent=None) -> None:
>>>>>>> 4add8d8d
        super().__init__(parent)
        self.timer: QTimer = QTimer(self)
        self.timer.timeout.connect(self._on_timeout)
        self.callback_info: Dict[Callable[[], Any], Dict[str, Union[float, dt.datetime]]] = {}  # 回调函数信息: {callback: {'interval': float, 'last_run': datetime, 'next_run': datetime}}
        self._is_running: bool = False
        self._base_interval: float = max(0.05, base_interval)  # 基础间隔,最小50ms
        self._lock: threading.Lock = threading.Lock()

<<<<<<< HEAD
    def _on_timeout(self) -> None:  # 超时处理
=======
    def _on_timeout(self) -> None:  # 超时
>>>>>>> 4add8d8d
        app = QApplication.instance()
        if not app or app.closingDown():
            self._safe_stop_timer()
            return

        current_time = dt.datetime.now()
        callbacks_to_run = []
        with self._lock:
            if not self.callback_info:
                self._is_running = False
                self._safe_stop_timer()
                return
            for callback, info in list(self.callback_info.items()):
                if current_time >= info['next_run']:
                    callbacks_to_run.append(callback)
                    info['last_run'] = current_time
                    info['next_run'] = current_time + dt.timedelta(seconds=info['interval'])
        invalid_callbacks = []
        for callback in callbacks_to_run:
            try:
                with self._lock:
                    if callback not in self.callback_info:
                        continue
                callback()
            except RuntimeError as e:
                logger.error(f"回调调用错误 (可能对象已删除): {e}")
                invalid_callbacks.append(callback)
            except TypeError as e:
                logger.error(f"回调函数类型错误: {e}")
                invalid_callbacks.append(callback)
            except Exception as e:
                logger.error(f"执行回调时发生未知错误: {e}")
                # 其他异常可能是临时错误,不移除
        if invalid_callbacks:
            with self._lock:
                for callback in invalid_callbacks:
                    self.callback_info.pop(callback, None)

        if self._is_running:
            self._schedule_next()

    def _schedule_next(self) -> None:
        """调度下一次执行"""
        delay: int = int(self._base_interval * 1000)
        self.timer.start(delay)
<<<<<<< HEAD
    
    def _safe_stop_timer(self) -> None:
        """安全停止定时器"""
        if self.timer and self.timer.isActive():
=======

    def add_callback(self, callback: Callable) -> None:
        if callback not in self.callbacks:
            self.callbacks.append(callback)
            if not self._is_running:
                self.start()

    def remove_callback(self, callback: Callable) -> None:
        try:
            self.callbacks.remove(callback)
        except ValueError:
            pass
        # if not self.callbacks and self._is_running:
        #     self.stop() # 删除定时器

    def remove_all_callbacks(self):
        self.callbacks = []
        # self.stop() # 删除定时器

    def start(self) -> None:
        if not self._is_running:
            logger.debug("启动 UnionUpdateTimer...")
            self._is_running = True
            self._schedule_next()

    def stop(self) -> None:
        self._is_running = False
        if self.timer:
>>>>>>> 4add8d8d
            try:
                self.timer.stop()
            except RuntimeError as e:
                logger.warning(f"停止 QTimer 时发生运行时错误: {e}")
            except Exception as e:
                logger.error(f"停止 QTimer 时发生未知错误: {e}")

    def add_callback(self, callback: Callable[[], Any], interval: float = 1.0) -> None:
        """添加回调函数
        
        Args:
            callback: 回调函数
            interval: 刷新间隔(s),默认1秒
        """
        if not callable(callback):
            raise TypeError("回调必须是可调用对象")
        interval = max(0.1, interval)
        current_time: dt.datetime = dt.datetime.now()
        with self._lock:
            if callback not in self.callback_info:
                self.callback_info[callback] = {
                    'interval': interval,
                    'last_run': current_time,
                    'next_run': current_time + dt.timedelta(seconds=interval)
                }
                should_start = not self._is_running
            else:
                self.callback_info[callback]['interval'] = interval
                should_start = False
        
        if should_start:
            self.start()
        #logger.debug(f"添加回调函数 {callback},间隔: {interval}s")

    def remove_callback(self, callback: Callable[[], Any]) -> None:
        """移除回调函数"""
        with self._lock:
            removed: Optional[Dict[str, Union[float, dt.datetime]]] = self.callback_info.pop(callback, None)
        if removed:
            logger.debug(f"移除回调函数,原间隔: {removed['interval']}s")
    def remove_all_callbacks(self) -> None:
        """移除所有回调函数"""
        # 意义不明
        with self._lock:
            # count: int = len(self.callback_info)
            self.callback_info = {}
        # logger.debug(f"移除所有回调函数,共 {count} 个")

    def start(self) -> None:
        """启动定时器"""
        with self._lock:
            if not self._is_running and self.callback_info:
                logger.debug(f"启动 UnionUpdateTimer...")
                self._is_running = True
                self._schedule_next()
            elif not self.callback_info:
                logger.warning("没有回调函数")

    def stop(self) -> None:
        """停止定时器"""
        with self._lock:
            self._is_running = False
        self._safe_stop_timer()
        logger.debug("UnionUpdateTimer 已停止")
    
    def set_callback_interval(self, callback: Callable[[], Any], interval: float) -> bool:
        """设置特定回调函数的间隔(s)"""
        interval = max(0.1, interval)
        current_time: dt.datetime = dt.datetime.now()
        
        with self._lock:
            if callback in self.callback_info:
                self.callback_info[callback]['interval'] = interval
                self.callback_info[callback]['next_run'] = current_time + dt.timedelta(seconds=interval)
                return True
            else:
                return False
    
    def get_callback_interval(self, callback: Callable[[], Any]) -> Optional[float]:
        """获取特定回调函数的间隔"""
        # 意义不明x2
        with self._lock:
            if callback in self.callback_info:
                return self.callback_info[callback]['interval']
            return None
    
    def set_base_interval(self, interval: float) -> None:
        """设置基础检查时间(s)"""
        # 意义不明x3
        new_interval: float = max(0.05, interval)
        with self._lock:
            self._base_interval = new_interval
            was_running: bool = self._is_running
        if was_running:
            self.stop()
            self.start()
        
    def get_base_interval(self) -> float:
        """获取当前基础检查间隔"""
        return self._base_interval
    
    def get_callback_count(self) -> int:
        """获取当前回调函数数量"""
        with self._lock:
            return len(self.callback_info)
    
    def get_callback_info(self) -> Dict[Callable[[], Any], Dict[str, Union[float, dt.datetime]]]:
        """获取所有回调函数的详细信息"""
        with self._lock:
            info: Dict[Callable[[], Any], Dict[str, Union[float, dt.datetime]]] = {}
            current_time: dt.datetime = dt.datetime.now()
            for callback, data in self.callback_info.items():
                info[callback] = {
                    'interval': data['interval'],
                    'last_run': data['last_run'],
                    'next_run': data['next_run'],
                    'time_until_next': (data['next_run'] - current_time).total_seconds()
                }
            return info
    
    def is_running(self) -> bool:
        """检查定时器是否正在运行"""
        return self._is_running

def get_str_length(text: str) -> int:
    """
    计算字符串长度,汉字计为2,英文和数字计为1
    
    Args:
        text: 要计算的字符串
    
    Returns:
        int: 字符串长度
    """
    length = 0
    for char in text:
        # 使用 ord() 获取字符的 Unicode 码点
        # 如果大于 0x4e00 (中文范围开始) 就是汉字,计为2
        if ord(char) > 0x4e00:
            length += 2
        else:
            length += 1
    return length

def slice_str_by_length(text: str, max_length: int) -> str:
    """
    根据指定长度切割字符串,汉字计为2,英文和数字计为1
    
    Args:
        text: 要切割的字符串
        max_length: 最大长度
    
    Returns:
        str: 切割后的字符串
    """
    if not text or max_length <= 0:
        return ""
    
    if get_str_length(text) <= max_length:
        return text

    current_length = 0
    result = []

    for char in text:
        char_length = 2 if ord(char) > 0x4e00 else 1
        if current_length + char_length > max_length:
            break
        result.append(char)
        current_length += char_length

    return ''.join(result)

tray_icon = None
update_timer = UnionUpdateTimer()<|MERGE_RESOLUTION|>--- conflicted
+++ resolved
@@ -25,7 +25,6 @@
 share = QSharedMemory('ClassWidgets')
 _stop_in_progress = False
 
-<<<<<<< HEAD
 def _reset_signal_handlers():
     """重置信号处理器为默认状态"""
     try:
@@ -77,11 +76,8 @@
     except Exception as e:
         logger.error(f"终止子进程时出现意外错误: {e}")
 
-def restart():
+def restart() -> None:
     """重启程序"""
-=======
-def restart() -> None:
->>>>>>> 4add8d8d
     logger.debug('重启程序')
     
     app = QApplication.instance()
@@ -93,18 +89,12 @@
     _cleanup_shared_memory()
     os.execl(sys.executable, sys.executable, *sys.argv)
 
-<<<<<<< HEAD
 def stop(status: int = 0):
     """
     退出程序
     :param status: 退出状态码,0=正常退出,!=0表示异常退出
     """
     global update_timer, _stop_in_progress
-    
-=======
-def stop(status: int = 0) -> None:
-    global share, update_timer, _stop_in_progress
->>>>>>> 4add8d8d
     if _stop_in_progress:
         return
     _stop_in_progress = True
@@ -127,12 +117,8 @@
     if not app:
         os._exit(status)
 
-<<<<<<< HEAD
-def calculate_size(p_w=0.6, p_h=0.7):  # 计算尺寸
+def calculate_size(p_w: float = 0.6, p_h: float = 0.7) -> Tuple[Tuple[int,int], Tuple[int,int]]:  # 计算尺寸
     """计算尺寸"""
-=======
-def calculate_size(p_w: float = 0.6, p_h: float = 0.7) -> Tuple[Tuple[int,int], Tuple[int,int]]:  # 计算尺寸
->>>>>>> 4add8d8d
     screen_geometry = QApplication.primaryScreen().geometry()
     screen_width = screen_geometry.width()
     screen_height = screen_geometry.height()
@@ -142,27 +128,6 @@
 
     return (width, height), (int(screen_width / 2 - width / 2), 150)
 
-<<<<<<< HEAD
-=======
-def update_tray_tooltip() -> None:
-    """更新托盘文字"""
-    if hasattr(sys.modules[__name__], 'tray_icon'):
-        tray_instance = getattr(sys.modules[__name__], 'tray_icon')
-        if tray_instance is not None:
-            schedule_name_from_conf = config_center.read_conf('General', 'schedule')
-            if schedule_name_from_conf:
-                try:
-                    schedule_display_name = schedule_name_from_conf
-                    if schedule_display_name.endswith('.json'):
-                        schedule_display_name = schedule_display_name[:-5]
-                    tray_instance.setToolTip(f'Class Widgets - "{schedule_display_name}"')
-                    logger.info(f'托盘文字更新: "Class Widgets - {schedule_display_name}"')
-                except Exception as e:
-                    logger.error(f"更新托盘提示时发生错误: {e}")
-            else:
-                tray_instance.setToolTip("Class Widgets - 未加载课表")
-                logger.info(f'托盘文字更新: "Class Widgets - 未加载课表"')
->>>>>>> 4add8d8d
 
 class DarkModeWatcher(QObject):
     """
@@ -198,15 +163,11 @@
 
 
 class TrayIcon(QSystemTrayIcon):
-<<<<<<< HEAD
     """托盘图标"""
-=======
->>>>>>> 4add8d8d
     def __init__(self, parent: Optional[QObject] = None) -> None:
         super().__init__(parent)
         self.setIcon(QIcon(f"{base_directory}/img/logo/favicon.png"))
 
-<<<<<<< HEAD
     def update_tooltip(self) -> None:
         """更新托盘文字"""
         schedule_name_from_conf = config_center.read_conf('General', 'schedule')
@@ -222,9 +183,7 @@
         else:
             self.setToolTip("Class Widgets - 未加载课表")
             logger.debug(f'托盘文字更新: "Class Widgets - 未加载课表"')
-
-=======
->>>>>>> 4add8d8d
+            
     def push_update_notification(self, text: str = '') -> None:
         self.setIcon(QIcon(f"{base_directory}/img/logo/favicon-update.png"))  # tray
         self.showMessage(
@@ -249,11 +208,7 @@
     统一更新计时器
     """
 
-<<<<<<< HEAD
     def __init__(self, parent: Optional[QObject] = None, base_interval: float = 0.1) -> None:
-=======
-    def __init__(self, parent=None) -> None:
->>>>>>> 4add8d8d
         super().__init__(parent)
         self.timer: QTimer = QTimer(self)
         self.timer.timeout.connect(self._on_timeout)
@@ -262,11 +217,7 @@
         self._base_interval: float = max(0.05, base_interval)  # 基础间隔,最小50ms
         self._lock: threading.Lock = threading.Lock()
 
-<<<<<<< HEAD
-    def _on_timeout(self) -> None:  # 超时处理
-=======
     def _on_timeout(self) -> None:  # 超时
->>>>>>> 4add8d8d
         app = QApplication.instance()
         if not app or app.closingDown():
             self._safe_stop_timer()
@@ -312,41 +263,10 @@
         """调度下一次执行"""
         delay: int = int(self._base_interval * 1000)
         self.timer.start(delay)
-<<<<<<< HEAD
-    
+        
     def _safe_stop_timer(self) -> None:
         """安全停止定时器"""
         if self.timer and self.timer.isActive():
-=======
-
-    def add_callback(self, callback: Callable) -> None:
-        if callback not in self.callbacks:
-            self.callbacks.append(callback)
-            if not self._is_running:
-                self.start()
-
-    def remove_callback(self, callback: Callable) -> None:
-        try:
-            self.callbacks.remove(callback)
-        except ValueError:
-            pass
-        # if not self.callbacks and self._is_running:
-        #     self.stop() # 删除定时器
-
-    def remove_all_callbacks(self):
-        self.callbacks = []
-        # self.stop() # 删除定时器
-
-    def start(self) -> None:
-        if not self._is_running:
-            logger.debug("启动 UnionUpdateTimer...")
-            self._is_running = True
-            self._schedule_next()
-
-    def stop(self) -> None:
-        self._is_running = False
-        if self.timer:
->>>>>>> 4add8d8d
             try:
                 self.timer.stop()
             except RuntimeError as e:
