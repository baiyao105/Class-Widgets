import os
import sys
import time
import pytz
import ntplib
import psutil
import signal
import inspect
import threading
import darkdetect
import datetime as dt
from loguru import logger
from abc import ABC, abstractmethod
from typing import Dict, Any, Optional, Union, Callable, Type, Tuple
from PyQt5.QtGui import QIcon
from PyQt5.QtWidgets import QSystemTrayIcon, QApplication
from PyQt5.QtCore import QSharedMemory, QTimer, QObject, pyqtSignal
from file import base_directory, config_center

share = QSharedMemory('ClassWidgets')
_stop_in_progress = False
update_timer: Optional['UnionUpdateTimer'] = None

def _reset_signal_handlers() -> None:
    """重置信号处理器为默认状态"""
    try:
        signal.signal(signal.SIGTERM, signal.SIG_DFL)
        signal.signal(signal.SIGINT, signal.SIG_DFL)
    except (AttributeError, ValueError):
        pass

def _cleanup_shared_memory() -> None:
    """清理共享内存"""
    global share
    if share and share.isAttached():
        try:
            share.detach()
            logger.debug("共享内存已分离")
        except Exception as e:
            logger.error(f"分离共享内存时出错: {e}")

def _terminate_child_processes() -> None:
    """终止所有子进程"""
    try:
        parent = psutil.Process(os.getpid())
        children = parent.children(recursive=True)
        if not children:
            return
        logger.debug(f"尝试终止 {len(children)} 个子进程...")
        for child in children:
            try:
                logger.debug(f"终止子进程 {child.pid}...")
                child.terminate()
            except (psutil.NoSuchProcess, psutil.AccessDenied) as e:
                logger.debug(f"子进程 {child.pid}: {e}")
            except Exception as e:
                logger.warning(f"终止子进程 {child.pid} 时出错: {e}")
        gone, alive = psutil.wait_procs(children, timeout=1.5)
        if alive:
            logger.warning(f"{len(alive)} 个子进程未在规定时间内终止,将强制终止...")
            for p in alive:
                try:
                    logger.debug(f"强制终止子进程 {p.pid}...")
                    p.kill()
                except psutil.NoSuchProcess:
                    logger.debug(f"子进程 {p.pid} 在强制终止前已消失.")
                except Exception as e:
                    logger.error(f"强制终止子进程 {p.pid} 失败: {e}")

    except psutil.NoSuchProcess:
        logger.warning("无法获取当前进程信息,跳过子进程终止。")
    except Exception as e:
        logger.error(f"终止子进程时出现意外错误: {e}")

def restart() -> None:
    """重启程序"""
    logger.debug('重启程序')

    app = QApplication.instance()
    if app:
        _reset_signal_handlers()
        app.quit()
        app.processEvents()

    _cleanup_shared_memory()
    os.execl(sys.executable, sys.executable, *sys.argv)

def stop(status: int = 0) -> None:
    """
    退出程序
    :param status: 退出状态码,0=正常退出,!=0表示异常退出
    """
    global update_timer, _stop_in_progress
    if _stop_in_progress:
        return
    _stop_in_progress = True

    logger.debug('退出程序...')
    if 'update_timer' in globals() and update_timer:
        try:
            update_timer.stop()
            update_timer = None
        except Exception as e:
            logger.warning(f"停止全局更新定时器时出错: {e}")
    app = QApplication.instance()
    if app:
        _reset_signal_handlers()
        app.quit()

    _terminate_child_processes()
    _cleanup_shared_memory()
    logger.debug(f"程序退出({status})")
    if not app:
        os._exit(status)

def calculate_size(p_w: float = 0.6, p_h: float = 0.7) -> Tuple[Tuple[int,int], Tuple[int,int]]:  # 计算尺寸
    """计算尺寸"""
    screen_geometry = QApplication.primaryScreen().geometry()
    screen_width = screen_geometry.width()
    screen_height = screen_geometry.height()

    width = int(screen_width * p_w)
    height = int(screen_height * p_h)

    return (width, height), (int(screen_width / 2 - width / 2), 150)


class DarkModeWatcher(QObject):
    """
    颜色(暗黑)模式监听器
    """
    darkModeChanged = pyqtSignal(bool)  # 发出暗黑模式变化信号
    def __init__(self, interval: int = 500, parent: Optional[QObject] = None) -> None:
        super().__init__(parent)
        self._isDarkMode: bool = bool(darkdetect.isDark())  # 初始状态
        self._timer = QTimer(self)
        self._timer.timeout.connect(self._checkTheme)
        self._timer.start(interval)  # 轮询间隔（毫秒）

    def _checkTheme(self) -> None:
        currentMode: bool = bool(darkdetect.isDark())
        if currentMode != self._isDarkMode:
            self._isDarkMode = currentMode
            self.darkModeChanged.emit(currentMode)  # 发出变化信号

    def isDark(self) -> bool:
        """返回当前是否暗黑模式"""
        return self._isDarkMode

    def stop(self) -> None:
        """停止监听"""
        self._timer.stop()

    def start(self, interval: Optional[int] = None) -> None:
        """开始监听"""
        if interval:
            self._timer.setInterval(interval)
        self._timer.start()


class TrayIcon(QSystemTrayIcon):
    """托盘图标"""
    def __init__(self, parent: Optional[QObject] = None) -> None:
        super().__init__(parent)
        self.setIcon(QIcon(f"{base_directory}/img/logo/favicon.png"))

    def update_tooltip(self) -> None:
        """更新托盘文字"""
        schedule_name_from_conf = config_center.read_conf('General', 'schedule')
        if schedule_name_from_conf:
            try:
                schedule_display_name = schedule_name_from_conf
                if schedule_display_name.endswith('.json'):
                    schedule_display_name = schedule_display_name[:-5]
                self.setToolTip(f'Class Widgets - "{schedule_display_name}"')
                logger.debug(f'托盘文字更新: "Class Widgets - {schedule_display_name}"')
            except Exception as e:
                logger.error(f"更新托盘提示时发生错误: {e}")
        else:
            self.setToolTip("Class Widgets - 未加载课表")
            logger.debug(f'托盘文字更新: "Class Widgets - 未加载课表"')

    def push_update_notification(self, text: str = '') -> None:
        self.setIcon(QIcon(f"{base_directory}/img/logo/favicon-update.png"))  # tray
        self.showMessage(
            "发现 Class Widgets 新版本！",
            text,
            QIcon(f"{base_directory}/img/logo/favicon-update.png"),
            5000
        )

    def push_error_notification(self, title: str = '检查更新失败！', text: str = '') -> None:
        self.setIcon(QIcon(f"{base_directory}/img/logo/favicon-update.png"))  # tray
        self.showMessage(
            title,
            text,
            QIcon(f"{base_directory}/img/logo/favicon-error.ico"),
            5000
        )


class UnionUpdateTimer(QObject):
    """
    统一更新计时器
    """

    def __init__(self, parent: Optional[QObject] = None, base_interval: float = 0.1) -> None:
        super().__init__(parent)
        self.timer: QTimer = QTimer(self)
        self.timer.timeout.connect(self._on_timeout)
        self.callback_info: Dict[Callable[[], Any], Dict[str, Union[float, dt.datetime]]] = {}  # 回调函数信息: {callback: {'interval': float, 'last_run': datetime, 'next_run': datetime}}
        self._is_running: bool = False
        self._base_interval: float = max(0.05, base_interval)  # 基础间隔,最小50ms
        self._lock: threading.Lock = threading.Lock()

    def _on_timeout(self) -> None:  # 超时
        app = QApplication.instance()
        if not app or app.closingDown():
            self._safe_stop_timer()
            return

        current_time = TimeManagerFactory.get_instance().get_current_time()
        callbacks_to_run = []
        with self._lock:
            if not self.callback_info:
                self._is_running = False
                self._safe_stop_timer()
                return
            for callback, info in list(self.callback_info.items()):
                time_rollback = current_time < info['last_run']
                if current_time >= info['next_run'] or time_rollback:
                    callbacks_to_run.append(callback)
                    info['last_run'] = current_time
                    info['next_run'] = current_time + dt.timedelta(seconds=info['interval'])
        invalid_callbacks = []
        for callback in callbacks_to_run:
            try:
                with self._lock:
                    if callback not in self.callback_info:
                        continue
                callback()
            except RuntimeError as e:
                logger.error(f"回调调用错误 (可能对象已删除): {e}")
                invalid_callbacks.append(callback)
            except TypeError as e:
                logger.error(f"回调函数类型错误: {e}")
                invalid_callbacks.append(callback)
            except Exception as e:
                logger.error(f"执行回调时发生未知错误: {e}")
                # 其他异常可能是临时错误,不移除
        if invalid_callbacks:
            with self._lock:
                for callback in invalid_callbacks:
                    self.callback_info.pop(callback, None)

        if self._is_running:
            self._schedule_next()

    def _schedule_next(self) -> None:
        """调度下一次执行"""
        delay: int = int(self._base_interval * 1000)
        self.timer.start(delay)

    def _safe_stop_timer(self) -> None:
        """安全停止定时器"""
        if self.timer and self.timer.isActive():
            try:
                self.timer.stop()
            except RuntimeError as e:
                logger.warning(f"停止 QTimer 时发生运行时错误: {e}")
            except Exception as e:
                logger.error(f"停止 QTimer 时发生未知错误: {e}")

    def add_callback(self, callback: Callable[[], Any], interval: float = 1.0) -> None:
        """添加回调函数

        Args:
            callback: 回调函数
            interval: 刷新间隔(s),默认1秒
        """
        if not callable(callback):
            raise TypeError("回调必须是可调用对象")
        interval = max(0.1, interval)
        current_time: dt.datetime = TimeManagerFactory.get_instance().get_current_time()
        with self._lock:
            if callback not in self.callback_info:
                self.callback_info[callback] = {
                    'interval': interval,
                    'last_run': current_time,
                    'next_run': current_time + dt.timedelta(seconds=interval)
                }
                should_start = not self._is_running
            else:
                self.callback_info[callback]['interval'] = interval
                should_start = False

        if should_start:
            self.start()
        #logger.debug(f"添加回调函数 {callback},间隔: {interval}s")

    def remove_callback(self, callback: Callable[[], Any]) -> None:
        """移除回调函数"""
        with self._lock:
            removed: Optional[Dict[str, Union[float, dt.datetime]]] = self.callback_info.pop(callback, None)
            if removed:
                logger.debug(f"移除回调函数(间隔:{removed['interval']}s)")

    def remove_all_callbacks(self) -> None:
        """移除所有回调函数"""
        # 意义不明
        with self._lock:
            # count: int = len(self.callback_info)
            self.callback_info = {}
        # logger.debug(f"移除所有回调函数,共 {count} 个")

    def start(self) -> None:
        """启动定时器"""
        with self._lock:
            if not self._is_running and self.callback_info:
                logger.debug(f"启动 UnionUpdateTimer...")
                self._is_running = True
                self._schedule_next()
            elif not self.callback_info:
                logger.warning("没有回调函数")

    def stop(self) -> None:
        """停止定时器"""
        with self._lock:
            self._is_running = False
        self._safe_stop_timer()
        logger.debug("UnionUpdateTimer 已停止")

    def set_callback_interval(self, callback: Callable[[], Any], interval: float) -> bool:
        """设置特定回调函数的间隔(s)"""
        interval = max(0.1, interval)
<<<<<<< HEAD
        current_time: dt.datetime = dt.datetime.now()

=======
        current_time: dt.datetime = TimeManagerFactory.get_instance().get_current_time()  # 使用真实时间
        
>>>>>>> 9d5dc1c3
        with self._lock:
            if callback in self.callback_info:
                self.callback_info[callback]['interval'] = interval
                self.callback_info[callback]['next_run'] = current_time + dt.timedelta(seconds=interval)
                return True
            else:
                return False

    def get_callback_interval(self, callback: Callable[[], Any]) -> Optional[float]:
        """获取特定回调函数的间隔"""
        # 意义不明x2
        with self._lock:
            if callback in self.callback_info:
                interval = self.callback_info[callback]['interval']
                return float(interval) if isinstance(interval, (int, float)) else None
            return None

    def set_base_interval(self, interval: float) -> None:
        """设置基础检查时间(s)"""
        # 意义不明x3
        new_interval: float = max(0.05, interval)
        with self._lock:
            self._base_interval = new_interval
            was_running: bool = self._is_running
        if was_running:
            self.stop()
            self.start()

    def get_base_interval(self) -> float:
        """获取当前基础检查间隔"""
        return self._base_interval

    def get_callback_count(self) -> int:
        """获取当前回调函数数量"""
        with self._lock:
            return len(self.callback_info)

    def get_callback_info(self) -> Dict[Callable[[], Any], Dict[str, Union[float, dt.datetime]]]:
        """获取所有回调函数的详细信息"""
        with self._lock:
            info: Dict[Callable[[], Any], Dict[str, Union[float, dt.datetime]]] = {}
            current_time: dt.datetime = TimeManagerFactory.get_instance().get_current_time()
            for callback, data in self.callback_info.items():
                info[callback] = {
                    'interval': data['interval'],
                    'last_run': data['last_run'],
                    'next_run': data['next_run'],
                    'time_until_next': (data['next_run'] - current_time).total_seconds() if isinstance(data['next_run'], dt.datetime) else 0.0
                }
            return info

    def is_running(self) -> bool:
        """检查定时器是否正在运行"""
        return self._is_running

def get_str_length(text: str) -> int:
    """
    计算字符串长度,汉字计为2,英文和数字计为1

    Args:
        text: 要计算的字符串

    Returns:
        int: 字符串长度
    """
    length = 0
    for char in text:
        # 使用 ord() 获取字符的 Unicode 码点
        # 如果大于 0x4e00 (中文范围开始) 就是汉字,计为2
        if ord(char) > 0x4e00:
            length += 2
        else:
            length += 1
    return length

def slice_str_by_length(text: str, max_length: int) -> str:
    """
    根据指定长度切割字符串,汉字计为2,英文和数字计为1

    Args:
        text: 要切割的字符串
        max_length: 最大长度

    Returns:
        str: 切割后的字符串
    """
    if not text or max_length <= 0:
        return ""

    if get_str_length(text) <= max_length:
        return text

    current_length = 0
    result = []

    for char in text:
        char_length = 2 if ord(char) > 0x4e00 else 1
        if current_length + char_length > max_length:
            break
        result.append(char)
        current_length += char_length

    return ''.join(result)

class TimeManagerInterface(ABC):
    """时间管理器接口"""
    
    @abstractmethod
    def get_real_time(self) -> dt.datetime:
        """获取真实当前时间（无偏移）"""
        pass
    
    @abstractmethod
    def get_current_time(self) -> dt.datetime:
        """获取程序内时间 (偏移后)"""
        pass
    
    @abstractmethod
    def get_current_time_str(self, format_str: str = '%H:%M:%S') -> str:
        """获取格式化时间字符串"""
        pass
    
    @abstractmethod
    def get_today(self) -> dt.date:
        """获取今天日期 (偏移后)"""
        pass
    
    @abstractmethod
    def get_current_weekday(self) -> int:
        """获取当前星期几 (0=周一, 6=周日)"""
        pass
    
    @abstractmethod
    def sync_with_ntp(self) -> bool:
        """同步NTP时间"""
        pass

class LocalTimeManager(TimeManagerInterface):
    """本地时间管理器"""
    
    def __init__(self) -> None:
        self._config_center = config_center
    
    def get_real_time(self) -> dt.datetime:
        """获取真实当前时间"""
        return dt.datetime.now()
    
    def get_current_time(self) -> dt.datetime:
        """获取程序时间（含偏移）"""
        time_offset = float(self._config_center.read_conf('Time', 'time_offset', 0))
        return self.get_real_time() + dt.timedelta(seconds=time_offset)
    
    def get_current_time_str(self, format_str: str = '%H:%M:%S') -> str:
        """获取格式化时间字符串"""
        return self.get_current_time().strftime(format_str)
    
    def get_today(self) -> dt.date:
        """获取今天日期"""
        return self.get_current_time().date()

    def get_current_weekday(self) -> int:
        """获取当前星期几（0=周一, 6=周日）"""
        return self.get_current_time().weekday()
    
    def sync_with_ntp(self) -> bool:
        """为什么"""
        logger.warning("本地时间管理器不支持NTP同步")
        return False

class NTPTimeManager(TimeManagerInterface):
    """NTP时间管理器"""
    _config_center: Any
    _ntp_reference_time: Optional[float]
    _ntp_reference_timestamp: Optional[float]
    _lock: threading.Lock
    _use_fallback: bool
    _last_sync_time: float
    _sync_debounce_interval: float
    _pending_sync_timer: Optional[Any]
    _sync_thread: Optional[threading.Thread]
    _running: bool
    
    def __init__(self, config: Optional[Any] = None) -> None:
        self._config_center = config or config_center
        self._ntp_reference_time = None
        self._ntp_reference_timestamp = None
        self._lock = threading.Lock()
        self._use_fallback = True
        self._last_sync_time = 0
        self._sync_debounce_interval = 3.5
        self._pending_sync_timer = None
        self._sync_thread = None
        self._running = True
        self._start_sync_thread()
        # logger.debug("NTP时间管理器初始化完成")
    
    def _start_sync_thread(self) -> None:
        """启动后台同步线程"""
        self._sync_thread = threading.Thread(target=self._background_sync, daemon=True)
        self._sync_thread.start()
    
    def _background_sync(self) -> None:
        """后台NTP同步"""
        try:
            # 初始同步
            if self.sync_with_ntp():
                with self._lock:
                    self._use_fallback = False
            else:
                logger.warning("NTP同步失败,继续使用系统时间")
                
            # 周期性同步 (每小时一次)
            while self._running:
                time.sleep(3600)  # 1小时
                if not self._running:
                    break
                try:
                    self.sync_with_ntp()
                except Exception as e:
                    logger.error(f"周期性NTP同步异常: {e}")
        except Exception as e:
            logger.error(f"NTP同步线程异常: {e}")
    
    def _sync_ntp_internal(self, timeout: float = 5.0) -> bool:
        """执行NTP同步"""
        ntp_server = self._config_center.read_conf('Time', 'ntp_server', 'ntp.aliyun.com')
        try:
            ntp_client = ntplib.NTPClient()
            response = ntp_client.request(ntp_server, version=3, timeout=timeout)
            ntp_timestamp = response.tx_time
            ntp_time_utc = dt.datetime.fromtimestamp(ntp_timestamp, dt.timezone.utc)

            timezone_setting = self._config_center.read_conf('Time', 'timezone', 'local')
            ntp_time_local = self._convert_to_local_time(ntp_time_utc, timezone_setting)

            with self._lock:
                self._ntp_reference_time = ntp_time_local
                self._ntp_reference_timestamp = time.time()
            logger.debug(f"NTP同步成功: 服务器={ntp_server},时间={ntp_time_local}({timezone_setting}),延迟={response.delay:.3f}秒")
            return True 
        except Exception as e:
            logger.error(f"NTP同步失败: {e}")
            return False

    def _convert_to_local_time(self, utc_time: dt.datetime, timezone_setting: str) -> dt.datetime:
        """将UTC时间转换为本地时间"""
        if not timezone_setting or timezone_setting == 'local':
            local_offset = -time.timezone
            if time.daylight and time.localtime().tm_isdst:
                local_offset = -time.altzone
            return utc_time.replace(tzinfo=None) + dt.timedelta(seconds=local_offset)
        try:
            utc_tz = pytz.UTC
            target_tz = pytz.timezone(timezone_setting)
            if utc_time.tzinfo is None:
                utc_time = utc_tz.localize(utc_time)
            local_time = utc_time.astimezone(target_tz)
            return local_time.replace(tzinfo=None)
        except Exception as e:
            logger.warning(f"时区转换失败,回退系统时区: {e}")
            local_offset = -time.timezone
            if time.daylight and time.localtime().tm_isdst:
                local_offset = -time.altzone
            return utc_time.replace(tzinfo=None) + dt.timedelta(seconds=local_offset)
    
    def get_real_time(self) -> dt.datetime:
        """获取真实当前时间"""
        with self._lock:
            if self._use_fallback or self._ntp_reference_time is None:
                return dt.datetime.now()
            elapsed_seconds = time.time() - self._ntp_reference_timestamp
            return self._ntp_reference_time + dt.timedelta(seconds=elapsed_seconds)
    
    def get_current_time(self) -> dt.datetime:
        """获取程序时间（含偏移）"""
        time_offset = float(self._config_center.read_conf('Time', 'time_offset', 0))
        return self.get_real_time() + dt.timedelta(seconds=time_offset)
    
    def get_current_time_str(self, format_str: str = '%H:%M:%S') -> str:
        """获取格式化时间字符串"""
        return self.get_current_time().strftime(format_str)
    
    def get_today(self) -> dt.date:
        """获取今天日期"""
        return self.get_current_time().date()
    
    def get_current_weekday(self) -> int:
        """获取当前星期几（0=周一, 6=周日）"""
        return self.get_current_time().weekday()
    
    def get_time_offset(self) -> int:
        """获取时差偏移(秒)"""
        return float(self._config_center.read_conf('Time', 'time_offset', 0))
    
    def sync_with_ntp(self) -> bool:
        """进行NTP同步"""
        current_time = time.time()
        if current_time - self._last_sync_time < self._sync_debounce_interval:
            #logger.debug(f"NTP同步防抖({current_time - self._last_sync_time:.1f}秒),延迟执行同步")
            if self._pending_sync_timer:
                self._pending_sync_timer.cancel()
            remaining_time = self._sync_debounce_interval - (current_time - self._last_sync_time)
            self._pending_sync_timer = threading.Timer(remaining_time, self._delayed_sync)
            self._pending_sync_timer.start()
            return True
        if self._pending_sync_timer:
            self._pending_sync_timer.cancel()
            self._pending_sync_timer = None
        return self._execute_sync()
    
    def _delayed_sync(self) -> None:
        """延迟执行的同步"""
        self._pending_sync_timer = None
        self._execute_sync()
    
    def _execute_sync(self) -> bool:
        """执行实际的NTP同步"""
        success = self._sync_ntp_internal(timeout=5.0)
        if success:
            with self._lock:
                self._use_fallback = False
                self._last_sync_time = time.time()
        return success
    
    def get_last_ntp_sync(self) -> Optional[dt.datetime]:
        """获取上次NTP同步时间"""
        with self._lock:
            return self._ntp_reference_time
            
    def shutdown(self) -> None:
        """关闭NTP管理器"""
        self._running = False
        if self._pending_sync_timer:
            self._pending_sync_timer.cancel()
            self._pending_sync_timer = None

class TimeManagerFactory:
    """时间管理器工厂"""
    _managers: Dict[str, Type[TimeManagerInterface]] = {
        'local': LocalTimeManager,
        'ntp': NTPTimeManager
    }
    _instance: Optional[TimeManagerInterface] = None
    _instance_lock = threading.Lock()
    
    @classmethod
    def create_manager(cls, config_provider=None) -> TimeManagerInterface:
        """创建时间管理器
        
        Args:
            config_provider: 配置提供者，默认使用全局config_center
        """
        conf = config_provider or config_center
        try:
            time_type = conf.read_conf('Time', 'type')
            manager_type = 'ntp' if time_type == 'ntp' else 'local'
        except Exception:
            manager_type = 'local'
            
        manager_class = cls._managers[manager_type]
        if 'config' in inspect.signature(manager_class.__init__).parameters:
            return manager_class(config=conf)
        return manager_class()
    
    @classmethod
    def get_instance(cls, config_provider=None) -> TimeManagerInterface:
        """获取管理器实例
        
        Args:
            config_provider: 配置提供者，默认使用全局config_center
        """
        with cls._instance_lock:
            if cls._instance is None:
                cls._instance = cls.create_manager(config_provider)
            return cls._instance
    
    @classmethod
    def reset_instance(cls, config_provider=None) -> TimeManagerInterface:
        """重置实例(配置变更时使用)
        """
        with cls._instance_lock:
            if cls._instance and hasattr(cls._instance, 'shutdown'):
                try:
                    cls._instance.shutdown()
                except Exception as e:
                    logger.warning(f"关闭旧时间管理器实例失败: {e}")
            cls._instance = cls.create_manager(config_provider)
            # Note：不再修改其他模块的引用
            globals()['time_manager'] = cls._instance
            
            return cls._instance


tray_icon = None
update_timer = UnionUpdateTimer()
time_manager = TimeManagerFactory.get_instance()<|MERGE_RESOLUTION|>--- conflicted
+++ resolved
@@ -333,13 +333,7 @@
     def set_callback_interval(self, callback: Callable[[], Any], interval: float) -> bool:
         """设置特定回调函数的间隔(s)"""
         interval = max(0.1, interval)
-<<<<<<< HEAD
-        current_time: dt.datetime = dt.datetime.now()
-
-=======
         current_time: dt.datetime = TimeManagerFactory.get_instance().get_current_time()  # 使用真实时间
-        
->>>>>>> 9d5dc1c3
         with self._lock:
             if callback in self.callback_info:
                 self.callback_info[callback]['interval'] = interval
