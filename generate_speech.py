import asyncio
import hashlib
import os
import platform
import re
import time
from pathlib import Path
from typing import Optional

import edge_tts
import pyttsx3
from loguru import logger
from file import config_center

<<<<<<< HEAD


def get_tts_voices(engine_filter: Optional[str] = None):
    """获取可用的TTS语音列表(中文)，包括Edge和Pyttsx3.
    Args:
        engine_filter (Optional[str], optional): 指定引擎 ("edge" or "pyttsx3"). Defaults to None (获取所有).
    Returns:
        list: 语音列表,每个元素是 {'name': '显示名称', 'id': '引擎:语音ID'}
    """
=======
def get_tts_voices():
    """获取可用的TTS语音列表(中文)，包括Edge和Pyttsx3."""
>>>>>>> 41573cfb
    voices = []
    try:
        if engine_filter is None or engine_filter == "edge":
            edge_voices = asyncio.run(edge_tts.list_voices())
            for voice in edge_voices:
                if 'zh' in voice['Locale'].lower(): # 筛选中文语音
                    # voices.append({'name': f"{voice['FriendlyName']} (Edge)", 'id': f"edge:{voice['Name']}"})
                    voices.append({'name': f"{voice['FriendlyName']}", 'id': f"edge:{voice['Name']}"})
            logger.debug(f"筛选了 {len([v for v in voices if v['id'].startswith('edge:')])} 个 Edge 语音")
    except Exception as e:
        logger.error(f"获取 Edge TTS 语音列表失败: {e}")

    pyttsx3_voices_count = 0
    try:
        if engine_filter is None or engine_filter == "pyttsx3":
            engine = pyttsx3.init()
            pyttsx3_voices_available = engine.getProperty('voices')
            engine.stop() # 释放引擎资源
            current_pyttsx3_voices = []
            for voice in pyttsx3_voices_available:
                name = voice.name
                # Tip：pyttsx3语言信息不标准
                lang_check_passed = False
                if hasattr(voice, 'languages') and voice.languages:
                    if any('zh' in lang.lower() for lang in voice.languages):
                        lang_check_passed = True
                elif 'chinese' in name.lower() or 'mandarin' in name.lower(): # 备用
                    lang_check_passed = True
                if not hasattr(voice, 'languages') or not voice.languages or lang_check_passed:
                    # current_pyttsx3_voices.append({'name': f"{name} (System)", 'id': f"pyttsx3:{voice.id}"})
                    current_pyttsx3_voices.append({'name': f"{name}", 'id': f"pyttsx3:{voice.id}"}) # 去除引擎标识
            voices.extend(current_pyttsx3_voices)
            pyttsx3_voices_count = len(current_pyttsx3_voices)
    except OSError as oe:
        if oe.winerror == -2147221005:
            logger.warning("系统语音引擎(pyttsx3/SAPI5)初始化失败，可能是组件未正确注册或损坏。将跳过加载系统语音。")
        else:
            logger.error(f"获取 Pyttsx3 语音列表时发生OS错误: {oe}")
    except Exception as e:
        logger.error(f"获取 Pyttsx3 语音列表失败: {e}")
    if pyttsx3_voices_count > 0:
        logger.debug(f"筛选了 {pyttsx3_voices_count} 个 Pyttsx3 语音")

    if not voices:
        logger.warning("未能获取到任何 TTS 语音")

    return voices

def get_voice_id_by_name(name: str, engine: str = "edge"):
    """
    根据语音名称查找语音ID
    参数：name (str): 语音显示名称
    返回：str，语音ID
    """
    voices = get_tts_voices()
    for v in voices:
        if v["name"] == name: # 注意：这里可能因为去除了引擎标识而需要调整匹配逻辑，但get_voice_name_by_id通常是根据ID找名称，影响不大
            return v["id"]
    return None

def get_voice_name_by_id(voice_id: str, available_voices: Optional[list] = None) -> Optional[str]:
    """
    根据语音ID查找语音名称.
    参数：
        voice_id (str): 语音ID
        available_voices (list, optional): 预先获取的语音列表,默认None(重新获取)
    返回：
        str or None: 语音名称,如果未找到则返回None
    """
    if available_voices is None:
        voices = get_tts_voices()
    else:
        voices = available_voices

    for v in voices:
        if v["id"] == voice_id:
            return v["name"]
    return None


class TTSEngine:
    """支持多平台和智能语音选择的多引擎TTS工具类"""

    def __init__(self):
        """
        初始化TTS引擎实例
        属性：
        - cache_dir: 音频缓存目录路径（软件运行目录下 cache/audio文件夹）
        - engine_priority: 引擎优先级列表
        - voice_mapping: 跨平台语音映射配置表
        """
        self.cache_dir = os.path.join(os.getcwd(), "cache", "audio")
        self._ensure_cache_dir()
        self.engine_priority = ['edge', 'pyttsx3']

        # 跨平台语音映射表
        self.voice_mapping = {
            'edge': {
                'zh-CN': 'zh-CN-YunxiNeural',
                'en-US': 'en-US-AriaNeural'
            },
            'pyttsx3': self._get_platform_voices()
        }

    @staticmethod
    def _get_platform_voices():
        """
        获取当前平台的默认语音配置

        返回：
        - dict: 包含中英文语音ID的字典，结构为{'zh-CN': voice_id, 'en-US': voice_id}

        平台支持：
        - Windows: 使用注册表路径标识语音
        - macOS: 使用Apple语音标识符
        - Linux: 使用espeak语音名称
        """
        current_os = platform.system()

        # Windows默认配置
        if current_os == 'Windows':
            return {
                'zh-CN': 'HKEY_LOCAL_MACHINE\\SOFTWARE\\Microsoft\\Speech\\Voices\\Tokens\\TTS_MS_ZH-CN_HUIHUI_11.0',
                #'en-US': 'HKEY_LOCAL_MACHINE\\SOFTWARE\\Microsoft\\Speech\\Voices\\Tokens\\TTS_MS_EN-US_DAVID_11.0'
            }
        # macOS默认配置
        elif current_os == 'Darwin':
            return {
                'zh-CN': 'com.apple.speech.synthesis.voice.ting-ting.premium',
                #'en-US': 'com.apple.speech.synthesis.voice.Alex'
            }
        # Linux默认配置 (espeak)
        else:
            return {
                'zh-CN': 'chinese',
                #'en-US': 'english-us'
            }

    def _ensure_cache_dir(self):
        Path(self.cache_dir).mkdir(parents=True, exist_ok=True)

    @staticmethod
    def _generate_filename(text: str, engine: str) -> str:
        timestamp = str(int(time.time()))
        hash_str = hashlib.md5(text.encode()).hexdigest()[:8]
        return f"{engine}_{hash_str}_{timestamp}.mp3"

    @staticmethod
    async def _edge_tts(text: str, voice: str, file_path: str) -> str:
        # 语速范围 0-100
        speed_value = int(config_center.read_conf('TTS', 'speed'))
        rate_percentage = (speed_value - 50) * 2
        rate_str = f"{rate_percentage:+}%"
        logger.debug(f"Edge TTS Rate: {rate_str} (Slider: {speed_value})")
        communicate = edge_tts.Communicate(text, voice, rate=rate_str)
        await communicate.save(file_path)
        return file_path

    async def _pyttsx3_tts(self, text: str, voice: str, file_path: str) -> str:
        loop = asyncio.get_running_loop()
        return await loop.run_in_executor(
            None,
            lambda: self._sync_pyttsx3(text, voice, file_path)
        )

    @staticmethod
    def _sync_pyttsx3(text: str, voice: str, file_path: str):
        engine = None
        try:
            try:
                engine = pyttsx3.init()
            except OSError as oe:
                if oe.winerror == -2147221005:
                    logger.error("系统语音引擎(pyttsx3/SAPI5)初始化失败，无法使用此引擎生成语音。请检查系统语音组件。")
                    raise RuntimeError("pyttsx3/SAPI5 初始化失败") from oe
                else:
                    logger.error(f"pyttsx3 初始化时发生OS错误: {oe}")
                    raise RuntimeError("pyttsx3 初始化OS错误") from oe
            except Exception as init_e:
                logger.error(f"pyttsx3 初始化失败: {init_e}")
                raise RuntimeError("pyttsx3 初始化异常") from init_e

            engine.connect('started-utterance', lambda name: None)
            engine.connect('finished-utterance', lambda name, completed: engine.stop())

            # 应用语音设置
            if voice:
                voices = engine.getProperty('voices')
                found_voice = next((v for v in voices if v.id == voice), None)
                if not found_voice:
                    # 尝试忽略引擎前缀查找 (例如，如果传入的是 edge:xxx)
                    voice_id_only = voice.split(':', 1)[-1]
                    found_voice = next((v for v in voices if v.id == voice_id_only), None)
                    if not found_voice:
                        logger.warning(f"pyttsx3: 无效或不匹配的语音ID '{voice}'，将使用默认语音")
                    else:
                         engine.setProperty('voice', found_voice.id)
                else:
                    engine.setProperty('voice', found_voice.id)

            # 应用语速设置
            speed_value = int(config_center.read_conf('TTS', 'speed'))
            default_rate = engine.getProperty('rate')
            # 50 -> default_rate, 0 -> default_rate/2, 100 -> default_rate*1.5
            if speed_value == 50:
                pyttsx3_rate = default_rate
            elif speed_value < 50:
                pyttsx3_rate = int(default_rate / 2 + (default_rate / 2) * (speed_value / 50))
            else:
                pyttsx3_rate = int(default_rate + (default_rate * 0.5) * ((speed_value - 50) / 50))
            # 速率50到400内，防止超出范围
            pyttsx3_rate = max(50, min(pyttsx3_rate, 400))
            logger.debug(f"pyttsx3 Rate: {pyttsx3_rate} (Slider: {speed_value}, Default: {default_rate})")
            engine.setProperty('rate', pyttsx3_rate)

            engine.save_to_file(text, file_path)
            start_time = time.time()
            engine.startLoop(False)
            while engine.isBusy():
                if time.time() - start_time > 10:
                    raise TimeoutError("pyttsx3生成超时")
                time.sleep(0.1)
                engine.iterate()
            engine.endLoop()
        finally:
            if engine:
                engine.stop()

    @staticmethod
    def _detect_language(text: str) -> str:
        """改进的语言检测方法"""
        if re.search(u'[\u4e00-\u9fff]', text):
            return 'zh-CN'
        return 'en-US'

    @staticmethod
    def _validate_pyttsx3_voice(voice_id: str, lang: str) -> str:
        """验证语音有效性，自动回退"""
        try:
            try:
                engine = pyttsx3.init()
            except OSError as oe:
                if oe.winerror == -2147221005:
                    logger.warning("系统语音引擎(pyttsx3/SAPI5)初始化失败，无法验证或选择系统语音。")
                    return '' # 返回空表示无法使用pyttsx3
                else:
                    logger.error(f"验证语音时 pyttsx3 初始化发生OS错误: {oe}")
                    return ''
            except Exception as init_e:
                logger.error(f"验证语音时 pyttsx3 初始化失败: {init_e}")
                return ''

            voices = engine.getProperty('voices')

            if any(v.id == voice_id for v in voices):
                return voice_id

            lang_voices = [v for v in voices if lang in str(v.languages)]
            if lang_voices:
                return lang_voices[0].id

            return engine.getProperty('voice')
        except Exception as e:
            logger.error(f"语音验证失败: {str(e)}")
            return ''

    async def _execute_engine(
            self,
            engine: str,
            text: str,
            voice: str,
            file_path: str,
            timeout: float
    ) -> str:
        """
        生成语音文件的核心异步方法

        参数：
        text (str): 要转换的文本内容（支持中英文自动检测）
        engine (str): 首选TTS引擎（默认edge）
        voice (str): 指定语音ID（可选），不指定则根据语言自动选择
        auto_fallback (bool): 引擎失败时是否自动回退（默认False）
        timeout (float): 单引擎超时时间（秒，默认10）
        filename (str): 自定义文件名（可选），不指定则自动生成

        返回：
        str: 生成的音频文件绝对路径

        异常：
        ValueError: 如果提供的语音ID与指定的引擎不匹配
        RuntimeError: 所有尝试的引擎均失败时抛出
        """
        if voice and not voice.startswith(f"{engine}:"):
            raise ValueError(f"语音ID '{voice}' 与引擎 '{engine}' 不匹配")

        actual_voice_id = voice.split(':', 1)[1] if voice and ':' in voice else voice
        try:
            if engine == "edge":
                task = self._edge_tts(text, actual_voice_id, file_path)
            elif engine == "pyttsx3":
                task = self._pyttsx3_tts(text, actual_voice_id, file_path)
            else:
                raise ValueError(f"不支持的引擎：{engine}")

            return await asyncio.wait_for(task, timeout=timeout)
        except asyncio.TimeoutError:
            raise RuntimeError(f"{engine}引擎执行超时")
        except Exception as e:
            raise RuntimeError(f"{engine}引擎错误：{str(e)}")

    async def generate_speech(
            self,
            text: str,
            engine: str = "edge",
            voice: Optional[str] = None,
            auto_fallback: bool = False,
            timeout: float = 10.0,
            filename: Optional[str] = None
    ) -> str:
        """核心生成方法"""

        # 自动语音选择逻辑
        lang = self._detect_language(text)
        if not voice:
            if engine == 'pyttsx3':
                voice = self.voice_mapping[engine].get(lang)
                voice = self._validate_pyttsx3_voice(voice, lang)
            else:
                voice = self.voice_mapping[engine][lang]

        _filename = filename or self._generate_filename(text, engine)
        _file_path = os.path.join(self.cache_dir, _filename)

        if os.path.exists(_file_path):
            logger.info(f"语音文件已存在于缓存中，直接返回: {_file_path}")
            return _file_path
        if not voice:
            lang = self._detect_language(text)
            if engine == 'pyttsx3':
                selected_voice = self.voice_mapping[engine].get(lang)
                voice = self._validate_pyttsx3_voice(selected_voice, lang)
            elif engine in self.voice_mapping:
                voice = self.voice_mapping[engine].get(lang)
            if not voice:
                 logger.warning(f"无法为语言 '{lang}' 和引擎 '{engine}' 自动选择语音")

        engines_to_try = [engine] # 只尝试指定的引擎
        if auto_fallback:
            for e in self.engine_priority:
                if e != engine and e not in engines_to_try:
                    engines_to_try.append(e)

        errors = []
        attempted_engines = set()
        engines_to_try = [engine]
        if auto_fallback:
            for e in self.engine_priority:
                if e != engine and e not in engines_to_try:
                    engines_to_try.append(e)

        for current_engine in engines_to_try:
            if current_engine in attempted_engines:
                 continue
            attempted_engines.add(current_engine)

            if voice and ':' in voice and not voice.startswith(current_engine + ':'):
                logger.debug(f"跳过引擎 '{current_engine}'")
                continue
            final_filename = filename if filename else self._generate_filename(text, current_engine)
            final_file_path = os.path.join(self.cache_dir, final_filename)

            if os.path.exists(final_file_path):
                logger.info(f"目标语音文件 '{final_filename}' 在执行前已存在，直接返回.")
                return final_file_path

            logger.debug(f"尝试使用 {current_engine} 生成 {final_filename}")

            try:
                await self._execute_engine(
                    engine=current_engine,
                    text=text,
                    voice=voice,
                    file_path=final_file_path,
                    timeout=timeout
                )

                # 验证文件是否成功创建
                if not os.path.exists(final_file_path):
                    raise RuntimeError(f"语音文件生成后未找到: {final_file_path}")

                logger.success(f"成功生成语音 | 引擎: {current_engine} | 文件: {final_filename}")
                return final_file_path

            except ValueError as ve:
                 logger.debug(f"跳过引擎 '{current_engine}") # 通常是语音ID不匹配，由 _execute_engine 内部抛出
            except Exception as e:
                error_msg = f"{current_engine}: {str(e)}" # 其他错误
                errors.append(error_msg)
                # logger.error(f"引擎 {current_engine} 生成失败: {e}")
                if os.path.exists(final_file_path):
                    try:
                        os.remove(final_file_path)
                        logger.debug(f"清理错误生成的文件: {final_file_path}")
                    except OSError as rm_err:
                        logger.warning(f"清理失败文件时出错: {rm_err}")
                if not auto_fallback:
                    logger.info(f"引擎 '{current_engine}' 失败后停止尝试。")
                    break
                continue

        raise RuntimeError(
            f"引擎尝试失败\n" +
            "\n".join(errors)
        )

    def cleanup(self, max_age: int = 86400):
        now = time.time()
        for f in Path(self.cache_dir).glob("*.*"):
            if f.is_file() and (now - f.stat().st_mtime) > max_age:
                f.unlink()

    @staticmethod
    def delete_audio_file(file_path: str, retries: int = 3, delay: float = 0.5):
        """
        安全删除音频文件
        参数:
            retries: 重试次数
            delay: 重试间隔(秒)
        """
        relative_path = os.path.relpath(file_path, os.path.join(os.getcwd(), "cache", "audio"))
        for attempt in range(retries):
            try:
                if os.path.exists(file_path):
                    os.remove(file_path)
                    logger.success(f"成功删除音频: {relative_path}")
                    return True
                else:
                    logger.debug(f"删除时文件已不存在: {relative_path}")
                    return True
            except PermissionError as pe:
                if attempt < retries - 1:
                    logger.warning(f"删除失败(权限错误),重试: ({attempt + 1}/{retries}): {relative_path} | 错误: {pe}")
                    time.sleep(delay)
                else:
                    logger.error(f"最终删除失败(权限错误): {relative_path} | 错误: {pe}")
            except OSError as oe:
                if attempt < retries - 1:
                    logger.warning(f"删除失败(OS错误),重试 ({attempt + 1}/{retries}): {relative_path} | 错误: {oe}")
                    time.sleep(delay)
                else:
                    logger.error(f"最终删除失败(OS错误): {relative_path} | 错误: {oe}")
            except Exception as e:
                if attempt < retries - 1:
                    logger.warning(f"删除时发生未知错误,重试({attempt + 1}/{retries}): {relative_path} | 错误: {e}")
                    time.sleep(delay)
                else:
                    logger.error(f"删除失败: {relative_path} | 错误: {e}")
        return False


def generate_speech_sync(
        text: str,
        engine: str = "edge",
        voice: Optional[str] = None,
        auto_fallback: bool = False,
        timeout: float = 10.0,
        filename: Optional[str] = None
) -> str:
    """同步生成方法"""
    tts = TTSEngine()
    return asyncio.run(tts.generate_speech(
        text=text,
        engine=engine,
        voice=voice,
        auto_fallback=auto_fallback,
        timeout=timeout,
        filename=filename
    ))


def list_pyttsx3_voices():
    """列出所有可用的 Pyttsx3 语音."""
    try:
        try:
            engine = pyttsx3.init()
        except OSError as oe:
            if oe.winerror == -2147221005:
                logger.warning("系统语音引擎(pyttsx3/SAPI5)初始化失败，无法列出系统语音。")
                return []
            else:
                logger.error(f"列出语音时 pyttsx3 初始化发生OS错误: {oe}")
                return []
        except Exception as init_e:
            logger.error(f"列出语音时 pyttsx3 初始化失败: {init_e}")
            return []

        voices = engine.getProperty('voices')
        engine.stop()
        voice_list = []
        for voice in voices:
            voice_list.append({'name': voice.name, 'id': voice.id})
        return voice_list
    except Exception as e:
        logger.error(f"列出 Pyttsx3 语音时出错: {e}")
        return []<|MERGE_RESOLUTION|>--- conflicted
+++ resolved
@@ -12,9 +12,6 @@
 from loguru import logger
 from file import config_center
 
-<<<<<<< HEAD
-
-
 def get_tts_voices(engine_filter: Optional[str] = None):
     """获取可用的TTS语音列表(中文)，包括Edge和Pyttsx3.
     Args:
@@ -22,10 +19,6 @@
     Returns:
         list: 语音列表,每个元素是 {'name': '显示名称', 'id': '引擎:语音ID'}
     """
-=======
-def get_tts_voices():
-    """获取可用的TTS语音列表(中文)，包括Edge和Pyttsx3."""
->>>>>>> 41573cfb
     voices = []
     try:
         if engine_filter is None or engine_filter == "edge":
